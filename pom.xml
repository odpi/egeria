--- conflicted
+++ resolved
@@ -1338,55 +1338,12 @@
                 <version>${open-metadata.version}</version>
             </dependency>
 
-<<<<<<< HEAD
-	<!-- Versions of dependent libraries -->
-	<junit.platform.version>1.2.0</junit.platform.version>
-        <junit.jupiter.version>5.2.0</junit.jupiter.version>
-        <junit.version>4.12</junit.version>
-        <log4j.version>1.2.17</log4j.version>
-        <slf4j.version>1.7.25</slf4j.version>
-        <jackson.version>2.9.9</jackson.version>
-        <spring-boot.version>2.1.3.RELEASE</spring-boot.version>
-        <spring-web.version>5.1.5.RELEASE</spring-web.version>
-        <spring-security.version>5.1.4.RELEASE</spring-security.version>
-        <commons-io.version>2.4</commons-io.version>
-        <commons-collections.version>3.2.2</commons-collections.version>
-        <testng.version>6.14.3</testng.version>
-        <enunciate-maven-plugin.version>2.10.1</enunciate-maven-plugin.version>
-        <mockito.version>2.23.4</mockito.version>
-        <maven-javadoc-plugin.version>3.0.1</maven-javadoc-plugin.version>
-        <maven-clean-plugin.version>3.1.0</maven-clean-plugin.version>
-        <derby.version>10.14.2.0</derby.version>
-        <surefire.plugin.version>3.0.0-M1</surefire.plugin.version>
-        <maven-download.version>1.4.1</maven-download.version>
-        <maven-antrun.version>1.8</maven-antrun.version>
-        <spotbugs-maven.version>3.1.2</spotbugs-maven.version>
-        <spotbugs.version>4.0.0-beta2</spotbugs.version>
-        <owasp.version>5.0.0</owasp.version>
-        <maven-pmd.version>3.12.0</maven-pmd.version>
-        <springfox.version>2.9.2</springfox.version>
-        <maven-install.version>3.0.0-M1</maven-install.version>
-	    <maven-shade.version>3.2.1</maven-shade.version>
-	    <maven-compiler.version>3.8.0</maven-compiler.version>
-        <maven-jar-plugin.version>3.1.2</maven-jar-plugin.version>
-        <sonar.java.coveragePlugin>jacoco</sonar.java.coveragePlugin>
-        <!--suppress UnresolvedMavenProperty -->
-	    <sonar.jacoco.reportPaths>${maven.multiModuleProjectDirectory}/target/jacoco.exec</sonar.jacoco.reportPaths>
-	    <!-- Sonar configuration - exclusions to all processing, coverage only exclusions, and duplicate exclusions -->
-	    <!-- fvt skipped as it causes resource limits to be exceeded. generated code contaminates stats so removed  -->
-	    <sonar.dynamicAnalysis>reuseReports</sonar.dynamicAnalysis>
-	    <sonar.exclusions>**/open-metadata-fvt/**</sonar.exclusions>
-	    <sonar.coverage.exclusions>**/generated/**</sonar.coverage.exclusions>
-	    <sonar.cpd.exclusions>**/generated/**</sonar.cpd.exclusions>
-    </properties>
-=======
             <dependency>
                 <groupId>org.odpi.egeria</groupId>
                 <artifactId>subject-area-client</artifactId>
                 <scope>compile</scope>
                 <version>${open-metadata.version}</version>
             </dependency>
->>>>>>> e12c9568
 
             <dependency>
                 <groupId>org.odpi.egeria</groupId>
@@ -1479,9 +1436,6 @@
                 <version>2.1.3.RELEASE</version>
             </dependency>
 
-<<<<<<< HEAD
-
-=======
             <dependency>
                 <groupId>org.springframework.security</groupId>
                 <artifactId>spring-security-config</artifactId>
@@ -1548,7 +1502,6 @@
         </dependencies>
 
     </dependencyManagement>
->>>>>>> e12c9568
 
     <distributionManagement>
         <snapshotRepository>
@@ -1815,11 +1768,7 @@
                         <exclude>**/.classpath</exclude>
                         <exclude>**/.project</exclude>
                         <exclude>**/.settings/**</exclude>
-<<<<<<< HEAD
-                        <exclude>egeria-graph-repository/**</exclude>
-=======
                         <exclude>egeria-graph-repositories/**</exclude>
->>>>>>> e12c9568
                     </excludes>
                     <licenseFamilies>
                         <licenseFamily implementation="org.apache.rat.license.SimpleLicenseFamily">
@@ -1904,17 +1853,6 @@
                                 <ignoredUnusedDeclaredDependency>org.junit.platform:*</ignoredUnusedDeclaredDependency>
                                     <!-- Used with sl44j as default implementaion in test scope only -->
                                 <ignoredUnusedDeclaredDependency>ch.qos.logback:*</ignoredUnusedDeclaredDependency>
-<<<<<<< HEAD
-                                <ignoredUnusedDeclaredDependency>org.apache.hadoop:*</ignoredUnusedDeclaredDependency>
-                                    <!-- These exceptions should be removed once code is clean -->
-                                <ignoredUnusedDeclaredDependency>org.odpi.egeria:admin-services-api:*</ignoredUnusedDeclaredDependency>
-                                <ignoredUnusedDeclaredDependency>org.odpi.egeria:admin-services-api:*</ignoredUnusedDeclaredDependency>
-                                <ignoredUnusedDeclaredDependency>org.odpi.egeria:repository-services-apis:*</ignoredUnusedDeclaredDependency>
-                                <ignoredUnusedDeclaredDependency>org.odpi.egeria:ffdc-services:*</ignoredUnusedDeclaredDependency>
-                            </ignoredUnusedDeclaredDependencies>
-                        </configuration>
-                    </execution>
-=======
                                     <!-- These exceptions should be removed once code is clean -->
                             </ignoredUnusedDeclaredDependencies>
                         </configuration>
@@ -1930,7 +1868,6 @@
                             <ignoreDirect>false</ignoreDirect>
                         </configuration>
                     </execution>
->>>>>>> e12c9568
                 </executions>
             </plugin>
 
