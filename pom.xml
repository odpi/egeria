--- conflicted
+++ resolved
@@ -170,15 +170,9 @@
         <tomcat.version>9.0.71</tomcat.version>
         <netty.version>4.1.87.Final</netty.version>
         <spring.ldap.core>2.4.1</spring.ldap.core>
-<<<<<<< HEAD
         <janus.version>0.6.2</janus.version>
         <spring-boot.version>2.7.5</spring-boot.version>
         <tinkerpop.version>3.6.1</tinkerpop.version>
-=======
-        <janus.version>0.6.1</janus.version>
-        <gremlin.version>3.5.2</gremlin.version>
-        <spring-boot.version>2.7.8</spring-boot.version>
->>>>>>> 437b6875
         <springdoc.version>1.6.12</springdoc.version>
         <spring-data.version>2.7.7</spring-data.version>
         <spring.version>5.3.25</spring.version>
@@ -277,23 +271,13 @@
         <groovy-plugin.version>2.1.1</groovy-plugin.version>
         <openlineage.version>0.19.2</openlineage.version>
         <properties.plugin.version>1.1.0</properties.plugin.version>
-<<<<<<< HEAD
-        <cassandra.version>4.0.7</cassandra.version>
-        <ant.version>1.10.12</ant.version>
-        <gson.version>2.10</gson.version>
-        <jnr.version>3.1.15</jnr.version>
-        <protobuf.version>3.21.9</protobuf.version>
-        <osgi.version>6.0.0</osgi.version>
-        <jacksonjdk8.version>2.13.4</jacksonjdk8.version>
-=======
         <cassandra.version>4.1.0</cassandra.version>
         <gson.version>2.10.1</gson.version>
         <ant.version>1.10.13</ant.version>
         <protobuf.version>3.21.12</protobuf.version>
         <jnr.version>3.1.16</jnr.version>
-        <osgi.version>8.0.0</osgi.version>
+        <osgi.version>6.0.0</osgi.version>
         <jacksonjdk8.version>2.14.2</jacksonjdk8.version>
->>>>>>> 437b6875
         <log4j.version>2.19.0</log4j.version>
         <reactivestreams.version>1.0.4</reactivestreams.version>
 
