<?xml version="1.0" encoding="UTF-8"?>

<!-- SPDX-License-Identifier: Apache-2.0 -->
<!-- Copyright Contributors to the ODPi Egeria project.  -->

<assembly xmlns="http://maven.apache.org/ASSEMBLY/2.1.0" xmlns:xsi="http://www.w3.org/2001/XMLSchema-instance"
          xsi:schemaLocation="http://maven.apache.org/ASSEMBLY/2.1.0 http://maven.apache.org/xsd/assembly-2.1.0.xsd">
    <formats>
        <format>tar.gz</format>
        <format>dir</format>
    </formats>
    <id>distribution</id>
    <baseDirectory>egeria-omag-${open-metadata.version}</baseDirectory>

    <!-- Option Include any of our third party dependencies in lib -->
    <!-- In theory each moduleset below should be placing it's OWN dependencies into it's working location-->
    <!-- However this is currently not working. references to issues below -->
    <!-- so for now dependencies are added here -->
    <!--dependencySets>
        <dependencySet>
            <useProjectArtifact>false</useProjectArtifact>
            <useTransitiveDependencies>true</useTransitiveDependencies>
            <outputDirectory>lib</outputDirectory>
            <unpack>false</unpack>
            <excludes>
            </excludes>
        </dependencySet
    </dependencySets-->

    <!-- IMPORTANT: Also add ANY modules used here to the dependency in the assembly pom -->
    <moduleSets>
        <moduleSet>
            <!-- We are in the assembly tree, but we need to access modules from anywhere in the build -->
            <useAllReactorProjects>true</useAllReactorProjects>
            <!-- We only pick from this module (submodules included by default) -->
            <includes>
                <include>org.odpi.egeria:server-chassis-spring:*</include>
                <include>com.fasterxml.jackson.datatype:jackson-datatype-jsr310:*</include>
            </includes>
            <!-- Choose the binaries (ie jars) to includes - in this case keeping as a jar -->
            <binaries>
                <outputFileNameMapping>${artifact.artifactId}-${artifact.baseVersion}${dashClassifier?}.${artifact.extension}</outputFileNameMapping>
                <outputDirectory>./server</outputDirectory>
                <unpack>false</unpack>
                <!-- For most jars we'd include dependencies, but the chassis is already a large springboot application which includes all it needs -->
                <includeDependencies>false</includeDependencies>
            </binaries>
            <!-- Extra files from the source tree - relative to that project -->
        </moduleSet>
        <!-- Pull in all of our open connectors under server/lib. -->
        <moduleSet>
            <useAllReactorProjects>true</useAllReactorProjects>
            <!-- Get ALL our connectors. Hadoop skipped for now.  TODO: review list.  -->
            <!-- avoiding wildcards means build warnings if a pattern isn't used - helpful for identifying errors -->
            <includes>
                <include>org.odpi.egeria:audit-log-console-connector:*</include>
                <include>org.odpi.egeria:audit-log-event-topic-connector:*</include>
                <include>org.odpi.egeria:audit-log-file-connector:*</include>
                <include>org.odpi.egeria:audit-log-slf4j-connector:*</include>
                <include>org.odpi.egeria:avro-file-connector:*</include>
                <include>org.odpi.egeria:basic-file-connector:*</include>
                <include>org.odpi.egeria:cohort-registry-file-store-connector:*</include>
                <include>org.odpi.egeria:configuration-encrypted-file-store-connector:*</include>
                <include>org.odpi.egeria:configuration-file-store-connector:*</include>
                <include>org.odpi.egeria:csv-file-connector:*</include>
                <include>org.odpi.egeria:data-folder-connector:*</include>
                <include>org.odpi.egeria:discovery-service-connectors:*</include>
                <include>org.odpi.egeria:governance-action-connectors:*</include>
                <include>org.odpi.egeria:files-integration-connectors:*</include>
                <include>org.odpi.egeria:kafka-integration-connector:*</include>
                <include>org.odpi.egeria:openapi-integration-connector:*</include>
<<<<<<< HEAD
=======
                <include>org.odpi.egeria:openlineage-integration-connectors:*</include>
                <include>org.odpi.egeria:graph-repository-connector:*</include>
>>>>>>> d9b5bc2c
                <include>org.odpi.egeria:inmemory-open-metadata-topic-connector:*</include>
                <include>org.odpi.egeria:inmemory-repository-connector:*</include>
                <include>org.odpi.egeria:kafka-open-metadata-topic-connector:*</include>
                <include>org.odpi.egeria:omrs-rest-repository-connector:*</include>
                <include>org.odpi.egeria:open-lineage-janus-connector:*</include>
                <include>org.odpi.egeria:elasticsearch-integration-connector:*</include>
                <include>org.odpi.egeria:open-metadata-archive-file-connector:*</include>
                <!-- included as we use for the tutorial environment for access control -->
                <include>org.odpi.egeria:open-metadata-security-samples:*</include>
                <include>org.odpi.egeria:spring-rest-client-connector:*</include>
                <!-- pluggable discovery service -->
                <include>org.odpi.egeria:governance-services-sample:*</include>
            </includes>
            <binaries>
                <outputFileNameMapping>${artifact.artifactId}-${artifact.baseVersion}${dashClassifier?}.${artifact.extension}</outputFileNameMapping>
                <outputDirectory>./server/lib</outputDirectory>
                <unpack>false</unpack>
                <!-- Assemblies can pull in dependencies via a built in mechanism -we don't need all these uber jars -->
                <!-- #3540 - initial fix - the excess dependencies cause problems with server chassis -->
                <includeDependencies>false</includeDependencies>
                <excludes>
                    <!-- Not needed, as the build process for each connector does not put this into the main jar artifact -->
                    <!--exclude>*jar-with-dependencies.jar</exclude-->
                </excludes>
            </binaries>
        </moduleSet>
        <moduleSet>
            <useAllReactorProjects>true</useAllReactorProjects>
            <!-- Get graph-repository-connector jar-with-dependencies  -->
            <includes>
                <include>org.odpi.egeria:graph-repository-connector:*</include>
            </includes>
            <binaries>
                <outputFileNameMapping>${artifact.artifactId}-${artifact.baseVersion}${dashClassifier?}.${artifact.extension}</outputFileNameMapping>
                <outputDirectory>./server/lib</outputDirectory>
                <unpack>false</unpack>
                <includeDependencies>false</includeDependencies>
                <attachmentClassifier>jar-with-dependencies</attachmentClassifier>
            </binaries>
        </moduleSet>
        <!-- Utilities -->
        <moduleSet>
            <useAllReactorProjects>true</useAllReactorProjects>
            <includes>
                <include>org.odpi.egeria:cloud-information-model:*</include>
                <include>org.odpi.egeria:glossary-canonical-model:*</include>
                <include>org.odpi.egeria:open-metadata-types-utility:*</include>
            </includes>
            <binaries>
                <outputFileNameMapping>${artifact.artifactId}-${artifact.baseVersion}${dashClassifier?}.${artifact.extension}</outputFileNameMapping>
                <outputDirectory>./utilities</outputDirectory>
                <attachmentClassifier>jar-with-dependencies</attachmentClassifier>
                <unpack>false</unpack>
                <includeDependencies>false</includeDependencies>
            </binaries>
        </moduleSet>
        <!-- Samples -->
        <moduleSet>
            <useAllReactorProjects>true</useAllReactorProjects>
            <includes>
                <include>org.odpi.egeria:admin-services-config-metadata-server-sample:*</include>
                <include>org.odpi.egeria:asset-create-avro-sample:*</include>
                <include>org.odpi.egeria:asset-create-csv-sample:*</include>
                <include>org.odpi.egeria:asset-reader-avro-sample:*</include>
                <include>org.odpi.egeria:asset-reader-csv-sample:*</include>
                <include>org.odpi.egeria:governance-leadership-sample:*</include>
                <include>org.odpi.egeria:governance-zone-create-sample:*</include>
                <include>org.odpi.egeria:subject-area-definition-sample:*</include>
            </includes>
            <binaries>
                <outputFileNameMapping>${artifact.artifactId}-${artifact.baseVersion}${dashClassifier?}.${artifact.extension}</outputFileNameMapping>
                <attachmentClassifier>jar-with-dependencies</attachmentClassifier>
                <outputDirectory>./samples</outputDirectory>
                <unpack>false</unpack>
                <includeDependencies>false</includeDependencies>
            </binaries>
            <!-- TODO: Consider if samples should have sources - or be in another assembly -->
        </moduleSet>
        <!-- User Interface -->
        <moduleSet>
            <useAllReactorProjects>true</useAllReactorProjects>
            <includes>
                <include>org.odpi.egeria:ui-chassis-spring:*</include>
            </includes>
            <!-- Choose the binaries (ie jars) to includes - in this case keeping as a jar -->
            <binaries>
                <outputFileNameMapping>${artifact.artifactId}-${artifact.baseVersion}${dashClassifier?}.${artifact.extension}</outputFileNameMapping>
                <outputDirectory>./user-interface</outputDirectory>
                <unpack>false</unpack>
                <!-- For most jars we'd include dependencies, but the chassis is already a large springboot application which includes all it needs -->
                <includeDependencies>false</includeDependencies>
            </binaries>
        </moduleSet>
        <!-- Conformance Suite -->
        <moduleSet>
            <useAllReactorProjects>true</useAllReactorProjects>
            <includes>
                <include>org.odpi.egeria:open-metadata-conformance-suite-client:*</include>
            </includes>
            <binaries>
                <outputFileNameMapping>${artifact.artifactId}-${artifact.baseVersion}${dashClassifier?}.${artifact.extension}</outputFileNameMapping>
                <attachmentClassifier>jar-with-dependencies</attachmentClassifier>
                <outputDirectory>./conformance-suite</outputDirectory>
                <unpack>false</unpack>
                <includeDependencies>false</includeDependencies>
            </binaries>
        </moduleSet>
        <moduleSet>
            <!-- See https://issues.apache.org/jira/browse/MASSEMBLY-938 - causes a warning - appears to be bug, without - assembly fails-->
            <useAllReactorProjects>true</useAllReactorProjects>
            <includeSubModules>false</includeSubModules>
            <includes>
                <!-- Full qualification here is groupId:artifactId:packaging:classifier:version -->
                <!-- This retrieves our extra 'root' pom we use for carrying non-java extras needed -->
                <include>org.odpi.egeria:egeria:*</include>
            </includes>
            <sources>
                <includeModuleDirectory>false</includeModuleDirectory>
                <fileSets>
                    <fileSet>
                        <outputDirectory>/</outputDirectory>
                        <includes>
                            <include>NOTICE</include>
                            <include>LICENSE</include>
                            <include>truststore.p12</include>
                        </includes>
                    </fileSet>
                    <fileSet>
                        <outputDirectory>/</outputDirectory>
                        <includes>
                            <include>content-packs/CloudInformationModel.json</include>
                            <include>content-packs/DataStoreConnectorTypes.json</include>
                            <include>content-packs/OpenMetadataTypes.json</include>
                            <include>content-packs/SimpleAPICatalog.json</include>
                            <include>content-packs/SimpleDataCatalog.json</include>
                            <include>content-packs/SimpleEventCatalog.json</include>
                            <include>content-packs/SimpleGovernanceCatalog.json</include>
                        </includes>
                    </fileSet>
                    <fileSet>
                        <outputDirectory>/</outputDirectory>
                        <includes>
                            <include>sample-data/oak-dene-drop-foot-weekly-measurements/week1.csv</include>
                            <include>sample-data/oak-dene-drop-foot-weekly-measurements/week2.csv</include>
                            <include>sample-data/oak-dene-drop-foot-weekly-measurements/week3.csv</include>
                            <include>sample-data/oak-dene-drop-foot-weekly-measurements/week4.csv</include>
                            <include>sample-data/oak-dene-drop-foot-weekly-measurements/week5.csv</include>
                            <include>sample-data/oak-dene-drop-foot-weekly-measurements/week6.csv</include>
                            <include>sample-data/oak-dene-drop-foot-weekly-measurements/week7.csv</include>
                            <include>sample-data/oak-dene-drop-foot-weekly-measurements/week8.csv</include>
                            <include>sample-data/oak-dene-drop-foot-weekly-measurements/week9.csv</include>
                            <include>sample-data/old-market-drop-foot-weekly-measurements/week1.csv</include>
                            <include>sample-data/old-market-drop-foot-weekly-measurements/week2.csv</include>
                            <include>sample-data/old-market-drop-foot-weekly-measurements/week3.csv</include>
                            <include>sample-data/old-market-drop-foot-weekly-measurements/week4.csv</include>
                            <include>sample-data/old-market-drop-foot-weekly-measurements/week5.csv</include>
                            <include>sample-data/old-market-drop-foot-weekly-measurements/week6.csv</include>
                            <include>sample-data/old-market-drop-foot-weekly-measurements/week7.csv</include>
                            <include>sample-data/old-market-drop-foot-weekly-measurements/week8.csv</include>
                            <include>sample-data/old-market-drop-foot-weekly-measurements/week9.csv</include>
                        </includes>
                    </fileSet>
                </fileSets>
            </sources>
        </moduleSet>
    </moduleSets>
</assembly><|MERGE_RESOLUTION|>--- conflicted
+++ resolved
@@ -69,11 +69,7 @@
                 <include>org.odpi.egeria:files-integration-connectors:*</include>
                 <include>org.odpi.egeria:kafka-integration-connector:*</include>
                 <include>org.odpi.egeria:openapi-integration-connector:*</include>
-<<<<<<< HEAD
-=======
                 <include>org.odpi.egeria:openlineage-integration-connectors:*</include>
-                <include>org.odpi.egeria:graph-repository-connector:*</include>
->>>>>>> d9b5bc2c
                 <include>org.odpi.egeria:inmemory-open-metadata-topic-connector:*</include>
                 <include>org.odpi.egeria:inmemory-repository-connector:*</include>
                 <include>org.odpi.egeria:kafka-open-metadata-topic-connector:*</include>
