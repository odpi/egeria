<?xml version="1.0" encoding="UTF-8"?>

<!-- SPDX-License-Identifier: Apache-2.0 -->
<!-- Copyright Contributors to the ODPi Egeria project.  -->

<project xmlns="http://maven.apache.org/POM/4.0.0"
         xmlns:xsi="http://www.w3.org/2001/XMLSchema-instance"
         xsi:schemaLocation="http://maven.apache.org/POM/4.0.0 http://maven.apache.org/xsd/maven-4.0.0.xsd">

    <parent>
        <artifactId>asset-consumer</artifactId>
        <groupId>org.odpi.egeria</groupId>
        <version>1.1-SNAPSHOT</version>
    </parent>

    <modelVersion>4.0.0</modelVersion>

    <name>Asset Consumer OMAS with Spring</name>
    <description>
        Spring-based REST API for the Asset Consumer Open Metadata Access Service (OMAS).
    </description>

    <artifactId>asset-consumer-spring</artifactId>

    <dependencies>

        <dependency>
            <groupId>org.odpi.egeria</groupId>
            <artifactId>ffdc-services</artifactId>
<<<<<<< HEAD
            <version>${open-metadata.version}</version>
=======
>>>>>>> 37df8ff6
        </dependency>

        <dependency>
            <groupId>org.odpi.egeria</groupId>
            <artifactId>asset-consumer-api</artifactId>
<<<<<<< HEAD
            <version>${open-metadata.version}</version>
=======
>>>>>>> 37df8ff6
        </dependency>

        <dependency>
            <groupId>org.odpi.egeria</groupId>
            <artifactId>ocf-metadata-api</artifactId>
<<<<<<< HEAD
            <version>${open-metadata.version}</version>
=======
>>>>>>> 37df8ff6
        </dependency>

        <dependency>
            <groupId>org.odpi.egeria</groupId>
            <artifactId>asset-consumer-server</artifactId>
        </dependency>

        <dependency>
            <groupId>org.springframework</groupId>
            <artifactId>spring-web</artifactId>
        </dependency>

    </dependencies>

</project><|MERGE_RESOLUTION|>--- conflicted
+++ resolved
@@ -27,28 +27,16 @@
         <dependency>
             <groupId>org.odpi.egeria</groupId>
             <artifactId>ffdc-services</artifactId>
-<<<<<<< HEAD
-            <version>${open-metadata.version}</version>
-=======
->>>>>>> 37df8ff6
         </dependency>
 
         <dependency>
             <groupId>org.odpi.egeria</groupId>
             <artifactId>asset-consumer-api</artifactId>
-<<<<<<< HEAD
-            <version>${open-metadata.version}</version>
-=======
->>>>>>> 37df8ff6
         </dependency>
 
         <dependency>
             <groupId>org.odpi.egeria</groupId>
             <artifactId>ocf-metadata-api</artifactId>
-<<<<<<< HEAD
-            <version>${open-metadata.version}</version>
-=======
->>>>>>> 37df8ff6
         </dependency>
 
         <dependency>
