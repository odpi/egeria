<?xml version="1.0" encoding="UTF-8"?>

<!-- SPDX-License-Identifier: Apache-2.0 -->
<!-- Copyright Contributors to the ODPi Egeria project.  -->

<project xmlns="http://maven.apache.org/POM/4.0.0"
         xmlns:xsi="http://www.w3.org/2001/XMLSchema-instance"
         xsi:schemaLocation="http://maven.apache.org/POM/4.0.0 http://maven.apache.org/xsd/maven-4.0.0.xsd">

    <parent>
        <artifactId>digital-architecture</artifactId>
        <groupId>org.odpi.egeria</groupId>
        <version>1.1-SNAPSHOT</version>
    </parent>

    <modelVersion>4.0.0</modelVersion>

    <name>Digital Architecture OMAS API</name>
    <description>
        API classes for the Digital Architecture Open Metadata Access Service (OMAS).
    </description>

    <artifactId>digital-architecture-api</artifactId>

    <dependencies>

        <dependency>
            <groupId>com.fasterxml.jackson.core</groupId>
            <artifactId>jackson-annotations</artifactId>
<<<<<<< HEAD
            <version>${jackson.version}</version>
=======
>>>>>>> 37df8ff6
        </dependency>

        <dependency>
            <groupId>org.slf4j</groupId>
            <artifactId>slf4j-api</artifactId>
<<<<<<< HEAD
            <version>${slf4j.version}</version>
=======
>>>>>>> 37df8ff6
        </dependency>

        <dependency>
            <groupId>org.testng</groupId>
            <artifactId>testng</artifactId>
<<<<<<< HEAD
            <version>${testng.version}</version>
=======
>>>>>>> 37df8ff6
            <scope>test</scope>
        </dependency>

        <dependency>
            <groupId>com.fasterxml.jackson.core</groupId>
            <artifactId>jackson-databind</artifactId>
<<<<<<< HEAD
            <version>${jackson.version}</version>
=======
>>>>>>> 37df8ff6
        </dependency>

    </dependencies>

</project><|MERGE_RESOLUTION|>--- conflicted
+++ resolved
@@ -27,38 +27,22 @@
         <dependency>
             <groupId>com.fasterxml.jackson.core</groupId>
             <artifactId>jackson-annotations</artifactId>
-<<<<<<< HEAD
-            <version>${jackson.version}</version>
-=======
->>>>>>> 37df8ff6
         </dependency>
 
         <dependency>
             <groupId>org.slf4j</groupId>
             <artifactId>slf4j-api</artifactId>
-<<<<<<< HEAD
-            <version>${slf4j.version}</version>
-=======
->>>>>>> 37df8ff6
         </dependency>
 
         <dependency>
             <groupId>org.testng</groupId>
             <artifactId>testng</artifactId>
-<<<<<<< HEAD
-            <version>${testng.version}</version>
-=======
->>>>>>> 37df8ff6
             <scope>test</scope>
         </dependency>
 
         <dependency>
             <groupId>com.fasterxml.jackson.core</groupId>
             <artifactId>jackson-databind</artifactId>
-<<<<<<< HEAD
-            <version>${jackson.version}</version>
-=======
->>>>>>> 37df8ff6
         </dependency>
 
     </dependencies>
