<!-- SPDX-License-Identifier: CC-BY-4.0 -->
<!-- Copyright Contributors to the ODPi Egeria project. -->
  
# Open Metadata Access Services (OMAS)

The Open Metadata Access Services (OMAS) provide domain-specific services
for data tools, engines and platforms to integrate with open metadata.

The access services are as follows:

* **[analytics-modeling](analytics-modeling)** - model analytics and reports.

  The Analytics Modeling OMAS configures and manages metadata for modeling
analytics and reporting services.

* **[asset-catalog](asset-catalog)** - search for assets.

  The Asset Catalog OMAS provides search and query capabilities for tools and applications
to support an asset catalog function.
It supports search requests for assets with specific characteristics
and returns summaries of the matching assets, plus methods to allow drill-down
into the details of a specific asset to related metadata.

* **[asset-consumer](asset-consumer)** - create connectors to access assets.

  The Asset Consumer OMAS is designed for applications that are using OCF connectors to access data stores, APIs and
functions such as analytics.  The Asset Consumer OMAS provides a factory function
for the connectors, the ability to retrieve all of the metadata about the asset
and the ability to add feedback on the asset.

* **[asset-lineage](asset-lineage)** - Track and publish lineage data.

  The Asset Lineage OMAS listens to relevant lineage related events on the Enterprise topic level and publishes these on
the Asset Lineage OutTopic, combined with relevant context information on the described entities. These events are 
listened to by the Open Lineage Services governance server.  

* **[asset-manager](asset-manager)** - manage exchange of metadata with third party metadata catalogs and
asset managers.

  The Asset Manager OMAS is typically called by the
[Catalog Integrator OMIS](../integration-services/catalog-integrator) to send and receive
asset information, including schemas, profiles, policies and lineage
information with a third party asset manager.  Typical examples of asset managers include
data catalogs that are managing metadata for a collection of data assets for a
data-serving solution.

* **[asset-owner](asset-owner)** - manage metadata and feedback for owned assets.

  The Asset Owner OMAS provides services for an asset owner to curate metadata about their
asset(s) and understand how these assets are being used and governed.

* **[community-profile](community-profile)** - manage personal profiles and communities.
  
  The Community OMAS supports the administration for a community and related user profiles.  These communities are
involved in reviewing and crowd-sourcing knowledge about the data assets and their use.

* **[data-engine](data-engine)** - exchange metadata with a data processing engine.
                                   
  The Data Engine OMAS provides APIs and events for a data movement/processing
engine to record the changes it is making the the data landscape. 
This information forms a key part of asset lineage.

* **[data-manager](data-manager)** - exchange metadata with a data manager.

  The Data Manager OMAS provides an integration point to enable technologies that manage collections of data
such as database servers,
file systems, file managers and content managers to publish metadata to the metadata
repositories about the changing structures and content stored in the data platform.
It is typically called from the
[Database Integrator OMIS](../integration-services/database-integrator) and
[Files Integrator OMIS](../integration-services/files-integrator)
integration services.


* **[data-privacy](data-privacy)** - support a data privacy officer.

  The Data Privacy OMAS supports a privacy officer as they manage data privacy
in their organization.
This includes managing privacy impact assessments and reviews of software services
that use personal data as they move through their development, deployment and use.

* **[data-science](data-science)** - manage metadata for analytics.

  The Data Science OMAS provides access to metadata for data assets,
connections and projects, plus the ability to maintain metadata about data science notebooks
and models and log activity during the analytics development process.
It is designed for data science and analytics management tools.

* **[design-model](design-model)** - exchange design model content from tools and standards.

  The Design Model OMAS provides the ability to manage information from all types of design models.
These models may come from tools or be part of a packaged standard.
This content is useful for governance, system integration and software development.

* **[dev-ops](dev-ops)** - manage metadata for a devOps pipeline.
  
  The DevOps OMAS provides services for a DevOps pipeline to query and maintain metadata about systems, processes and
software components that are being deployed into the information landscape.

* **[digital-architecture](digital-architecture)** - support the design and architecture of the digital services
that support the business.

  The Digital Architecture OMAS provides the ability to define information standards, definitions, solution blueprints and
models for an organization.  It is designed for architecture tools.  It is able to support the
definition and management of a digital service through concept to deployment.

<<<<<<< HEAD
* **[digital-service](dev-ops)** - manage metadata for a the Egeria Digital Services lifecycle.
=======
* **[digital-service](digital-service)** - manage metadata for a the Egeria Digital Services lifecycle.
>>>>>>> 24d70e76
  
  The Digital Service OMAS provides services for a managing the lifecycle of an Egeria Digital Service.

* **[discovery-engine](discovery-engine)** - manage metadata for metadata discovery services.

  The Discovery Engine OMAS provides an API for a discovery engine to access and store
metadata from an open
metadata repository (or open metadata repository cohort).

* **[governance-engine](governance-engine)** - manage metadata for an operational governance engine.

  The Governance Engine OMAS provides APIs and events that retrieve and
manage metadata for governance engines.  Governance engines ensure that 
the infrastructure supporting the data landscape is operating according
to the governance program. For example, the governance engine may be ensuring
that individuals and servers
only have access to the data they have been authorized to see.

* **[governance-program](governance-program)** - set up and manage a governance program.

  The Governance Program OMAS provides the ability to maintain a governance program in the open metadata repositories.
It is designed for governance and CDO tools.

* **[information-view](information-view)** - create virtual views over data.

  The Information View OMAS provides information on existing assets plus the ability to define views over these assets.
This OMAS is used by BI reporting tools and virtualization/federation tools to configure their engines.

* **[it-infrastructure](it-infrastructure)** - manage metadata about deployed infrastructure.

  The IT Infrastructure OMAS provides support for the design and planning of the information infrastructure
that supports the data assets.  This includes the development of system blueprints that link down to the metadata
about real infrastructure components.
This metadata helps in the linkage between information governance metadata
and IT infrastructure management (ITIL) metadata typically stored in a
Configuration Management Database (CMDB).

* **[project-management](project-management)** - manage definitions of projects for metadata
management and governance.

  The Project Management OMAS supports the metadata associated with projects and campaigns.
These projects and campaigns may be for governance projects, or generic data use projects.

* **[security-officer](security-officer)** - set up rules to protect data.

  The Security Officer OMAS provides the services to support the definition of roles and 
rules for managing the protection of metadata and assets, plus work with the audit
logs captured by the open metadata and governance tools.
It is typically used by the security, compliance and auditing teams.

* **[software-developer](software-developer)** - deliver useful metadata to software developers.

  The Software Development OMAS provides access to metadata needed to build compliant APIs,
data stores and related software components.

* **[stewardship-action](stewardship-action)** - manage metadata as part of a data steward's work to
improve the data landscape.

  The Stewardship Action OMAS provides services for managing exceptions discovered in the information landscape that need correcting.
These exceptions may be quality errors, missing or outdated information,
invalid licensing, job failures, and many more.
The Stewardship Action OMAS also enables the review and triage of the exceptions,
simple remediation and status reporting.

* **[subject-area](subject-area)** - develop a definition of a subject area including glossary
terms, reference data and rules.

  The Subject Area OMAS is for tools that support subject matter experts
who are defining glossaries, reference data and rules around data for a specific
subject area, such as "customer data".   It supports the development of a comprehensive
definition of the subject area and the standards that support it.
These definitions can then be folded into the Governance Program,
and used by Asset Owner's to improve the findability and understandability
of their assets by linking their asset's structure to relevant parts of
the subject area definition.

## Using the OMASs

The OMASs run in either a [Metadata Access Point](../admin-services/docs/concepts/metadata-access-point.md)
or a [Metadata Server](../admin-services/docs/concepts/metadata-server.md).
They can be configured and activated individually or as a complete set.
The [administration services](../admin-services/README.md) provide
the ability to configure, start and stop the access services.

Each OMAS typically supports a REST API, a topic where it publishes notifications
of interest to its users, and a topic where new metadata requests can be posted to the
OMAS.

It also has a Java client that provides access to its API and topics.
This java client is embedded in the
[Governance Servers](../admin-services/docs/concepts/governance-server-types.md) and
[View Servers](../admin-services/docs/concepts/view-server.md).
They can also be downloaded and used independently with the 
**[Egeria Client Package](../../open-metadata-distribution/README.md)**.  

This is illustrated in Figure 1:

![Figure 1](docs/design/access-services-overview.png)
> Figure 1: Structure of an Open Metadata Access Service (OMAS)


## Digging deeper

* [OMAS Concepts](docs/concepts)
* [User Guides for each OMAS](docs/user)
* [OMAS Design Documentation](docs/design)

----
Return to [open-metadata-implementation](..).

----
License: [CC BY 4.0](https://creativecommons.org/licenses/by/4.0/),
Copyright Contributors to the ODPi Egeria project.<|MERGE_RESOLUTION|>--- conflicted
+++ resolved
@@ -104,11 +104,7 @@
 models for an organization.  It is designed for architecture tools.  It is able to support the
 definition and management of a digital service through concept to deployment.
 
-<<<<<<< HEAD
-* **[digital-service](dev-ops)** - manage metadata for a the Egeria Digital Services lifecycle.
-=======
 * **[digital-service](digital-service)** - manage metadata for a the Egeria Digital Services lifecycle.
->>>>>>> 24d70e76
   
   The Digital Service OMAS provides services for a managing the lifecycle of an Egeria Digital Service.
 
