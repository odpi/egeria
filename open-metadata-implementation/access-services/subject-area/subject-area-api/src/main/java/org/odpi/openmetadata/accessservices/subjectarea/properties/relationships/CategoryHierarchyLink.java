--- conflicted
+++ resolved
@@ -9,18 +9,7 @@
 import com.fasterxml.jackson.annotation.JsonInclude;
 import org.odpi.openmetadata.accessservices.subjectarea.properties.objects.graph.Line;
 import org.odpi.openmetadata.accessservices.subjectarea.properties.objects.graph.LineEnd;
-<<<<<<< HEAD
-import org.odpi.openmetadata.accessservices.subjectarea.properties.objects.graph.LineType;
-import org.odpi.openmetadata.repositoryservices.connectors.stores.metadatacollectionstore.properties.instances.*;
 import org.odpi.openmetadata.repositoryservices.connectors.stores.metadatacollectionstore.properties.typedefs.RelationshipEndCardinality;
-import org.slf4j.Logger;
-import org.slf4j.LoggerFactory;
-
-import java.util.Arrays;
-import java.util.HashSet;
-=======
-import org.odpi.openmetadata.repositoryservices.connectors.stores.metadatacollectionstore.properties.typedefs.RelationshipEndCardinality;
->>>>>>> 7e222159
 
 import static com.fasterxml.jackson.annotation.JsonAutoDetect.Visibility.NONE;
 import static com.fasterxml.jackson.annotation.JsonAutoDetect.Visibility.PUBLIC_ONLY;
@@ -32,121 +21,21 @@
 @JsonInclude(JsonInclude.Include.NON_NULL)
 @JsonIgnoreProperties(ignoreUnknown = true)
 public class CategoryHierarchyLink extends Line {
-<<<<<<< HEAD
-    private static final Logger log = LoggerFactory.getLogger(CategoryHierarchyLink.class);
-    private static final String className = CategoryHierarchyLink.class.getName();
-
-    private static final String[] PROPERTY_NAMES_SET_VALUES = new String[]{
-
-            // Terminate the list
-            null
-    };
-    private static final String[] ATTRIBUTE_NAMES_SET_VALUES = new String[]{
-
-            // Terminate the list
-            null
-    };
-    private static final String[] ENUM_NAMES_SET_VALUES = new String[]{
-
-            // Terminate the list
-            null
-    };
-    private static final String[] MAP_NAMES_SET_VALUES = new String[]{
-
-            // Terminate the list
-            null
-    };
-    private static final java.util.Set<String> PROPERTY_NAMES_SET = new HashSet<>(Arrays.asList(PROPERTY_NAMES_SET_VALUES));
-    private static final java.util.Set<String> ATTRIBUTE_NAMES_SET = new HashSet<>(Arrays.asList(ATTRIBUTE_NAMES_SET_VALUES));
-    private static final java.util.Set<String> ENUM_NAMES_SET = new HashSet<>(Arrays.asList(ENUM_NAMES_SET_VALUES));
-    private static final java.util.Set<String> MAP_NAMES_SET = new HashSet<>(Arrays.asList(MAP_NAMES_SET_VALUES));
-
-=======
->>>>>>> 7e222159
     private String description = "Relationship between two glossary categories used to create nested categories.";
 
     /*
      * Set up end 1.
      */
-<<<<<<< HEAD
-    final String end1NodeType = "Category";
-    final String end1AttributeName = "superCategory";
-    final String end1AttributeDescription = "Identifies the parent category.";
-    final RelationshipEndCardinality end1Cardinality = RelationshipEndCardinality.AT_MOST_ONE;
-=======
     protected final static String END_1_NODE_TYPE = "Category";
     protected final static String END_1_ATTRIBUTE_NAME = "superCategory";
     protected final static String END_1_ATTRIBUTE_DESCRIPTION = "Identifies the parent category.";
     protected final static RelationshipEndCardinality END_1_CARDINALITY = RelationshipEndCardinality.ANY_NUMBER;
     protected final static LineEnd LINE_END_1 = new LineEnd(END_1_NODE_TYPE,
             END_1_ATTRIBUTE_NAME, END_1_ATTRIBUTE_DESCRIPTION, END_1_CARDINALITY);
->>>>>>> 7e222159
 
     /*
      * Set up end 2.
      */
-<<<<<<< HEAD
-    final String end2NodeType = "Category";
-    final String end2AttributeName = "subcategories";
-    final String end2AttributeDescription = "Glossary categories nested inside this category.";
-    final RelationshipEndCardinality end2Cardinality = RelationshipEndCardinality.ANY_NUMBER;
-
-    public CategoryHierarchyLink() {
-        initialise();
-    }
-
-    public CategoryHierarchyLink(Line template) {
-        super(template);
-        initialise();
-    }
-
-    public CategoryHierarchyLink(Relationship omrsRelationship) {
-        super(omrsRelationship);
-        initialise();
-    }
-
-    @Override
-    protected LineEnd getLineEnd1() {
-        return new LineEnd(this.end1NodeType,
-                           this.end1AttributeName,
-                           this.end1AttributeDescription,
-                           this.end1Cardinality);
-    }
-
-    @Override
-    protected LineEnd getLineEnd2() {
-        return new LineEnd(this.end2NodeType,
-                           this.end2AttributeName,
-                           this.end2AttributeDescription,
-                           this.end2Cardinality);
-    }
-
-    private void initialise() {
-        name = "CategoryHierarchyLink";
-        typeDefGuid = "71e4b6fb-3412-4193-aff3-a16eccd87e8e";
-        // set the LineType if this is a LineType enum value.
-        try {
-            lineType = LineType.valueOf(name);
-            setLineEnds();
-        } catch (IllegalArgumentException e) {
-            lineType = LineType.Unknown;
-        }
-    }
-
-    InstanceProperties obtainInstanceProperties() {
-        final String methodName = "obtainInstanceProperties";
-        if (log.isDebugEnabled()) {
-            log.debug("==> Method: " + methodName);
-        }
-        InstanceProperties instanceProperties = new InstanceProperties();
-        EnumPropertyValue enumPropertyValue = null;
-        MapPropertyValue mapPropertyValue = null;
-        PrimitivePropertyValue primitivePropertyValue = null;
-        if (log.isDebugEnabled()) {
-            log.debug("<== Method: " + methodName);
-        }
-        return instanceProperties;
-=======
     protected final static String END_2_NODE_TYPE = "Category";
     protected final static String END_2_ATTRIBUTE_NAME = "subcategories";
     protected final static String END_2_ATTRIBUTE_DESCRIPTION = "Glossary categories nested inside this category.";
@@ -156,7 +45,6 @@
 
     public CategoryHierarchyLink() {
         super("CategoryHierarchyLink", "71e4b6fb-3412-4193-aff3-a16eccd87e8e", LINE_END_1, LINE_END_2);
->>>>>>> 7e222159
     }
 
     @Override
