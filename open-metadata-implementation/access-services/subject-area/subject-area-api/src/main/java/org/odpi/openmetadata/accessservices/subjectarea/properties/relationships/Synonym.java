/* SPDX-License-Identifier: Apache-2.0 */
/* Copyright Contributors to the ODPi Egeria project. */
// This is a generated file - do not edit - changes should be made to the templates amd/or generator to generate this file with changes.

package org.odpi.openmetadata.accessservices.subjectarea.properties.relationships;

import com.fasterxml.jackson.annotation.JsonAutoDetect;
import com.fasterxml.jackson.annotation.JsonIgnoreProperties;
import com.fasterxml.jackson.annotation.JsonInclude;
import org.odpi.openmetadata.accessservices.subjectarea.properties.enums.TermRelationshipStatus;
import org.odpi.openmetadata.accessservices.subjectarea.properties.objects.graph.Line;
import org.odpi.openmetadata.accessservices.subjectarea.properties.objects.graph.LineEnd;
<<<<<<< HEAD
import org.odpi.openmetadata.accessservices.subjectarea.properties.objects.graph.LineType;
import org.odpi.openmetadata.repositoryservices.connectors.stores.metadatacollectionstore.properties.instances.Relationship;
import org.odpi.openmetadata.repositoryservices.connectors.stores.metadatacollectionstore.properties.typedefs.RelationshipEndCardinality;
import org.slf4j.Logger;
import org.slf4j.LoggerFactory;

import java.util.Arrays;
import java.util.HashSet;
=======
import org.odpi.openmetadata.repositoryservices.connectors.stores.metadatacollectionstore.properties.typedefs.RelationshipEndCardinality;
>>>>>>> 7e222159

import static com.fasterxml.jackson.annotation.JsonAutoDetect.Visibility.NONE;
import static com.fasterxml.jackson.annotation.JsonAutoDetect.Visibility.PUBLIC_ONLY;

/**
 * Link between glossary terms that have the same meaning.
 */
@JsonAutoDetect(getterVisibility = PUBLIC_ONLY, setterVisibility = PUBLIC_ONLY, fieldVisibility = NONE)
@JsonInclude(JsonInclude.Include.NON_NULL)
@JsonIgnoreProperties(ignoreUnknown = true)
public class Synonym extends Line {
<<<<<<< HEAD
    private static final Logger log = LoggerFactory.getLogger(Synonym.class);
    private static final String className = Synonym.class.getName();

    private static final String[] PROPERTY_NAMES_SET_VALUES = new String[]{
            "description",
            "expression",
            "status",
            "steward",
            "source",

            // Terminate the list
            null
    };
    private static final String[] ATTRIBUTE_NAMES_SET_VALUES = new String[]{
            "description",
            "expression",
            "steward",
            "source",

            // Terminate the list
            null
    };
    private static final String[] ENUM_NAMES_SET_VALUES = new String[]{
            "status",

            // Terminate the list
            null
    };
    private static final String[] MAP_NAMES_SET_VALUES = new String[]{

            // Terminate the list
            null
    };
    private static final java.util.Set<String> PROPERTY_NAMES_SET = new HashSet<>(Arrays.asList(PROPERTY_NAMES_SET_VALUES));
    private static final java.util.Set<String> ATTRIBUTE_NAMES_SET = new HashSet<>(Arrays.asList(ATTRIBUTE_NAMES_SET_VALUES));
    private static final java.util.Set<String> ENUM_NAMES_SET = new HashSet<>(Arrays.asList(ENUM_NAMES_SET_VALUES));
    private static final java.util.Set<String> MAP_NAMES_SET = new HashSet<>(Arrays.asList(MAP_NAMES_SET_VALUES));

=======
>>>>>>> 7e222159
    private String description = "Link between glossary terms that have the same meaning.";

    /*
     * Set up end 1.
     */
<<<<<<< HEAD
    final String end1NodeType = "Term";
    final String end1AttributeName = "synonyms";
    final String end1AttributeDescription = "Glossary terms with the same meaning.";
    final RelationshipEndCardinality end1Cardinality = RelationshipEndCardinality.ANY_NUMBER;
=======
    protected final static String END_1_NODE_TYPE = "Term";
    protected final static String END_1_ATTRIBUTE_NAME = "synonyms";
    protected final static String END_1_ATTRIBUTE_DESCRIPTION = "Glossary terms with the same meaning.";
    protected final static RelationshipEndCardinality END_1_CARDINALITY = RelationshipEndCardinality.ANY_NUMBER;
    protected final static LineEnd LINE_END_1 = new LineEnd(END_1_NODE_TYPE,
            END_1_ATTRIBUTE_NAME, END_1_ATTRIBUTE_DESCRIPTION, END_1_CARDINALITY);
>>>>>>> 7e222159

    /*
     * Set up end 2.
     */
<<<<<<< HEAD
    final String end2NodeType = "Term";
    final String end2AttributeName = "synonyms";
    final String end2AttributeDescription = "Glossary terms with the same meaning.";
    final RelationshipEndCardinality end2Cardinality = RelationshipEndCardinality.ANY_NUMBER;
=======
    protected final static String END_2_NODE_TYPE = "Term";
    protected final static String END_2_ATTRIBUTE_NAME = "synonyms";
    protected final static String END_2_ATTRIBUTE_DESCRIPTION = "Glossary terms with the same meaning.";
    protected final static RelationshipEndCardinality END_2_CARDINALITY = RelationshipEndCardinality.ANY_NUMBER;
    protected final static LineEnd LINE_END_2 = new LineEnd(END_2_NODE_TYPE,
            END_2_ATTRIBUTE_NAME, END_2_ATTRIBUTE_DESCRIPTION, END_2_CARDINALITY);

>>>>>>> 7e222159
    private String expression;
    private TermRelationshipStatus status;
    private String steward;
    private String source;

    public Synonym() {
<<<<<<< HEAD
        initialise();
    }

    public Synonym(Line template) {
        super(template);
        initialise();
    }

    public Synonym(Relationship omrsRelationship) {
        super(omrsRelationship);
        initialise();
    }

    @Override
    protected LineEnd getLineEnd1() {
        return new LineEnd(this.end1NodeType,
                           this.end1AttributeName,
                           this.end1AttributeDescription,
                           this.end1Cardinality);
    }

    @Override
    protected LineEnd getLineEnd2() {
        return new LineEnd(this.end2NodeType,
                           this.end2AttributeName,
                           this.end2AttributeDescription,
                           this.end2Cardinality);
    }

    private void initialise() {
        name = "Synonym";
        typeDefGuid = "74f4094d-dba2-4ad9-874e-d422b69947e2";
        // set the LineType if this is a LineType enum value.
        try {
            lineType = LineType.valueOf(name);
            setLineEnds();
        } catch (IllegalArgumentException e) {
            lineType = LineType.Unknown;
        }

=======
        super("Synonym", "74f4094d-dba2-4ad9-874e-d422b69947e2", LINE_END_1, LINE_END_2);
>>>>>>> 7e222159
    }

    /**
     * {@literal Description of the relationship. }
     *
     * @return {@code String }
     */
    public String getDescription() {
        return this.description;
    }
    /**
     * {@literal Set the description of the relationship. }
     * @param description {@code String }
     */
    public void setDescription(String description) {
        this.description = description;
    }

    /**
     * {@literal An expression that explains the relationship. }
     *
     * @return {@code String }
     */
    public String getExpression() {
        return this.expression;
    }

    public void setExpression(String expression) {
        this.expression = expression;
    }

    /**
     * {@literal The status of or confidence in the relationship. }
     *
     * @return {@code TermRelationshipStatus }
     */
    public TermRelationshipStatus getStatus() {
        return this.status;
    }

    public void setStatus(TermRelationshipStatus status) {
        this.status = status;
    }

    /**
     * {@literal Person responsible for the relationship. }
     *
     * @return {@code String }
     */
    public String getSteward() {
        return this.steward;
    }

    public void setSteward(String steward) {
        this.steward = steward;
    }

    /**
     * {@literal Person, organization or automated process that created the relationship. }
     *
     * @return {@code String }
     */
    public String getSource() {
        return this.source;
    }

    public void setSource(String source) {
        this.source = source;
    }

    @Override
    public StringBuilder toString(StringBuilder sb) {
        if (sb == null) {
            sb = new StringBuilder();
        }
        sb.append(" Synonym=");
        sb.append(super.toString(sb));
        sb.append(" Synonym Attributes{");
        sb.append("description=").append(this.description).append(",");
        sb.append("expression=").append(this.expression).append(",");
        sb.append("steward=").append(this.steward).append(",");
        sb.append("source=").append(this.source).append(",");
        if (status != null) {
            sb.append("status=").append(status.name());
        }
        sb.append("}");
        return sb;
    }

    @Override
    public String toString() {
        return toString(new StringBuilder()).toString();
    }
}<|MERGE_RESOLUTION|>--- conflicted
+++ resolved
@@ -10,18 +10,7 @@
 import org.odpi.openmetadata.accessservices.subjectarea.properties.enums.TermRelationshipStatus;
 import org.odpi.openmetadata.accessservices.subjectarea.properties.objects.graph.Line;
 import org.odpi.openmetadata.accessservices.subjectarea.properties.objects.graph.LineEnd;
-<<<<<<< HEAD
-import org.odpi.openmetadata.accessservices.subjectarea.properties.objects.graph.LineType;
-import org.odpi.openmetadata.repositoryservices.connectors.stores.metadatacollectionstore.properties.instances.Relationship;
 import org.odpi.openmetadata.repositoryservices.connectors.stores.metadatacollectionstore.properties.typedefs.RelationshipEndCardinality;
-import org.slf4j.Logger;
-import org.slf4j.LoggerFactory;
-
-import java.util.Arrays;
-import java.util.HashSet;
-=======
-import org.odpi.openmetadata.repositoryservices.connectors.stores.metadatacollectionstore.properties.typedefs.RelationshipEndCardinality;
->>>>>>> 7e222159
 
 import static com.fasterxml.jackson.annotation.JsonAutoDetect.Visibility.NONE;
 import static com.fasterxml.jackson.annotation.JsonAutoDetect.Visibility.PUBLIC_ONLY;
@@ -33,75 +22,21 @@
 @JsonInclude(JsonInclude.Include.NON_NULL)
 @JsonIgnoreProperties(ignoreUnknown = true)
 public class Synonym extends Line {
-<<<<<<< HEAD
-    private static final Logger log = LoggerFactory.getLogger(Synonym.class);
-    private static final String className = Synonym.class.getName();
-
-    private static final String[] PROPERTY_NAMES_SET_VALUES = new String[]{
-            "description",
-            "expression",
-            "status",
-            "steward",
-            "source",
-
-            // Terminate the list
-            null
-    };
-    private static final String[] ATTRIBUTE_NAMES_SET_VALUES = new String[]{
-            "description",
-            "expression",
-            "steward",
-            "source",
-
-            // Terminate the list
-            null
-    };
-    private static final String[] ENUM_NAMES_SET_VALUES = new String[]{
-            "status",
-
-            // Terminate the list
-            null
-    };
-    private static final String[] MAP_NAMES_SET_VALUES = new String[]{
-
-            // Terminate the list
-            null
-    };
-    private static final java.util.Set<String> PROPERTY_NAMES_SET = new HashSet<>(Arrays.asList(PROPERTY_NAMES_SET_VALUES));
-    private static final java.util.Set<String> ATTRIBUTE_NAMES_SET = new HashSet<>(Arrays.asList(ATTRIBUTE_NAMES_SET_VALUES));
-    private static final java.util.Set<String> ENUM_NAMES_SET = new HashSet<>(Arrays.asList(ENUM_NAMES_SET_VALUES));
-    private static final java.util.Set<String> MAP_NAMES_SET = new HashSet<>(Arrays.asList(MAP_NAMES_SET_VALUES));
-
-=======
->>>>>>> 7e222159
     private String description = "Link between glossary terms that have the same meaning.";
 
     /*
      * Set up end 1.
      */
-<<<<<<< HEAD
-    final String end1NodeType = "Term";
-    final String end1AttributeName = "synonyms";
-    final String end1AttributeDescription = "Glossary terms with the same meaning.";
-    final RelationshipEndCardinality end1Cardinality = RelationshipEndCardinality.ANY_NUMBER;
-=======
     protected final static String END_1_NODE_TYPE = "Term";
     protected final static String END_1_ATTRIBUTE_NAME = "synonyms";
     protected final static String END_1_ATTRIBUTE_DESCRIPTION = "Glossary terms with the same meaning.";
     protected final static RelationshipEndCardinality END_1_CARDINALITY = RelationshipEndCardinality.ANY_NUMBER;
     protected final static LineEnd LINE_END_1 = new LineEnd(END_1_NODE_TYPE,
             END_1_ATTRIBUTE_NAME, END_1_ATTRIBUTE_DESCRIPTION, END_1_CARDINALITY);
->>>>>>> 7e222159
 
     /*
      * Set up end 2.
      */
-<<<<<<< HEAD
-    final String end2NodeType = "Term";
-    final String end2AttributeName = "synonyms";
-    final String end2AttributeDescription = "Glossary terms with the same meaning.";
-    final RelationshipEndCardinality end2Cardinality = RelationshipEndCardinality.ANY_NUMBER;
-=======
     protected final static String END_2_NODE_TYPE = "Term";
     protected final static String END_2_ATTRIBUTE_NAME = "synonyms";
     protected final static String END_2_ATTRIBUTE_DESCRIPTION = "Glossary terms with the same meaning.";
@@ -109,57 +44,13 @@
     protected final static LineEnd LINE_END_2 = new LineEnd(END_2_NODE_TYPE,
             END_2_ATTRIBUTE_NAME, END_2_ATTRIBUTE_DESCRIPTION, END_2_CARDINALITY);
 
->>>>>>> 7e222159
     private String expression;
     private TermRelationshipStatus status;
     private String steward;
     private String source;
 
     public Synonym() {
-<<<<<<< HEAD
-        initialise();
-    }
-
-    public Synonym(Line template) {
-        super(template);
-        initialise();
-    }
-
-    public Synonym(Relationship omrsRelationship) {
-        super(omrsRelationship);
-        initialise();
-    }
-
-    @Override
-    protected LineEnd getLineEnd1() {
-        return new LineEnd(this.end1NodeType,
-                           this.end1AttributeName,
-                           this.end1AttributeDescription,
-                           this.end1Cardinality);
-    }
-
-    @Override
-    protected LineEnd getLineEnd2() {
-        return new LineEnd(this.end2NodeType,
-                           this.end2AttributeName,
-                           this.end2AttributeDescription,
-                           this.end2Cardinality);
-    }
-
-    private void initialise() {
-        name = "Synonym";
-        typeDefGuid = "74f4094d-dba2-4ad9-874e-d422b69947e2";
-        // set the LineType if this is a LineType enum value.
-        try {
-            lineType = LineType.valueOf(name);
-            setLineEnds();
-        } catch (IllegalArgumentException e) {
-            lineType = LineType.Unknown;
-        }
-
-=======
         super("Synonym", "74f4094d-dba2-4ad9-874e-d422b69947e2", LINE_END_1, LINE_END_2);
->>>>>>> 7e222159
     }
 
     /**
