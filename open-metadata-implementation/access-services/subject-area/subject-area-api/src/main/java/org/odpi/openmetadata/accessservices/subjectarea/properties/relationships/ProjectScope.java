/* SPDX-License-Identifier: Apache-2.0 */
/* Copyright Contributors to the ODPi Egeria project. */
// This is a generated file - do not edit - changes should be made to the templates amd/or generator to generate this file with changes.

package org.odpi.openmetadata.accessservices.subjectarea.properties.relationships;

import com.fasterxml.jackson.annotation.JsonAutoDetect;
import com.fasterxml.jackson.annotation.JsonIgnoreProperties;
import com.fasterxml.jackson.annotation.JsonInclude;
import org.odpi.openmetadata.accessservices.subjectarea.properties.objects.graph.Line;
import org.odpi.openmetadata.accessservices.subjectarea.properties.objects.graph.LineEnd;
<<<<<<< HEAD
import org.odpi.openmetadata.accessservices.subjectarea.properties.objects.graph.LineType;
import org.odpi.openmetadata.repositoryservices.connectors.stores.metadatacollectionstore.properties.instances.Relationship;
import org.odpi.openmetadata.repositoryservices.connectors.stores.metadatacollectionstore.properties.typedefs.RelationshipEndCardinality;
import org.slf4j.Logger;
import org.slf4j.LoggerFactory;

import java.util.Arrays;
import java.util.HashSet;
import java.util.Set;
=======
import org.odpi.openmetadata.repositoryservices.connectors.stores.metadatacollectionstore.properties.typedefs.RelationshipEndCardinality;
>>>>>>> 7e222159

import static com.fasterxml.jackson.annotation.JsonAutoDetect.Visibility.NONE;
import static com.fasterxml.jackson.annotation.JsonAutoDetect.Visibility.PUBLIC_ONLY;

/**
 * The Project Scope relationship links documentation, assets and definitions to the project.
 */
@JsonAutoDetect(getterVisibility = PUBLIC_ONLY, setterVisibility = PUBLIC_ONLY, fieldVisibility = NONE)
@JsonInclude(JsonInclude.Include.NON_NULL)
@JsonIgnoreProperties(ignoreUnknown = true)
public class ProjectScope extends Line {
<<<<<<< HEAD
    private static final Logger log = LoggerFactory.getLogger(ProjectScope.class);
    private static final String className = ProjectScope.class.getName();

    private static final String[] PROPERTY_NAMES_SET_VALUES = new String[]{
            "description",
            // Terminate the list
            null
    };
    private static final String[] ATTRIBUTE_NAMES_SET_VALUES = new String[]{
            "description",
            // Terminate the list
            null
    };
    private static final String[] ENUM_NAMES_SET_VALUES = new String[]{

            // Terminate the list
            null
    };
    private static final String[] MAP_NAMES_SET_VALUES = new String[]{

            // Terminate the list
            null
    };
    private static final Set<String> PROPERTY_NAMES_SET = new HashSet<>(Arrays.asList(PROPERTY_NAMES_SET_VALUES));
    private static final Set<String> ATTRIBUTE_NAMES_SET = new HashSet<>(Arrays.asList(ATTRIBUTE_NAMES_SET_VALUES));
    private static final Set<String> ENUM_NAMES_SET = new HashSet<>(Arrays.asList(ENUM_NAMES_SET_VALUES));
    private static final Set<String> MAP_NAMES_SET = new HashSet<>(Arrays.asList(MAP_NAMES_SET_VALUES));

    private String description = "The documentation, assets and definitions that are affected by the project.";

    /*
     * Set up end 1.
     */
    final String end1NodeType = "Project";
    final String end1AttributeName = "impactingProjects";
    final String end1AttributeDescription = "The projects that are making changes to these elements.";
    final RelationshipEndCardinality end1Cardinality = RelationshipEndCardinality.ANY_NUMBER;


    /*
     * Set up end 2.
     */
    final String end2NodeType = "Referenceable";
    final String end2AttributeName = "projectScope";
    final String end2AttributeDescription = "The elements that are being changed by this project.";
    final RelationshipEndCardinality end2Cardinality = RelationshipEndCardinality.ANY_NUMBER;

    public ProjectScope() {
        initialise();
    }

    public ProjectScope(Line template) {
        super(template);
        initialise();
    }

    public ProjectScope(Relationship omrsRelationship) {
        super(omrsRelationship);
        initialise();
    }

    @Override
    protected LineEnd getLineEnd1() {
        return new LineEnd(this.end1NodeType,
                           this.end1AttributeName,
                           this.end1AttributeDescription,
                           this.end1Cardinality);
    }

    @Override
    protected LineEnd getLineEnd2() {
        return new LineEnd(this.end2NodeType,
                           this.end2AttributeName,
                           this.end2AttributeDescription,
                           this.end2Cardinality);
    }

    private void initialise() {
        name = "ProjectScope";
        typeDefGuid = "bc63ac45-b4d0-4fba-b583-92859de77dd8";
        // set the LineType if this is a LineType enum value.
        try {
            lineType = LineType.valueOf(name);
            setLineEnds();
        } catch (IllegalArgumentException e) {
            lineType = LineType.Unknown;
        }


=======
    private String description = "The documentation, assets and definitions that are affected by the project.";

    /*
     * Set up end 1.
     */
    protected final static String END_1_NODE_TYPE = "Project";
    protected final static String END_1_ATTRIBUTE_NAME = "impactingProjects";
    protected final static String END_1_ATTRIBUTE_DESCRIPTION = "The projects that are making changes to these elements.";
    protected final static RelationshipEndCardinality END_1_CARDINALITY = RelationshipEndCardinality.ANY_NUMBER;
    protected final static LineEnd LINE_END_1 = new LineEnd(END_1_NODE_TYPE,
            END_1_ATTRIBUTE_NAME, END_1_ATTRIBUTE_DESCRIPTION, END_1_CARDINALITY);

    /*
     * Set up end 2.
     */
    protected final static String END_2_NODE_TYPE = "Referenceable";
    protected final static String END_2_ATTRIBUTE_NAME = "projectScope";
    protected final static String END_2_ATTRIBUTE_DESCRIPTION = "The elements that are being changed by this project.";
    protected final static RelationshipEndCardinality END_2_CARDINALITY = RelationshipEndCardinality.ANY_NUMBER;
    protected final static LineEnd LINE_END_2 = new LineEnd(END_2_NODE_TYPE,
            END_2_ATTRIBUTE_NAME, END_2_ATTRIBUTE_DESCRIPTION, END_2_CARDINALITY);

    public ProjectScope() {
        super("ProjectScope", "bc63ac45-b4d0-4fba-b583-92859de77dd8", LINE_END_1, LINE_END_2);
>>>>>>> 7e222159
    }

    @Override
    public StringBuilder toString(StringBuilder sb) {
        if (sb == null) {
            sb = new StringBuilder();
        }
        sb.append(" ProjectScopeRelationship=");
        sb.append(super.toString(sb));
        sb.append(" ProjectScopeRelationship Attributes{");
        sb.append("}");
        return sb;
    }

    @Override
    public String toString() {
        return toString(new StringBuilder()).toString();
    }

    /**
     * {@literal Description of the scope of the project. }
     *
     * @return {@code String }
     */
    public String getDescription() {
        return this.description;
    }
    /**
     * {@literal Set the description of the relationship. }
     * @param description {@code String }
     */
    public void setDescription(String description) {
        this.description = description;
    }

}<|MERGE_RESOLUTION|>--- conflicted
+++ resolved
@@ -9,19 +9,7 @@
 import com.fasterxml.jackson.annotation.JsonInclude;
 import org.odpi.openmetadata.accessservices.subjectarea.properties.objects.graph.Line;
 import org.odpi.openmetadata.accessservices.subjectarea.properties.objects.graph.LineEnd;
-<<<<<<< HEAD
-import org.odpi.openmetadata.accessservices.subjectarea.properties.objects.graph.LineType;
-import org.odpi.openmetadata.repositoryservices.connectors.stores.metadatacollectionstore.properties.instances.Relationship;
 import org.odpi.openmetadata.repositoryservices.connectors.stores.metadatacollectionstore.properties.typedefs.RelationshipEndCardinality;
-import org.slf4j.Logger;
-import org.slf4j.LoggerFactory;
-
-import java.util.Arrays;
-import java.util.HashSet;
-import java.util.Set;
-=======
-import org.odpi.openmetadata.repositoryservices.connectors.stores.metadatacollectionstore.properties.typedefs.RelationshipEndCardinality;
->>>>>>> 7e222159
 
 import static com.fasterxml.jackson.annotation.JsonAutoDetect.Visibility.NONE;
 import static com.fasterxml.jackson.annotation.JsonAutoDetect.Visibility.PUBLIC_ONLY;
@@ -33,97 +21,6 @@
 @JsonInclude(JsonInclude.Include.NON_NULL)
 @JsonIgnoreProperties(ignoreUnknown = true)
 public class ProjectScope extends Line {
-<<<<<<< HEAD
-    private static final Logger log = LoggerFactory.getLogger(ProjectScope.class);
-    private static final String className = ProjectScope.class.getName();
-
-    private static final String[] PROPERTY_NAMES_SET_VALUES = new String[]{
-            "description",
-            // Terminate the list
-            null
-    };
-    private static final String[] ATTRIBUTE_NAMES_SET_VALUES = new String[]{
-            "description",
-            // Terminate the list
-            null
-    };
-    private static final String[] ENUM_NAMES_SET_VALUES = new String[]{
-
-            // Terminate the list
-            null
-    };
-    private static final String[] MAP_NAMES_SET_VALUES = new String[]{
-
-            // Terminate the list
-            null
-    };
-    private static final Set<String> PROPERTY_NAMES_SET = new HashSet<>(Arrays.asList(PROPERTY_NAMES_SET_VALUES));
-    private static final Set<String> ATTRIBUTE_NAMES_SET = new HashSet<>(Arrays.asList(ATTRIBUTE_NAMES_SET_VALUES));
-    private static final Set<String> ENUM_NAMES_SET = new HashSet<>(Arrays.asList(ENUM_NAMES_SET_VALUES));
-    private static final Set<String> MAP_NAMES_SET = new HashSet<>(Arrays.asList(MAP_NAMES_SET_VALUES));
-
-    private String description = "The documentation, assets and definitions that are affected by the project.";
-
-    /*
-     * Set up end 1.
-     */
-    final String end1NodeType = "Project";
-    final String end1AttributeName = "impactingProjects";
-    final String end1AttributeDescription = "The projects that are making changes to these elements.";
-    final RelationshipEndCardinality end1Cardinality = RelationshipEndCardinality.ANY_NUMBER;
-
-
-    /*
-     * Set up end 2.
-     */
-    final String end2NodeType = "Referenceable";
-    final String end2AttributeName = "projectScope";
-    final String end2AttributeDescription = "The elements that are being changed by this project.";
-    final RelationshipEndCardinality end2Cardinality = RelationshipEndCardinality.ANY_NUMBER;
-
-    public ProjectScope() {
-        initialise();
-    }
-
-    public ProjectScope(Line template) {
-        super(template);
-        initialise();
-    }
-
-    public ProjectScope(Relationship omrsRelationship) {
-        super(omrsRelationship);
-        initialise();
-    }
-
-    @Override
-    protected LineEnd getLineEnd1() {
-        return new LineEnd(this.end1NodeType,
-                           this.end1AttributeName,
-                           this.end1AttributeDescription,
-                           this.end1Cardinality);
-    }
-
-    @Override
-    protected LineEnd getLineEnd2() {
-        return new LineEnd(this.end2NodeType,
-                           this.end2AttributeName,
-                           this.end2AttributeDescription,
-                           this.end2Cardinality);
-    }
-
-    private void initialise() {
-        name = "ProjectScope";
-        typeDefGuid = "bc63ac45-b4d0-4fba-b583-92859de77dd8";
-        // set the LineType if this is a LineType enum value.
-        try {
-            lineType = LineType.valueOf(name);
-            setLineEnds();
-        } catch (IllegalArgumentException e) {
-            lineType = LineType.Unknown;
-        }
-
-
-=======
     private String description = "The documentation, assets and definitions that are affected by the project.";
 
     /*
@@ -148,7 +45,6 @@
 
     public ProjectScope() {
         super("ProjectScope", "bc63ac45-b4d0-4fba-b583-92859de77dd8", LINE_END_1, LINE_END_2);
->>>>>>> 7e222159
     }
 
     @Override
