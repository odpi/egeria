/* SPDX-License-Identifier: Apache-2.0 */
package org.odpi.openmetadata.accessservices.subjectarea.properties.objects.graph;

import com.fasterxml.jackson.annotation.*;
import org.odpi.openmetadata.accessservices.subjectarea.properties.objects.OmasObject;
import org.odpi.openmetadata.accessservices.subjectarea.properties.objects.common.SystemAttributes;
import org.odpi.openmetadata.accessservices.subjectarea.properties.relationships.*;

import java.io.Serializable;
import java.util.Date;
import java.util.Map;

import static com.fasterxml.jackson.annotation.JsonAutoDetect.Visibility.NONE;
import static com.fasterxml.jackson.annotation.JsonAutoDetect.Visibility.PUBLIC_ONLY;


/**
 * A relationship between 2 subject area OMAS Nodes. It is contains named attributes and has 2 Line ends.
 */
@JsonAutoDetect(getterVisibility = PUBLIC_ONLY, setterVisibility = PUBLIC_ONLY, fieldVisibility = NONE)
@JsonInclude(JsonInclude.Include.NON_NULL)
@JsonIgnoreProperties(ignoreUnknown = true)
@JsonTypeInfo(
        use = JsonTypeInfo.Id.NAME,
        property = "class",
        defaultImpl = Line.class,
        visible = true
)
@JsonSubTypes({
        @JsonSubTypes.Type(value = HasA.class),
        @JsonSubTypes.Type(value = RelatedTerm.class),
        @JsonSubTypes.Type(value = Synonym.class),
        @JsonSubTypes.Type(value = Antonym.class),
        @JsonSubTypes.Type(value = PreferredTerm.class),
        @JsonSubTypes.Type(value = ReplacementTerm.class),
        @JsonSubTypes.Type(value = Translation.class),
        @JsonSubTypes.Type(value = IsA.class),
        @JsonSubTypes.Type(value = ValidValue.class),
        @JsonSubTypes.Type(value = UsedInContext.class),
        @JsonSubTypes.Type(value = IsATypeOf.class),
        @JsonSubTypes.Type(value = TypedBy.class),
        @JsonSubTypes.Type(value = TermAnchor.class),
        @JsonSubTypes.Type(value = CategoryAnchor.class),
        @JsonSubTypes.Type(value = Categorization.class),
})
abstract public class Line implements Serializable, OmasObject {
    protected static final long serialVersionUID = 1L;
    private SystemAttributes systemAttributes = null;
    private Date effectiveFromTime = null;
    private Date effectiveToTime = null;
    private Map<String, String> additionalProperties;
    protected String typeDefGuid;
    protected LineType lineType;
    // this is the line name
    protected String name;
    protected LineEnd end1;
    protected LineEnd end2;
<<<<<<< HEAD

=======
>>>>>>> 7e222159

//    /**
//     * Default constructor
//     */
//    public Line() { }

<<<<<<< HEAD
    public Line(Line template) {
        this.setAdditionalProperties(template.getAdditionalProperties());
        this.setSystemAttributes(template.getSystemAttributes());
        this.setGuid(template.getGuid());
        this.setLineType(template.getLineType());
        this.setAdditionalProperties(template.getAdditionalProperties());
        this.setLineEnds();
    }

    public Line(String name) {
        this(name,LineType.Unknown);
    }

    public Line(String name, LineType lineType) {
        this.name = name;
        this.lineType = lineType;
        this.setLineEnds();
    }
    protected void setLineEnds() {
        setEnd1(getLineEnd1());
        setEnd2(getLineEnd2());
    }
    /**
     * Get line end 1. The child Line sets the appropriate values for its Line end 1
     * @return LineEnd Line end 1
     */
    abstract protected LineEnd getLineEnd1();
    /**
     * Get line end 1. The child Line sets the appropriate values for its Line end 1
     * @return LineEnd Line end 1
     */
    abstract protected LineEnd getLineEnd2();

    /**
     * Create a typedRelationship from an omrs relationship
     *
     * @param omrsRelationship omrs relationship
     */
    public Line(Relationship omrsRelationship) {
        this.systemAttributes = new SystemAttributes();
        this.systemAttributes.setUpdateTime(omrsRelationship.getUpdateTime());
        this.systemAttributes.setCreateTime(omrsRelationship.getCreateTime());
        this.systemAttributes.setCreatedBy(omrsRelationship.getCreatedBy());
        this.systemAttributes.setUpdatedBy(omrsRelationship.getUpdatedBy());
        this.systemAttributes.setVersion(omrsRelationship.getVersion());
        setLineEnds();
=======
    protected Line(String name, String typeDefGuid, LineEnd end1, LineEnd end2) {
        this.end1 = end1;
        this.end2 = end2;
        this.name = name;
        this.typeDefGuid = typeDefGuid;
        initialise();
    }

    protected void initialise() {
        // set the LineType if this is a LineType enum value.
        try {
            lineType = LineType.valueOf(name);
        } catch (IllegalArgumentException e) {
            lineType = LineType.Unknown;
        }
>>>>>>> 7e222159
    }

    public LineType getLineType() {
        return lineType;
    }

    public void setLineType(LineType lineType) {
        this.lineType = lineType;
    }

    public SystemAttributes getSystemAttributes() {
        return systemAttributes;
    }

    public void setSystemAttributes(SystemAttributes systemAttributes) {
        this.systemAttributes = systemAttributes;
    }

    /**
     * Return the date/time that this line should start to be used (null means it can be used from creationTime).
     *
     * @return Date the line becomes effective.
     */
    public Date getEffectiveFromTime() {
        return effectiveFromTime;
    }

    public void setEffectiveFromTime(Date effectiveFromTime) {
        this.effectiveFromTime = effectiveFromTime;
    }

    /**
     * Return the date/time that this line should no longer be used.
     *
     * @return Date the line stops being effective.
     */
    public Date getEffectiveToTime() {
        return effectiveToTime;
    }

    public void setEffectiveToTime(Date effectiveToTime) {
        this.effectiveToTime = effectiveToTime;
    }

    public String getGuid() {
        if (this.systemAttributes == null) {
            return null;
        } else {
            return systemAttributes.getGUID();
        }
    }

    public void setGuid(String guid) {
        if (this.systemAttributes == null) {
            this.systemAttributes = new SystemAttributes();
        }
        this.systemAttributes.setGUID(guid);
    }

    public String getName() {
        return name;
    }

    /**
     * Get the extra attributes - ones that are in addition to the standard types.
     *
     * @return extra attributes
     */
    public Map<String, String> getAdditionalProperties() {
        return additionalProperties;
    }

    public void setAdditionalProperties(Map<String, String> additionalProperties) {
        this.additionalProperties = additionalProperties;
    }

    public LineEnd getEnd1() {
        return end1;
    }

    public void setEnd1(LineEnd end1) {
        this.end1 = end1;
    }

    public LineEnd getEnd2() {
        return end2;
    }

    public void setEnd2(LineEnd end2) {
        this.end2 = end2;
    }

    /**
     * Get line end 1. The child Line sets the appropriate values for its Line end 1
     *
     * @return LineEnd Line end 1
     */
<<<<<<< HEAD
    public static Relationship createOmrsRelationship(Line line) {
        Relationship omrsRelationship = new Relationship();
        InstanceType typeOfRelationship = new InstanceType();
        typeOfRelationship.setTypeDefName(line.getName());
//        typeOfRelationship.setTypeDefGUID(line.getTypeDefGuid());
        omrsRelationship.setType(typeOfRelationship);
        SystemAttributes systemAttributes = line.getSystemAttributes();
        if (systemAttributes == null) {
            systemAttributes = new SystemAttributes();
        }
        omrsRelationship.setCreatedBy(systemAttributes.getCreatedBy());
        omrsRelationship.setUpdatedBy(systemAttributes.getUpdatedBy());
        omrsRelationship.setCreateTime(systemAttributes.getCreateTime());
        omrsRelationship.setUpdateTime(systemAttributes.getUpdateTime());
        if (systemAttributes.getVersion() == null) {
            omrsRelationship.setVersion(0L);
        } else {
            omrsRelationship.setVersion(systemAttributes.getVersion());
        }
        line.setSystemAttributes(systemAttributes);
        return omrsRelationship;
=======
    public LineEnd getEnd1() {
        return end1;
    }

    public void setEnd1(LineEnd end1) {
        this.end1 = end1;
    }

    /**
     * Get line end 1. The child Line sets the appropriate values for its Line end 1
     *
     * @return LineEnd Line end 1
     */
    public LineEnd getEnd2() {
        return end2;
    }

    public void setEnd2(LineEnd end2) {
        this.end2 = end2;
>>>>>>> 7e222159
    }

    public StringBuilder toString(StringBuilder sb) {
        if (sb == null) {
            sb = new StringBuilder();
        }

        sb.append("Line{");
//        sb.append("typeDefGuid=").append(typeDefGuid).append(",");
        sb.append("lineType=").append(lineType.name()).append(",");
        sb.append("name=").append(name);
        if (this.systemAttributes != null) {
            sb.append("systemAttributes { ");
            sb = this.systemAttributes.toString(sb);
            sb.append("}");
        }
        sb.append('}');
        return sb;
    }

    @Override
    public String toString() {
        return this.toString(null).toString();
    }
}<|MERGE_RESOLUTION|>--- conflicted
+++ resolved
@@ -55,64 +55,12 @@
     protected String name;
     protected LineEnd end1;
     protected LineEnd end2;
-<<<<<<< HEAD
-
-=======
->>>>>>> 7e222159
 
 //    /**
 //     * Default constructor
 //     */
 //    public Line() { }
 
-<<<<<<< HEAD
-    public Line(Line template) {
-        this.setAdditionalProperties(template.getAdditionalProperties());
-        this.setSystemAttributes(template.getSystemAttributes());
-        this.setGuid(template.getGuid());
-        this.setLineType(template.getLineType());
-        this.setAdditionalProperties(template.getAdditionalProperties());
-        this.setLineEnds();
-    }
-
-    public Line(String name) {
-        this(name,LineType.Unknown);
-    }
-
-    public Line(String name, LineType lineType) {
-        this.name = name;
-        this.lineType = lineType;
-        this.setLineEnds();
-    }
-    protected void setLineEnds() {
-        setEnd1(getLineEnd1());
-        setEnd2(getLineEnd2());
-    }
-    /**
-     * Get line end 1. The child Line sets the appropriate values for its Line end 1
-     * @return LineEnd Line end 1
-     */
-    abstract protected LineEnd getLineEnd1();
-    /**
-     * Get line end 1. The child Line sets the appropriate values for its Line end 1
-     * @return LineEnd Line end 1
-     */
-    abstract protected LineEnd getLineEnd2();
-
-    /**
-     * Create a typedRelationship from an omrs relationship
-     *
-     * @param omrsRelationship omrs relationship
-     */
-    public Line(Relationship omrsRelationship) {
-        this.systemAttributes = new SystemAttributes();
-        this.systemAttributes.setUpdateTime(omrsRelationship.getUpdateTime());
-        this.systemAttributes.setCreateTime(omrsRelationship.getCreateTime());
-        this.systemAttributes.setCreatedBy(omrsRelationship.getCreatedBy());
-        this.systemAttributes.setUpdatedBy(omrsRelationship.getUpdatedBy());
-        this.systemAttributes.setVersion(omrsRelationship.getVersion());
-        setLineEnds();
-=======
     protected Line(String name, String typeDefGuid, LineEnd end1, LineEnd end2) {
         this.end1 = end1;
         this.end2 = end2;
@@ -128,7 +76,6 @@
         } catch (IllegalArgumentException e) {
             lineType = LineType.Unknown;
         }
->>>>>>> 7e222159
     }
 
     public LineType getLineType() {
@@ -226,29 +173,6 @@
      *
      * @return LineEnd Line end 1
      */
-<<<<<<< HEAD
-    public static Relationship createOmrsRelationship(Line line) {
-        Relationship omrsRelationship = new Relationship();
-        InstanceType typeOfRelationship = new InstanceType();
-        typeOfRelationship.setTypeDefName(line.getName());
-//        typeOfRelationship.setTypeDefGUID(line.getTypeDefGuid());
-        omrsRelationship.setType(typeOfRelationship);
-        SystemAttributes systemAttributes = line.getSystemAttributes();
-        if (systemAttributes == null) {
-            systemAttributes = new SystemAttributes();
-        }
-        omrsRelationship.setCreatedBy(systemAttributes.getCreatedBy());
-        omrsRelationship.setUpdatedBy(systemAttributes.getUpdatedBy());
-        omrsRelationship.setCreateTime(systemAttributes.getCreateTime());
-        omrsRelationship.setUpdateTime(systemAttributes.getUpdateTime());
-        if (systemAttributes.getVersion() == null) {
-            omrsRelationship.setVersion(0L);
-        } else {
-            omrsRelationship.setVersion(systemAttributes.getVersion());
-        }
-        line.setSystemAttributes(systemAttributes);
-        return omrsRelationship;
-=======
     public LineEnd getEnd1() {
         return end1;
     }
@@ -268,7 +192,6 @@
 
     public void setEnd2(LineEnd end2) {
         this.end2 = end2;
->>>>>>> 7e222159
     }
 
     public StringBuilder toString(StringBuilder sb) {
