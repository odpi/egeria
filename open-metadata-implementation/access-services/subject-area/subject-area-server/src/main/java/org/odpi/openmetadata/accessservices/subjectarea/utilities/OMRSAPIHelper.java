--- conflicted
+++ resolved
@@ -1360,15 +1360,9 @@
                         new org.odpi.openmetadata.accessservices.subjectarea.ffdc.exceptions.InvalidParameterException(
                                 messageDefinition,
                                 className,
-<<<<<<< HEAD
                                 restAPIName,
-                                "sequencingProperty",
-                                sequencingProperty)
-=======
-                                methodName,
                                 propertyName,
                                 propertyValue)
->>>>>>> ce6ab29d
                 );
             }
         }
@@ -1386,15 +1380,9 @@
                         new org.odpi.openmetadata.accessservices.subjectarea.ffdc.exceptions.InvalidParameterException(
                                 messageDefinition,
                                 className,
-<<<<<<< HEAD
                                 restAPIName,
-                                "searchCriteria",
-                                searchCriteria)
-=======
-                                methodName,
                                 propertyName,
                                 propertyValue)
->>>>>>> ce6ab29d
                 );
             }
         }
