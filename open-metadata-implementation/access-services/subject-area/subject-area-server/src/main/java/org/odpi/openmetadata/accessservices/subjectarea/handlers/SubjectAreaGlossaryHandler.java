/* SPDX-License-Identifier: Apache-2.0 */
/* Copyright Contributors to the ODPi Egeria project. */
package org.odpi.openmetadata.accessservices.subjectarea.handlers;


import org.odpi.openmetadata.accessservices.subjectarea.ffdc.SubjectAreaErrorCode;
import org.odpi.openmetadata.accessservices.subjectarea.ffdc.exceptions.EntityNotDeletedException;
import org.odpi.openmetadata.accessservices.subjectarea.ffdc.exceptions.SubjectAreaCheckedException;
import org.odpi.openmetadata.accessservices.subjectarea.properties.objects.category.Category;
import org.odpi.openmetadata.accessservices.subjectarea.properties.objects.common.FindRequest;
import org.odpi.openmetadata.accessservices.subjectarea.properties.objects.glossary.Glossary;
import org.odpi.openmetadata.accessservices.subjectarea.properties.objects.graph.Relationship;
import org.odpi.openmetadata.accessservices.subjectarea.properties.objects.graph.NodeType;
import org.odpi.openmetadata.accessservices.subjectarea.properties.objects.term.Term;
import org.odpi.openmetadata.accessservices.subjectarea.responses.SubjectAreaOMASAPIResponse;
import org.odpi.openmetadata.accessservices.subjectarea.server.mappers.entities.GlossaryMapper;
import org.odpi.openmetadata.accessservices.subjectarea.validators.InputValidator;
import org.odpi.openmetadata.frameworks.auditlog.messagesets.ExceptionMessageDefinition;
import org.odpi.openmetadata.frameworks.connectors.ffdc.InvalidParameterException;
import org.odpi.openmetadata.frameworks.connectors.ffdc.PropertyServerException;
import org.odpi.openmetadata.frameworks.connectors.ffdc.UserNotAuthorizedException;
import org.odpi.openmetadata.repositoryservices.connectors.stores.metadatacollectionstore.properties.instances.EntityDetail;
import org.odpi.openmetadata.commonservices.generichandlers.*;
import org.slf4j.Logger;
import org.slf4j.LoggerFactory;

import java.util.*;


/**
 * SubjectAreaGlossaryHandler manages Glossary objects from the property server.  It runs server-side in the subject Area
 * OMAS and retrieves entities and relationships through the OMRSRepositoryConnector.
 */
public class SubjectAreaGlossaryHandler extends SubjectAreaHandler {
    private static Class<SubjectAreaGlossaryHandler> clazz = SubjectAreaGlossaryHandler.class;
    String className = clazz.getName();
    private static final Logger log = LoggerFactory.getLogger(clazz);


    /**
     * Construct the Subject Area Glossary Handler
     * needed to operate within a single server instance.
     *
     * @param genericHandler    generic handler
     * @param maxPageSize       maximum page size
     */
    public SubjectAreaGlossaryHandler(OpenMetadataAPIGenericHandler genericHandler, int maxPageSize) {
        super(genericHandler, maxPageSize);
    }

    /**
     * Create a Glossary. There are specializations of glossaries that can also be created using this operation.
     * To create a specialization, you should specify a nodeType other than Glossary in the supplied glossary.
     * <p>
     * Glossaries with the same name can be confusing. Best practise is to createGlossaries that have unique names.
     * This Create call does not police that glossary names are unique. So it is possible to create Glossaries with the same name as each other.
     *
     * <p>
     * Valid nodeTypes for this request are:
     * <ul>
     * <li>Taxonomy to create a Taxonomy </li>
     * <li>CanonicalGlossary to create a canonical glossary </li>
     * <li>TaxonomyAndCanonicalGlossary to create a glossary that is both a taxonomy and a canonical glossary </li>
     * <li>Glossary to create a glossary that is not a taxonomy or a canonical glossary</li>
     * </ul>
     *
     * @param userId           unique identifier for requesting user, under which the request is performed
     * @param suppliedGlossary Glossary to create
     * @return response, when successful contains the created glossary.
     * when not successful the following Exception responses can occur
     * <ul>
     * <li> UserNotAuthorizedException           the requesting user is not authorized to issue this request.</li>
     * <li> InvalidParameterException            one of the parameters is null or invalid.</li>
     * <li> PropertyServerException              Property server exception. </li>
     * </ul>
     */
    public SubjectAreaOMASAPIResponse<Glossary> createGlossary(String userId, Glossary suppliedGlossary) {
        final String methodName = "createGlossary";
        SubjectAreaOMASAPIResponse<Glossary> response = new SubjectAreaOMASAPIResponse<>();
        try {
            InputValidator.validateNodeType(className, methodName, suppliedGlossary.getNodeType(), NodeType.Glossary, NodeType.Taxonomy, NodeType.TaxonomyAndCanonicalGlossary, NodeType.CanonicalGlossary);
            final String suppliedGlossaryName = suppliedGlossary.getName();

            // need to check we have a name
            if (suppliedGlossaryName == null || suppliedGlossaryName.equals("")) {
                ExceptionMessageDefinition messageDefinition = SubjectAreaErrorCode.GLOSSARY_CREATE_WITHOUT_NAME.getMessageDefinition();
                throw new InvalidParameterException(messageDefinition, className, methodName, "name");
            } else {
                setUniqueQualifiedNameIfBlank(suppliedGlossary);

                Date effectiveFrom = null;
                Date effectiveTo = null;

                if (suppliedGlossary.getEffectiveFromTime() != null) {
                    effectiveFrom = new Date(suppliedGlossary.getEffectiveFromTime());
                }
                if (suppliedGlossary.getEffectiveToTime() != null) {
                    effectiveTo = new Date(suppliedGlossary.getEffectiveToTime());
                }

                GlossaryBuilder builder = new GlossaryBuilder(suppliedGlossary.getQualifiedName(),
                                                              suppliedGlossary.getName(),
                                                              suppliedGlossary.getDescription(),
                                                              suppliedGlossary.getLanguage(),
                                                              suppliedGlossary.getUsage(),
                                                              genericHandler.getRepositoryHelper(),
                                                              genericHandler.getServiceName(),
                                                              genericHandler.getServerName());

                builder.setEffectivityDates(effectiveFrom, effectiveTo);

                String guid = genericHandler.createBeanInRepository(userId,
                                                                    null,
                                                                    null,
                                                                    OpenMetadataAPIMapper.GLOSSARY_TYPE_GUID,
                                                                    OpenMetadataAPIMapper.GLOSSARY_TYPE_NAME,
                                                                    null,
                                                                    null,
                                                                    builder,
                                                                    null,
                                                                    methodName);

                // set classifications if required
                if (suppliedGlossary.getNodeType() == NodeType.Taxonomy || suppliedGlossary.getNodeType() == NodeType.TaxonomyAndCanonicalGlossary) {

                    genericHandler.setClassificationInRepository(userId,
                                                                 null,
                                                                 null,
                                                                 guid,
                                                                 "guid",
                                                                 OpenMetadataAPIMapper.GLOSSARY_TYPE_NAME,
                                                                 OpenMetadataAPIMapper.TAXONOMY_CLASSIFICATION_TYPE_GUID,
                                                                 OpenMetadataAPIMapper.TAXONOMY_CLASSIFICATION_TYPE_NAME,
                                                                 null,  // TODO properties
                                                                 false,
                                                                 false,
                                                                 false,
                                                                 null,
                                                                 methodName);
                }
                if (suppliedGlossary.getNodeType() == NodeType.CanonicalGlossary || suppliedGlossary.getNodeType() == NodeType.TaxonomyAndCanonicalGlossary) {
                    genericHandler.setClassificationInRepository(userId,
                                                                 null,
                                                                 null,
                                                                 guid,
                                                                 "guid",
                                                                 OpenMetadataAPIMapper.GLOSSARY_TYPE_NAME,
                                                                 OpenMetadataAPIMapper.CANONICAL_VOCAB_CLASSIFICATION_TYPE_GUID,
                                                                 OpenMetadataAPIMapper.CANONICAL_VOCAB_CLASSIFICATION_TYPE_NAME,
                                                                 null,  // TODO properties
                                                                 false,
                                                                 false,
                                                                 false,
                                                                 null,
                                                                 methodName);
                }




                response = getGlossaryByGuid(userId, guid);
            }
        } catch (PropertyServerException | UserNotAuthorizedException | SubjectAreaCheckedException | InvalidParameterException e) {
            response.setExceptionInfo(e, className);
        }
        return response;
    }



    /**
     * Get a glossary by guid.
     *
     * @param userId unique identifier for requesting user, under which the request is performed
     * @param guid   guid of the glossary to get
     * @return response which when successful contains the glossary with the requested guid
     * when not successful the following Exception responses can occur
     * <ul>
     * <li> UserNotAuthorizedException           the requesting user is not authorized to issue this request.</li>
     * <li> InvalidParameterException            one of the parameters is null or invalid.</li>
     * <li> PropertyServerException              Property server exception. </li>
     * </ul>
     */
    public SubjectAreaOMASAPIResponse<Glossary> getGlossaryByGuid(String userId, String guid) {
        final String methodName = "getGlossaryByGuid";
        SubjectAreaOMASAPIResponse<Glossary> response = new SubjectAreaOMASAPIResponse<>();
        try {
            InputValidator.validateGUIDNotNull(className, methodName, guid, "guid");
            EntityDetail entityDetail = genericHandler.getEntityFromRepository(userId,
                                                                               guid,
                                                                               "guid",
                                                                               OpenMetadataAPIMapper.GLOSSARY_TYPE_NAME,
                                                                               null,
                                                                               null,
                                                                               false,
                                                                               false,
                                                                               null,
                                                                               methodName);
            GlossaryMapper glossaryMapper = mappersFactory.get(GlossaryMapper.class);
            response.addResult(glossaryMapper.map(entityDetail));
        } catch (InvalidParameterException | SubjectAreaCheckedException | PropertyServerException | UserNotAuthorizedException e) {
            response.setExceptionInfo(e, className);
        }
        return response;
    }

    /**
     * Find Glossary
     *
     * @param userId      unique identifier for requesting user, under which the request is performed
     * @param findRequest {@link FindRequest}
     * @param exactValue  a boolean, which when set means that only exact matches will be returned, otherwise matches that start with the search criteria will be returned.
     * @param ignoreCase  a boolean, which when set means that case will be ignored, if not set that case will be respected
     * @return A list of Glossaries meeting the search Criteria
     * <ul>
     * <li> UserNotAuthorizedException           the requesting user is not authorized to issue this request.</li>
     * <li> InvalidParameterException            one of the parameters is null or invalid.</li>
     * <li> PropertyServerException              Property server exception. </li>
     * </ul>
     */
    public SubjectAreaOMASAPIResponse<Glossary> findGlossary(String userId, FindRequest findRequest, boolean exactValue, boolean ignoreCase) {
        final String methodName = "findGlossary";
        SubjectAreaOMASAPIResponse<Glossary> response = new SubjectAreaOMASAPIResponse<>();

        // If no search criteria is supplied then we return all glossaries, this should not be too many.
        try {
            List<Glossary> foundGlossaries = findNodes(userId,  OpenMetadataAPIMapper.GLOSSARY_TYPE_NAME, OpenMetadataAPIMapper.GLOSSARY_TYPE_GUID, findRequest, exactValue, ignoreCase, GlossaryMapper.class, methodName);
            if (foundGlossaries != null) {
                response.addAllResults(foundGlossaries);
            } else {
                return response;
            }
        } catch (PropertyServerException | UserNotAuthorizedException | InvalidParameterException e) {
            response.setExceptionInfo(e, className);
        }
        return response;
    }

    /**
     * Get Glossary relationships
     *
     * @param userId      unique identifier for requesting user, under which the request is performed
     * @param guid        guid
     * @param findRequest {@link FindRequest}
     * @return the relationships associated with the requested Glossary guid
     * <p>
     * when not successful the following Exception responses can occur
     * <ul>
     * <li> UserNotAuthorizedException           the requesting user is not authorized to issue this request.</li>
     * <li> InvalidParameterException            one of the parameters is null or invalid.</li>
     * <li> PropertyServerException              Property server exception. </li>
     * </ul>
     */
    public SubjectAreaOMASAPIResponse<Relationship> getGlossaryRelationships(String userId, String guid, FindRequest findRequest) {
        String methodName = "getGlossaryRelationships";
        return getAllRelationshipsForEntity(methodName, userId, guid, findRequest, OpenMetadataAPIMapper.GLOSSARY_TYPE_NAME );
    }

    /**
     * Update a Glossary
     * <p>
     * If the caller has chosen to incorporate the glossary name in their Glossary Terms or Categories qualified name, renaming the glossary will cause those
     * qualified names to mismatch the Glossary name.
     * If the caller has chosen to incorporate the glossary qualifiedName in their Glossary Terms or Categories qualified name, changing the qualified name of the glossary will cause those
     * qualified names to mismatch the Glossary name.
     * Status is not updated using this call.
     *
     * @param userId           unique identifier for requesting user, under which the request is performed
     * @param guid             guid of the glossary to update
     * @param suppliedGlossary glossary to be updated
     * @param isReplace        flag to indicate that this update is a replace. When not set only the supplied (non null) fields are updated.
     * @return a response which when successful contains the updated glossary
     * when not successful the following Exception responses can occur
     * <ul>
     * <li> UserNotAuthorizedException           the requesting user is not authorized to issue this request.</li>
     * <li> InvalidParameterException            one of the parameters is null or invalid.</li>
     * <li> PropertyServerException              Property server exception. </li>
     * </ul>
     */
    public SubjectAreaOMASAPIResponse<Glossary> updateGlossary(String userId, String guid, Glossary suppliedGlossary, boolean isReplace) {
        final String methodName = "updateGlossary";
        SubjectAreaOMASAPIResponse<Glossary> response = new SubjectAreaOMASAPIResponse<>();
        try {
            InputValidator.validateNodeType(className, methodName, suppliedGlossary.getNodeType(), NodeType.Glossary, NodeType.Taxonomy, NodeType.TaxonomyAndCanonicalGlossary, NodeType.CanonicalGlossary);

            Date effectiveFrom = null;
            Date effectiveTo = null;

            if (suppliedGlossary.getEffectiveFromTime() != null) {
                effectiveFrom = new Date(suppliedGlossary.getEffectiveFromTime());
            }
            if (suppliedGlossary.getEffectiveToTime() != null) {
                effectiveTo = new Date(suppliedGlossary.getEffectiveToTime());
            }

            GlossaryBuilder builder = new GlossaryBuilder(suppliedGlossary.getQualifiedName(),
                                                          suppliedGlossary.getName(),
                                                          suppliedGlossary.getDescription(),
                                                          suppliedGlossary.getLanguage(),
                                                          suppliedGlossary.getUsage(),
                                                          genericHandler.getRepositoryHelper(),
                                                          genericHandler.getServiceName(),
                                                          genericHandler.getServerName());

            builder.setEffectivityDates(effectiveFrom, effectiveTo);

            genericHandler.updateBeanInRepository(userId,
                                                  null,
                                                  null,
                                                  guid,
                                                  "guid",
                                                  OpenMetadataAPIMapper.GLOSSARY_TYPE_GUID,
                                                  OpenMetadataAPIMapper.GLOSSARY_TYPE_NAME,
                                                  false,
                                                  false,
                                                  builder.getInstanceProperties(methodName),
                                                  !isReplace,
                                                  null,
                                                  methodName);
            response = getGlossaryByGuid(userId, guid);

        } catch (SubjectAreaCheckedException | PropertyServerException | UserNotAuthorizedException | InvalidParameterException e) {
            response.setExceptionInfo(e, className);
        }

        return response;
    }

    /**
     * Delete a Glossary instance
     * <p>
     * The deletion of a glossary is only allowed if there is no glossary content (i.e. no terms or categories).
     * <p>
     * There are 2 types of deletion, a soft delete and a hard delete (also known as a purge). All repositories support hard deletes. Soft deletes support
     * is optional.
     * <p>
     * A soft delete means that the glossary instance will exist in a deleted state in the repository after the delete operation. This means
     * that it is possible to undo the delete.
     * A hard delete means that the glossary will not exist after the operation.
     *
     * @param userId  unique identifier for requesting user, under which the request is performed
     * @param guid    guid of the glossary to be deleted.
     * @return a void response
     * when not successful the following Exception responses can occur
     * <ul>
     * <li> UserNotAuthorizedException           the requesting user is not authorized to issue this request.</li>
     * <li> InvalidParameterException            one of the parameters is null or invalid.</li>
     * <li> PropertyServerException              Property server exception. </li>
     * <li> EntityNotDeletedException            a soft delete was issued but the glossary was not deleted.</li>
     * </ul>
     */
    public SubjectAreaOMASAPIResponse<Glossary> deleteGlossary(String userId, String guid) {
        final String methodName = "deleteGlossary";
        SubjectAreaOMASAPIResponse<Glossary> response = new SubjectAreaOMASAPIResponse<>();

        try {
            // if this is a not a purge then check there are no relationships before deleting,
            // otherwise the deletion could remove all anchored entities.
            if (!genericHandler.isBeanIsolated(userId,
                                              guid,
                                              OpenMetadataAPIMapper.GLOSSARY_TYPE_NAME,
<<<<<<< HEAD
                                              methodName))  {
=======
                                              false,
                                              false,
                                              null,
                                              methodName)) {
>>>>>>> 78b3f935

                throw new EntityNotDeletedException(SubjectAreaErrorCode.GLOSSARY_CONTENT_PREVENTED_DELETE.getMessageDefinition(guid),
                                                    className,
                                                    methodName,
                                                    guid);
            }

            genericHandler.deleteBeanInRepository(userId,
                    null,
                    null,
                    guid,
                    "guid",
                    OpenMetadataAPIMapper.GLOSSARY_TYPE_GUID,    // true for sub types
                    OpenMetadataAPIMapper.GLOSSARY_TYPE_NAME,    // true for sub types
                    null,
                    null,
                    false,
                    false,
                    null,
                    methodName);
        } catch (SubjectAreaCheckedException | PropertyServerException | UserNotAuthorizedException | InvalidParameterException e) {
            response.setExceptionInfo(e, className);
        }
        return response;
    }

    /**
     * Restore a Glossary
     * <p>
     * Restore allows the deleted Glossary to be made active again. Restore allows deletes to be undone. Hard deletes are not stored in the repository so cannot be restored.
     *
     * @param userId unique identifier for requesting user, under which the request is performed
     * @param guid   guid of the glossary to restore
     * @return response which when successful contains the restored glossary
     * when not successful the following Exception responses can occur
     * <ul>
     * <li> UserNotAuthorizedException           the requesting user is not authorized to issue this request.</li>
     * <li> InvalidParameterException            one of the parameters is null or invalid.</li>
     * <li> PropertyServerException              Property server exception. </li>
     * </ul>
     */
    public SubjectAreaOMASAPIResponse<Glossary> restoreGlossary(String userId, String guid) {
        final String methodName = "restoreGlossary";
        SubjectAreaOMASAPIResponse<Glossary> response = new SubjectAreaOMASAPIResponse<>();
        try {
            genericHandler.getRepositoryHandler().restoreEntity(userId,
                                                                null,
                                                                null,
                                                                guid,
                                                                methodName);
            response = getGlossaryByGuid(userId, guid);
        } catch (UserNotAuthorizedException | PropertyServerException e) {
            response.setExceptionInfo(e, className);
        }
        return response;
    }

    /**
     * Get terms that are owned by this glossary.  The server has a maximum page size defined, the number of terms returned is limited by that maximum page size.
     *
     * @param userId      unique identifier for requesting user, under which the request is performed
     * @param guid        guid of the category to get terms
     * @param findRequest {@link FindRequest}
     * @param exactValue  a boolean, which when set means that only exact matches will be returned, otherwise matches that start with the search criteria will be returned.
     * @param ignoreCase  a boolean, which when set means that case will be ignored, if not set that case will be respected
     * @return A list of terms owned by the glossary
     * when not successful the following Exception responses can occur
     * <ul>
     * <li> UserNotAuthorizedException           the requesting user is not authorized to issue this request.</li>
     * <li> InvalidParameterException            one of the parameters is null or invalid.</li>
     * <li> PropertyServerException              Property server exception. </li>
     * </ul>
     */
    public SubjectAreaOMASAPIResponse<Term> getTerms(String userId, String guid, SubjectAreaTermHandler termHandler, FindRequest findRequest, boolean exactValue, boolean ignoreCase) {
        final String methodName = "getTerms";
        SubjectAreaOMASAPIResponse<Term> response = new SubjectAreaOMASAPIResponse<>();
        Integer pageSize = findRequest.getPageSize();
        Integer requestedStartingFrom = findRequest.getStartingFrom();
        String searchCriteria = findRequest.getSearchCriteria();
        if (pageSize == null) {
            pageSize = maxPageSize;
        }
        if (requestedStartingFrom == null) {
            requestedStartingFrom = 0;
        }
        SubjectAreaOMASAPIResponse<Glossary> thisGlossaryResponse = getGlossaryByGuid(userId, guid);
        if (thisGlossaryResponse.getRelatedHTTPCode() == 200) {
            try {
                Set<String>   specificMatchPropertyNames = new HashSet();

                // specify the names of string attributes for this type that we want to match against
                specificMatchPropertyNames.add(OpenMetadataAPIMapper.DISPLAY_NAME_PROPERTY_NAME);
                specificMatchPropertyNames.add(OpenMetadataAPIMapper.DESCRIPTION_PROPERTY_NAME);
                specificMatchPropertyNames.add(OpenMetadataAPIMapper.QUALIFIED_NAME_PROPERTY_NAME);
                specificMatchPropertyNames.add(OpenMetadataAPIMapper.SUMMARY_PROPERTY_NAME);
                specificMatchPropertyNames.add(OpenMetadataAPIMapper.EXAMPLES_PROPERTY_NAME);
                specificMatchPropertyNames.add(OpenMetadataAPIMapper.ABBREVIATION_PROPERTY_NAME);
                specificMatchPropertyNames.add(OpenMetadataAPIMapper.USAGE_PROPERTY_NAME);

                List<EntityDetail> entities = genericHandler.getAttachedFilteredEntities(userId,
                                                                                         guid,
                                                                                         "guid",
                                                                                         OpenMetadataAPIMapper.GLOSSARY_TYPE_NAME,
                                                                                         OpenMetadataAPIMapper.TERM_ANCHOR_TYPE_NAME,
                                                                                         OpenMetadataAPIMapper.TERM_ANCHOR_TYPE_GUID,
                                                                                         2,      // get only the children
                                                                                         specificMatchPropertyNames,
                                                                                         searchCriteria,
                                                                                         requestedStartingFrom,
                                                                                         !exactValue,
                                                                                         ignoreCase,
                                                                                         pageSize,
                                                                                         methodName);

                Set<Term> terms = new HashSet<>();
                if (entities != null) {
                    for (EntityDetail entity : entities) {
                        SubjectAreaOMASAPIResponse<Term> termResponse = termHandler.getTermByGuid(userId, entity.getGUID());
                        if (termResponse.getRelatedHTTPCode() == 200) {
                            terms.add(termResponse.results().get(0));
                        } else {
                            response = termResponse;
                            break;
                        }
                    }
                    if (response.getRelatedHTTPCode() == 200) {
                        response.addAllResults(terms);
                    }
                }

            } catch (PropertyServerException | UserNotAuthorizedException | InvalidParameterException e) {
                response.setExceptionInfo(e, className);
            }
        }
        return response;
    }

    /**
     * Get the Categories owned by this glossary.  The server has a maximum page size defined, the number of categories returned is limited by that maximum page size.
     *
     * @param userId          unique identifier for requesting user, under which the request is performed
     * @param guid            guid of the category to get terms
     * @param findRequest     {@link FindRequest}
     * @param exactValue      a boolean, which when set means that only exact matches will be returned, otherwise matches that start with the search criteria will be returned.
     * @param ignoreCase      a boolean, which when set means that case will be ignored, if not set that case will be respected
     * @param onlyTop         when only the top categories (those categories without parents) are returned.
     * @param categoryHandler category handler is supplied, so that we can obtain  categories containing the parentCategory field,
     *                        which we need to test as part of the onlyTop processing
     * @return A list of categories owned by the glossary
     * when not successful the following Exception responses can occur
     * <ul>
     * <li> UserNotAuthorizedException           the requesting user is not authorized to issue this request.</li>
     * <li> InvalidParameterException            one of the parameters is null or invalid.</li>
     * <li> PropertyServerException              Property server exception. </li>
     * </ul>
     */
    public SubjectAreaOMASAPIResponse<Category> getCategories(String userId, String guid, FindRequest findRequest, boolean exactValue, boolean ignoreCase, Boolean onlyTop, SubjectAreaCategoryHandler categoryHandler) {
        final String methodName = "getCategories";
        if (log.isDebugEnabled()) {
            String searchCriteria = "not set";
            int startingFrom = 0;
            if (findRequest != null) {
                searchCriteria = findRequest.getSearchCriteria();
                startingFrom = findRequest.getStartingFrom();
            }

            log.debug("==> " + methodName + ",userId=" + userId + ",guid=" + guid +",searchCriteria="+searchCriteria+",startingFrom="+startingFrom);
        }
        SubjectAreaOMASAPIResponse<Category> response = new SubjectAreaOMASAPIResponse<>();
        Integer pageSize = findRequest.getPageSize();
        Integer requestedStartingFrom = findRequest.getStartingFrom();
        String searchCriteria = findRequest.getSearchCriteria();
        if (pageSize == null) {
            pageSize = maxPageSize;
        }
        if (requestedStartingFrom == null) {
            requestedStartingFrom = 0;
        }
        SubjectAreaOMASAPIResponse<Glossary> thisGlossaryResponse = getGlossaryByGuid(userId, guid);
        if (thisGlossaryResponse.getRelatedHTTPCode() == 200) {
            try {
                if (log.isDebugEnabled()) {
                    log.debug(methodName + ": got glossary guid " + guid );
                }

                Set<String>   specificMatchPropertyNames = new HashSet();

                specificMatchPropertyNames.add(OpenMetadataAPIMapper.DISPLAY_NAME_PROPERTY_NAME);
                specificMatchPropertyNames.add(OpenMetadataAPIMapper.DESCRIPTION_PROPERTY_NAME);
                specificMatchPropertyNames.add(OpenMetadataAPIMapper.QUALIFIED_NAME_PROPERTY_NAME);

                String parentToCheckTypeGUID = null;
                String parentToCheckTypeName = null;
                if (onlyTop) {
                    parentToCheckTypeGUID = OpenMetadataAPIMapper.CATEGORY_HIERARCHY_TYPE_GUID;
                    parentToCheckTypeName = OpenMetadataAPIMapper.CATEGORY_HIERARCHY_TYPE_NAME;
                    if (log.isDebugEnabled()) {
                        log.debug("parentToCheckTypeGUID="+parentToCheckTypeGUID+",parentToCheckTypeName=" + parentToCheckTypeName);
                    }
                }


                List<EntityDetail> entities = genericHandler.getAttachedFilteredEntities(userId,
                                                                               guid,
                                                                               "guid",
                                                                               OpenMetadataAPIMapper.GLOSSARY_TYPE_NAME,
                                                                               OpenMetadataAPIMapper.CATEGORY_ANCHOR_TYPE_NAME,
                                                                               OpenMetadataAPIMapper.CATEGORY_ANCHOR_TYPE_GUID,
                                                                               2,      // get only the category end
                                                                               parentToCheckTypeName,  //set for onlyTop
                                                                               parentToCheckTypeGUID,  //set for onlyTop
                                                                               true, // CategoryHierarchyLink end1 is the parent.
                                                                               specificMatchPropertyNames,
                                                                               searchCriteria,
                                                                               requestedStartingFrom,
                                                                               !exactValue,
                                                                               ignoreCase,
                                                                               pageSize,
                                                                               false,
                                                                               false,
                                                                               null,
                                                                               methodName);
                Set<Category> categories = new HashSet<>();
                if(entities != null)
                {
                    for (EntityDetail entity : entities)
                    {
                        SubjectAreaOMASAPIResponse<Category> categoryResponse = categoryHandler.getCategoryByGuid(userId, entity.getGUID());
                        if (categoryResponse.getRelatedHTTPCode() == 200)
                        {
                            categories.add(categoryResponse.results().get(0));
                        } else
                        {
                            response = categoryResponse;
                            break;
                        }
                    }
                    if (response.getRelatedHTTPCode() == 200)
                    {
                        response.addAllResults(categories);
                    }
                }

            } catch (PropertyServerException | UserNotAuthorizedException | InvalidParameterException e) {
                response.setExceptionInfo(e, className);
            }
        }
        return response;
    }

}<|MERGE_RESOLUTION|>--- conflicted
+++ resolved
@@ -352,41 +352,41 @@
     public SubjectAreaOMASAPIResponse<Glossary> deleteGlossary(String userId, String guid) {
         final String methodName = "deleteGlossary";
         SubjectAreaOMASAPIResponse<Glossary> response = new SubjectAreaOMASAPIResponse<>();
-
+        boolean issueDelete = false;
         try {
             // if this is a not a purge then check there are no relationships before deleting,
             // otherwise the deletion could remove all anchored entities.
-            if (!genericHandler.isBeanIsolated(userId,
+            if (genericHandler.isBeanIsolated(userId,
                                               guid,
                                               OpenMetadataAPIMapper.GLOSSARY_TYPE_NAME,
-<<<<<<< HEAD
-                                              methodName))  {
-=======
                                               false,
                                               false,
                                               null,
                                               methodName)) {
->>>>>>> 78b3f935
-
+
+                issueDelete = true;
+            } else {
                 throw new EntityNotDeletedException(SubjectAreaErrorCode.GLOSSARY_CONTENT_PREVENTED_DELETE.getMessageDefinition(guid),
                                                     className,
                                                     methodName,
                                                     guid);
             }
 
-            genericHandler.deleteBeanInRepository(userId,
-                    null,
-                    null,
-                    guid,
-                    "guid",
-                    OpenMetadataAPIMapper.GLOSSARY_TYPE_GUID,    // true for sub types
-                    OpenMetadataAPIMapper.GLOSSARY_TYPE_NAME,    // true for sub types
-                    null,
-                    null,
-                    false,
-                    false,
-                    null,
-                    methodName);
+            if (issueDelete) {
+                genericHandler.deleteBeanInRepository(userId,
+                                                      null,
+                                                      null,
+                                                      guid,
+                                                      "guid",
+                                                      OpenMetadataAPIMapper.GLOSSARY_TYPE_GUID,    // true for sub types
+                                                      OpenMetadataAPIMapper.GLOSSARY_TYPE_NAME,    // true for sub types
+                                                      null,
+                                                      null,
+                                                      false,
+                                                      false,
+                                                      null,
+                                                      methodName);
+            }
         } catch (SubjectAreaCheckedException | PropertyServerException | UserNotAuthorizedException | InvalidParameterException e) {
             response.setExceptionInfo(e, className);
         }
