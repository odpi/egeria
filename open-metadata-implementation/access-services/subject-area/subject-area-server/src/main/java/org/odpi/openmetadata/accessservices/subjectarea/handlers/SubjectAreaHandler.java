--- conflicted
+++ resolved
@@ -169,13 +169,12 @@
                                     }
                                 }
 
+                                }
                             }
+                            response = new LinesResponse(linesToReturn);
                         }
-                        response = new LinesResponse(linesToReturn);
                     }
                 }
-<<<<<<< HEAD
-=======
             } catch (InvalidParameterException e) {
                 response = OMASExceptionToResponse.convertInvalidParameterException(e);
             } catch (UnsupportedEncodingException e) {
@@ -190,21 +189,7 @@
                         propertyName,
                         propertyValue);
                 response = new InvalidParameterExceptionResponse(invalidParameterException);
->>>>>>> ce6ab29d
-            }
-        } catch (InvalidParameterException e) {
-            response = OMASExceptionToResponse.convertInvalidParameterException(e);
-        } catch (UnsupportedEncodingException e) {
-            SubjectAreaErrorCode errorCode = SubjectAreaErrorCode.ERROR_ENCODING_QUERY_PARAMETER;
-            response = new InvalidParameterExceptionResponse(
-                    new org.odpi.openmetadata.accessservices.subjectarea.ffdc.exceptions.InvalidParameterException(
-                            errorCode.getMessageDefinition(),
-                            className,
-                            methodName,
-                            "sequencingProperty",
-                            sequencingProperty)
-            );
-        }
+            }
 
         if (log.isDebugEnabled()) {
             log.debug("<== successful method : " + restAPIName + ",userId=" + userId + ", Response=" + response);
