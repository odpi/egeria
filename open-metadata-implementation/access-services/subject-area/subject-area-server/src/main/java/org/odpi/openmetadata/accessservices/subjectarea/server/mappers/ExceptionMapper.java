/* SPDX-License-Identifier: Apache-2.0 */
/* Copyright Contributors to the ODPi Egeria project. */
package org.odpi.openmetadata.accessservices.subjectarea.server.mappers;

import org.odpi.openmetadata.accessservices.subjectarea.ffdc.SubjectAreaErrorCode;
import org.odpi.openmetadata.accessservices.subjectarea.ffdc.exceptions.InvalidParameterException;
import org.odpi.openmetadata.accessservices.subjectarea.ffdc.exceptions.PropertyServerException;
import org.odpi.openmetadata.accessservices.subjectarea.ffdc.exceptions.UserNotAuthorizedException;
import org.odpi.openmetadata.accessservices.subjectarea.responses.InvalidParameterExceptionResponse;
import org.odpi.openmetadata.accessservices.subjectarea.responses.PropertyServerExceptionResponse;
import org.odpi.openmetadata.accessservices.subjectarea.responses.SubjectAreaOMASAPIResponse;
import org.odpi.openmetadata.accessservices.subjectarea.responses.UserNotAuthorizedExceptionResponse;
import org.odpi.openmetadata.frameworks.auditlog.messagesets.ExceptionMessageDefinition;
import org.odpi.openmetadata.frameworks.connectors.ffdc.OCFCheckedExceptionBase;

public class ExceptionMapper {
    /**
     * Return the equivalent Subject Area exception response if the passed OCF checked exception is an invalid parameter, property server or user not authorized error.
     * If the passed exception is not one of the 3 we we expecting then return null.
     * @param ocfCheckedExceptionBase ocf checked exception
     * @return subject area exception response
     */
    public static SubjectAreaOMASAPIResponse getResponseFromOCFCheckedExceptionBase(OCFCheckedExceptionBase ocfCheckedExceptionBase) {
        SubjectAreaOMASAPIResponse response =null;
        ExceptionMessageDefinition messageDefinition = SubjectAreaErrorCode.valueOf( ocfCheckedExceptionBase.getReportedErrorMessageId()).getMessageDefinition();
        if (ocfCheckedExceptionBase instanceof org.odpi.openmetadata.commonservices.ffdc.exceptions.InvalidParameterException) {
            InvalidParameterException e = new InvalidParameterException(
                    messageDefinition,
                    ocfCheckedExceptionBase.getReportingClassName(),
                    ocfCheckedExceptionBase.getReportingActionDescription(),
<<<<<<< HEAD
                    ocfCheckedExceptionBase.getReportedErrorMessage(),
                    ocfCheckedExceptionBase.getReportedSystemAction(),
                    ocfCheckedExceptionBase.getReportedUserAction());
=======
                    "",
                    null);
>>>>>>> 04244618
            response = new InvalidParameterExceptionResponse(e);
        } else if (ocfCheckedExceptionBase instanceof org.odpi.openmetadata.commonservices.ffdc.exceptions.UserNotAuthorizedException) {
            org.odpi.openmetadata.accessservices.subjectarea.ffdc.exceptions.UserNotAuthorizedException e  = new UserNotAuthorizedException(
                    messageDefinition,
                    ocfCheckedExceptionBase.getReportingClassName(),
                    ocfCheckedExceptionBase.getReportingActionDescription(),
<<<<<<< HEAD
                    ocfCheckedExceptionBase.getReportedErrorMessage(),
                    ocfCheckedExceptionBase.getReportedSystemAction(),
                    ocfCheckedExceptionBase.getReportedUserAction(),
=======
>>>>>>> 04244618
                    ((org.odpi.openmetadata.commonservices.ffdc.exceptions.UserNotAuthorizedException) ocfCheckedExceptionBase).getUserId());
            response = new UserNotAuthorizedExceptionResponse(e);
        } else if (ocfCheckedExceptionBase instanceof org.odpi.openmetadata.commonservices.ffdc.exceptions.PropertyServerException) {
            PropertyServerException e = new PropertyServerException(
                    messageDefinition,
                    ocfCheckedExceptionBase.getReportingClassName(),
<<<<<<< HEAD
                    ocfCheckedExceptionBase.getReportingActionDescription(),
                    ocfCheckedExceptionBase.getReportedErrorMessage(),
                    ocfCheckedExceptionBase.getReportedSystemAction(),
                    ocfCheckedExceptionBase.getReportedUserAction());
            response = new InvalidParameterExceptionResponse(e);
=======
                    ocfCheckedExceptionBase.getReportingActionDescription());
            response = new PropertyServerExceptionResponse(e);
>>>>>>> 04244618
        }
        return response;
    }
}<|MERGE_RESOLUTION|>--- conflicted
+++ resolved
@@ -28,42 +28,22 @@
                     messageDefinition,
                     ocfCheckedExceptionBase.getReportingClassName(),
                     ocfCheckedExceptionBase.getReportingActionDescription(),
-<<<<<<< HEAD
-                    ocfCheckedExceptionBase.getReportedErrorMessage(),
-                    ocfCheckedExceptionBase.getReportedSystemAction(),
-                    ocfCheckedExceptionBase.getReportedUserAction());
-=======
                     "",
                     null);
->>>>>>> 04244618
             response = new InvalidParameterExceptionResponse(e);
         } else if (ocfCheckedExceptionBase instanceof org.odpi.openmetadata.commonservices.ffdc.exceptions.UserNotAuthorizedException) {
             org.odpi.openmetadata.accessservices.subjectarea.ffdc.exceptions.UserNotAuthorizedException e  = new UserNotAuthorizedException(
                     messageDefinition,
                     ocfCheckedExceptionBase.getReportingClassName(),
                     ocfCheckedExceptionBase.getReportingActionDescription(),
-<<<<<<< HEAD
-                    ocfCheckedExceptionBase.getReportedErrorMessage(),
-                    ocfCheckedExceptionBase.getReportedSystemAction(),
-                    ocfCheckedExceptionBase.getReportedUserAction(),
-=======
->>>>>>> 04244618
                     ((org.odpi.openmetadata.commonservices.ffdc.exceptions.UserNotAuthorizedException) ocfCheckedExceptionBase).getUserId());
             response = new UserNotAuthorizedExceptionResponse(e);
         } else if (ocfCheckedExceptionBase instanceof org.odpi.openmetadata.commonservices.ffdc.exceptions.PropertyServerException) {
             PropertyServerException e = new PropertyServerException(
                     messageDefinition,
                     ocfCheckedExceptionBase.getReportingClassName(),
-<<<<<<< HEAD
-                    ocfCheckedExceptionBase.getReportingActionDescription(),
-                    ocfCheckedExceptionBase.getReportedErrorMessage(),
-                    ocfCheckedExceptionBase.getReportedSystemAction(),
-                    ocfCheckedExceptionBase.getReportedUserAction());
-            response = new InvalidParameterExceptionResponse(e);
-=======
                     ocfCheckedExceptionBase.getReportingActionDescription());
             response = new PropertyServerExceptionResponse(e);
->>>>>>> 04244618
         }
         return response;
     }
