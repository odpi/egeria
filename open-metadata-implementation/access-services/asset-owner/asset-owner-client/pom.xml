--- conflicted
+++ resolved
@@ -32,18 +32,11 @@
         <dependency>
             <groupId>org.odpi.egeria</groupId>
             <artifactId>ffdc-services</artifactId>
-<<<<<<< HEAD
-            <version>${open-metadata.version}</version>
-=======
->>>>>>> 37df8ff6
         </dependency>
 
         <dependency>
             <groupId>org.odpi.egeria</groupId>
             <artifactId>open-connector-framework</artifactId>
-<<<<<<< HEAD
-            <version>${open-metadata.version}</version>
-=======
         </dependency>
 
         <dependency>
@@ -69,7 +62,6 @@
         <dependency>
             <groupId>org.odpi.egeria</groupId>
             <artifactId>odf-metadata-client</artifactId>
->>>>>>> 37df8ff6
         </dependency>
 
     </dependencies>
