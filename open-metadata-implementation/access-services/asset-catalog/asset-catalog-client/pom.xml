--- conflicted
+++ resolved
@@ -44,16 +44,6 @@
         <dependency>
             <groupId>org.junit.jupiter</groupId>
             <artifactId>junit-jupiter-api</artifactId>
-<<<<<<< HEAD
-            <version>${junit.jupiter.version}</version>
-            <scope>test</scope>
-            </dependency>
-
-        <dependency>
-            <groupId>org.mockito</groupId>
-            <artifactId>mockito-core</artifactId>
-            <version>${mockito.version}</version>
-=======
             <scope>test</scope>
             </dependency>
 
@@ -66,32 +56,18 @@
         <dependency>
             <groupId>org.testng</groupId>
             <artifactId>testng</artifactId>
->>>>>>> e12c9568
             <scope>test</scope>
         </dependency>
 
         <dependency>
-<<<<<<< HEAD
-            <groupId>org.testng</groupId>
-            <artifactId>testng</artifactId>
-            <version>${testng.version}</version>
-=======
             <groupId>junit</groupId>
             <artifactId>junit</artifactId>
->>>>>>> e12c9568
             <scope>test</scope>
         </dependency>
 
         <dependency>
             <groupId>org.mockito</groupId>
             <artifactId>mockito-junit-jupiter</artifactId>
-            <scope>test</scope>
-        </dependency>
-
-        <dependency>
-            <groupId>org.mockito</groupId>
-            <artifactId>mockito-junit-jupiter</artifactId>
-            <version>${mockito.version}</version>
             <scope>test</scope>
         </dependency>
 
