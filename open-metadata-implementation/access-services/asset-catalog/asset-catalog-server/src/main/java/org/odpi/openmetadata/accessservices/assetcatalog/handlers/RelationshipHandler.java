--- conflicted
+++ resolved
@@ -22,9 +22,11 @@
  */
 public class RelationshipHandler {
 
+    private final RepositoryHandler repositoryHandler;
     private final OMRSRepositoryHelper repositoryHelper;
     private final InvalidParameterHandler invalidParameterHandler;
     private final OpenMetadataAPIGenericHandler<AssetCatalogBean> assetHandler;
+    private final RepositoryErrorHandler errorHandler;
     private final CommonHandler commonHandler;
 
     private final String sourceName;
@@ -40,23 +42,15 @@
      * @param errorHandler            provides common validation routines for the other handler classes
      */
     public RelationshipHandler(String sourceName, InvalidParameterHandler invalidParameterHandler, RepositoryHandler repositoryHandler,
-<<<<<<< HEAD
                                OMRSRepositoryHelper repositoryHelper, OpenMetadataAPIGenericHandler<AssetCatalogBean> assetHandler,
                                RepositoryErrorHandler errorHandler) {
         this.sourceName = sourceName;
         this.invalidParameterHandler = invalidParameterHandler;
         this.repositoryHelper = repositoryHelper;
+        this.repositoryHandler = repositoryHandler;
+        this.errorHandler = errorHandler;
         this.assetHandler = assetHandler;
         this.commonHandler = new CommonHandler(sourceName, repositoryHandler, repositoryHelper, assetHandler, errorHandler);
-=======
-                               OMRSRepositoryHelper repositoryHelper, RepositoryErrorHandler errorHandler, CommonHandler commonHandler) {
-        this.sourceName = sourceName;
-        this.invalidParameterHandler = invalidParameterHandler;
-        this.repositoryHelper = repositoryHelper;
-        this.repositoryHandler = repositoryHandler;
-        this.errorHandler = errorHandler;
-        this.commonHandler = commonHandler;
->>>>>>> 5d7c9c1f
     }
 
     /**
@@ -89,11 +83,6 @@
             relationshipTypeGUID = commonHandler.getTypeDefGUID(userId, relationshipType);
         }
 
-<<<<<<< HEAD
-        Relationship relationshipBetweenEntities = assetHandler.getUniqueAttachmentLink(userId, entity1GUID,
-                Constants.GUID_PARAMETER, "", relationshipTypeGUID, relationshipType, entity2GUID,
-                "", null, methodName);
-=======
         EntityDetail entityDetail1 = commonHandler.getEntityByGUID(userId, entity1GUID, null);
         if(entityDetail1 == null){
             invalidParameterHandler.throwUnknownElement(userId, entity1GUID, "-unknown-", sourceName, serverName, methodName);
@@ -107,7 +96,6 @@
                 relationshipTypeGUID,
                 relationshipType,
                 methodName);
->>>>>>> 5d7c9c1f
 
         if (relationshipBetweenEntities != null) {
             AssetCatalogConverter<AssetCatalogBean> converter = new AssetCatalogConverter<>(repositoryHelper, sourceName, assetHandler.getServerName());
