/* SPDX-License-Identifier: Apache-2.0 */
/* Copyright Contributors to the ODPi Egeria project. */
package org.odpi.openmetadata.accessservices.assetcatalog.handlers;

import org.apache.commons.collections4.CollectionUtils;
<<<<<<< HEAD
=======
import org.odpi.openmetadata.accessservices.assetcatalog.builders.AssetConverter;
>>>>>>> 6c29111a
import org.odpi.openmetadata.accessservices.assetcatalog.model.Type;
import org.odpi.openmetadata.commonservices.repositoryhandler.RepositoryErrorHandler;
import org.odpi.openmetadata.commonservices.repositoryhandler.RepositoryHandler;
import org.odpi.openmetadata.frameworks.connectors.ffdc.InvalidParameterException;
import org.odpi.openmetadata.frameworks.connectors.ffdc.PropertyServerException;
import org.odpi.openmetadata.frameworks.connectors.ffdc.UserNotAuthorizedException;
import org.odpi.openmetadata.repositoryservices.connectors.stores.metadatacollectionstore.OMRSMetadataCollection;
<<<<<<< HEAD
import org.odpi.openmetadata.repositoryservices.connectors.stores.metadatacollectionstore.properties.instances.EntityDetail;
import org.odpi.openmetadata.repositoryservices.connectors.stores.metadatacollectionstore.properties.instances.InstanceProperties;
=======
import org.odpi.openmetadata.repositoryservices.connectors.stores.metadatacollectionstore.properties.instances.Classification;
import org.odpi.openmetadata.repositoryservices.connectors.stores.metadatacollectionstore.properties.instances.EntityDetail;
>>>>>>> 6c29111a
import org.odpi.openmetadata.repositoryservices.connectors.stores.metadatacollectionstore.properties.typedefs.TypeDef;
import org.odpi.openmetadata.repositoryservices.connectors.stores.metadatacollectionstore.properties.typedefs.TypeDefLink;
import org.odpi.openmetadata.repositoryservices.connectors.stores.metadatacollectionstore.repositoryconnector.OMRSRepositoryHelper;
import org.odpi.openmetadata.repositoryservices.ffdc.exception.EntityNotKnownException;
import org.odpi.openmetadata.repositoryservices.ffdc.exception.EntityProxyOnlyException;
import org.odpi.openmetadata.repositoryservices.ffdc.exception.RepositoryErrorException;

import java.util.ArrayList;
import java.util.Collections;
import java.util.HashSet;
import java.util.List;
import java.util.Optional;
import java.util.Set;
import java.util.stream.Collectors;

import static org.odpi.openmetadata.accessservices.assetcatalog.util.Constants.ASSET_CATALOG_OMAS;
<<<<<<< HEAD
=======
import static org.odpi.openmetadata.accessservices.assetcatalog.util.Constants.ASSET_ZONE_MEMBERSHIP;
>>>>>>> 6c29111a
import static org.odpi.openmetadata.accessservices.assetcatalog.util.Constants.GUID_PARAMETER;
import static org.odpi.openmetadata.accessservices.assetcatalog.util.Constants.REFERENCEABLE;

/**
 * Common  Handler supports the lookup types and metadata collection.
 * These methods are used in the multiple handlers.
 * It runs on the server-side of the Asset Catalog OMAS, fetches the types, metadata collection using the RepositoryHandler.
 */
public class CommonHandler {

    private final RepositoryHandler repositoryHandler;
    private final OMRSRepositoryHelper repositoryHelper;
    private final RepositoryErrorHandler errorHandler;

    CommonHandler(RepositoryHandler repositoryHandler, OMRSRepositoryHelper repositoryHelper, RepositoryErrorHandler errorHandler) {
        this.repositoryHandler = repositoryHandler;
        this.repositoryHelper = repositoryHelper;
        this.errorHandler = errorHandler;
    }

    OMRSMetadataCollection getOMRSMetadataCollection() {
        return repositoryHandler.getMetadataCollection();
    }

    List<Type> getTypeContext(String userId, String typeDefName) {
        List<Type> response = new ArrayList<>();
        TypeDef typeDefByName = repositoryHelper.getTypeDefByName(userId, typeDefName);
<<<<<<< HEAD
=======
        AssetConverter converter = new AssetConverter(repositoryHelper);
>>>>>>> 6c29111a

        if (typeDefByName != null) {
            List<TypeDef> activeTypeDefs = repositoryHelper.getActiveTypeDefs();

<<<<<<< HEAD
            Type type = convertType(typeDefByName);
=======
            Type type = converter.convertType(typeDefByName);
>>>>>>> 6c29111a
            List<Type> subTypes = getSubTypes(activeTypeDefs, type);
            response.add(type);
            response.addAll(subTypes);

            collectSubTypes(subTypes, activeTypeDefs, response);
        }

        return response;
    }

    /**
     * Returns the global identifier of the type using the type def name
     *
     * @param userId      user identifier that issues the call
     * @param typeDefName the type definition name
     * @return the global identifier of the type
     */
    public String getTypeDefGUID(String userId, String typeDefName) {
        if (typeDefName == null) {
            return null;
        }

        TypeDef typeDefByName = repositoryHelper.getTypeDefByName(userId, typeDefName);
        return Optional.ofNullable(typeDefByName).map(TypeDefLink::getGUID).orElse(null);
    }

    /**
     * Fetch the zone membership property
     *
     * @param classifications asset properties
     * @return the list that contains the zone membership
     */
    public List<String> getAssetZoneMembership(List<Classification> classifications) {
        String methodName = "getAssetZoneMembership";
        if (CollectionUtils.isEmpty(classifications)) {
            return Collections.emptyList();
        }

        Optional<Classification> assetZoneMembership = classifications.stream()
                .filter(classification -> classification.getName().equals(ASSET_ZONE_MEMBERSHIP))
                .findFirst();

        if (assetZoneMembership.isPresent()) {
            List<String> zoneMembership = repositoryHelper.getStringArrayProperty(ASSET_CATALOG_OMAS,
                    "zoneMembership", assetZoneMembership.get().getProperties(), methodName);

            if (CollectionUtils.isNotEmpty(zoneMembership)) {
                return zoneMembership;
            }
        }

        return Collections.emptyList();
    }

    /**
     * Return the requested entity, converting any errors from the repository services into the local
     * OMAS exceptions.
     *
     * @param userId calling user
     * @param guid   unique identifier for the entity
     * @return entity detail object
     * @throws InvalidParameterException  one of the parameters is null or invalid.
     * @throws UserNotAuthorizedException user not authorized to issue this request.
     * @throws PropertyServerException    problem retrieving the entity.
     */
    public EntityDetail getEntityByGUID(String userId,
                                        String guid,
                                        String type) throws InvalidParameterException, UserNotAuthorizedException, PropertyServerException {

        String entityTypeName = type == null ? "Unknown" : type;
        String methodName = "getEntityByGUID";
        try {
            return repositoryHandler.getMetadataCollection().getEntityDetail(userId, guid);
        } catch (org.odpi.openmetadata.repositoryservices.ffdc.exception.InvalidParameterException e) {
<<<<<<< HEAD
            e.printStackTrace();
=======
            errorHandler.handleRepositoryError(e, methodName);
>>>>>>> 6c29111a
        } catch (RepositoryErrorException e) {
            errorHandler.handleRepositoryError(e, methodName);
        } catch (EntityNotKnownException e) {
            errorHandler.handleUnknownEntity(e, guid, entityTypeName, methodName, GUID_PARAMETER);
        } catch (EntityProxyOnlyException e) {
            errorHandler.handleEntityProxy(e, guid, entityTypeName, methodName, GUID_PARAMETER);
        } catch (org.odpi.openmetadata.repositoryservices.ffdc.exception.UserNotAuthorizedException e) {
            errorHandler.handleUnauthorizedUser(userId, methodName);
        }

        return null;
    }

<<<<<<< HEAD
=======
    List<String> getTypesGUID(String userId, List<String> types) {
        if (CollectionUtils.isEmpty(types)) {
            return Collections.emptyList();
        }
        return types.stream().map(type -> repositoryHelper.getTypeDefByName(userId, type).getGUID()).collect(Collectors.toList());
    }

>>>>>>> 6c29111a
    private void collectSubTypes(List<Type> types, List<TypeDef> activeTypeDefs, List<Type> collector) {
        for (Type currentSubType : types) {
            List<Type> subTypes = getSubTypes(activeTypeDefs, currentSubType);
            collector.addAll(subTypes);
            collectSubTypes(subTypes, activeTypeDefs, collector);
        }
    }

    private List<Type> getSubTypes(List<TypeDef> activeTypeDefs, Type type) {
        String typeName = type.getName();
<<<<<<< HEAD
=======
        AssetConverter converter = new AssetConverter(repositoryHelper);
>>>>>>> 6c29111a

        List<Type> subTypes = new ArrayList<>();
        for (TypeDef typeDef : activeTypeDefs) {
            if (typeDef.getSuperType() != null && typeDef.getSuperType().getName().equals(typeName)) {
<<<<<<< HEAD
                subTypes.add(convertType(typeDef));
=======

                subTypes.add(converter.convertType(typeDef));
>>>>>>> 6c29111a
            }
        }
        return subTypes;
    }

<<<<<<< HEAD
    private Type convertType(TypeDef openType) {
        Type type = new Type();
        buildType(openType, type);
        return type;
    }

    private void buildType(TypeDef openType, Type type) {
        type.setName(openType.getName());
        type.setDescription(openType.getDescription());
        type.setVersion(openType.getVersion());
        type.setSuperType(openType.getSuperType().getName());
    }

=======
>>>>>>> 6c29111a
    Set<String> collectSuperTypes(String userId, String typeDefName) {
        Set<String> superTypes = new HashSet<>();

        TypeDef typeDefByName = repositoryHelper.getTypeDefByName(userId, typeDefName);
        if (typeDefByName != null) {
            collectSuperTypes(userId, typeDefByName, superTypes);
        }

        return superTypes;
    }

    private void collectSuperTypes(String userId, TypeDef type, Set<String> superTypes) {
        if (type.getName().equals(REFERENCEABLE)) {
            return;
        }
        superTypes.add(type.getName());
        TypeDef typeDefByName = repositoryHelper.getTypeDefByName(userId, type.getSuperType().getName());
        if (typeDefByName != null) {
            collectSuperTypes(userId, typeDefByName, superTypes);
        }
    }
<<<<<<< HEAD

    public List<String> getTypesGUID(String userId, List<String> types) {
        return types.stream().map(type -> repositoryHelper.getTypeDefByName(userId, type).getGUID()).collect(Collectors.toList());
    }
=======
>>>>>>> 6c29111a
}<|MERGE_RESOLUTION|>--- conflicted
+++ resolved
@@ -3,10 +3,7 @@
 package org.odpi.openmetadata.accessservices.assetcatalog.handlers;
 
 import org.apache.commons.collections4.CollectionUtils;
-<<<<<<< HEAD
-=======
 import org.odpi.openmetadata.accessservices.assetcatalog.builders.AssetConverter;
->>>>>>> 6c29111a
 import org.odpi.openmetadata.accessservices.assetcatalog.model.Type;
 import org.odpi.openmetadata.commonservices.repositoryhandler.RepositoryErrorHandler;
 import org.odpi.openmetadata.commonservices.repositoryhandler.RepositoryHandler;
@@ -14,13 +11,8 @@
 import org.odpi.openmetadata.frameworks.connectors.ffdc.PropertyServerException;
 import org.odpi.openmetadata.frameworks.connectors.ffdc.UserNotAuthorizedException;
 import org.odpi.openmetadata.repositoryservices.connectors.stores.metadatacollectionstore.OMRSMetadataCollection;
-<<<<<<< HEAD
-import org.odpi.openmetadata.repositoryservices.connectors.stores.metadatacollectionstore.properties.instances.EntityDetail;
-import org.odpi.openmetadata.repositoryservices.connectors.stores.metadatacollectionstore.properties.instances.InstanceProperties;
-=======
 import org.odpi.openmetadata.repositoryservices.connectors.stores.metadatacollectionstore.properties.instances.Classification;
 import org.odpi.openmetadata.repositoryservices.connectors.stores.metadatacollectionstore.properties.instances.EntityDetail;
->>>>>>> 6c29111a
 import org.odpi.openmetadata.repositoryservices.connectors.stores.metadatacollectionstore.properties.typedefs.TypeDef;
 import org.odpi.openmetadata.repositoryservices.connectors.stores.metadatacollectionstore.properties.typedefs.TypeDefLink;
 import org.odpi.openmetadata.repositoryservices.connectors.stores.metadatacollectionstore.repositoryconnector.OMRSRepositoryHelper;
@@ -37,10 +29,7 @@
 import java.util.stream.Collectors;
 
 import static org.odpi.openmetadata.accessservices.assetcatalog.util.Constants.ASSET_CATALOG_OMAS;
-<<<<<<< HEAD
-=======
 import static org.odpi.openmetadata.accessservices.assetcatalog.util.Constants.ASSET_ZONE_MEMBERSHIP;
->>>>>>> 6c29111a
 import static org.odpi.openmetadata.accessservices.assetcatalog.util.Constants.GUID_PARAMETER;
 import static org.odpi.openmetadata.accessservices.assetcatalog.util.Constants.REFERENCEABLE;
 
@@ -68,19 +57,12 @@
     List<Type> getTypeContext(String userId, String typeDefName) {
         List<Type> response = new ArrayList<>();
         TypeDef typeDefByName = repositoryHelper.getTypeDefByName(userId, typeDefName);
-<<<<<<< HEAD
-=======
         AssetConverter converter = new AssetConverter(repositoryHelper);
->>>>>>> 6c29111a
 
         if (typeDefByName != null) {
             List<TypeDef> activeTypeDefs = repositoryHelper.getActiveTypeDefs();
 
-<<<<<<< HEAD
-            Type type = convertType(typeDefByName);
-=======
             Type type = converter.convertType(typeDefByName);
->>>>>>> 6c29111a
             List<Type> subTypes = getSubTypes(activeTypeDefs, type);
             response.add(type);
             response.addAll(subTypes);
@@ -155,11 +137,7 @@
         try {
             return repositoryHandler.getMetadataCollection().getEntityDetail(userId, guid);
         } catch (org.odpi.openmetadata.repositoryservices.ffdc.exception.InvalidParameterException e) {
-<<<<<<< HEAD
-            e.printStackTrace();
-=======
             errorHandler.handleRepositoryError(e, methodName);
->>>>>>> 6c29111a
         } catch (RepositoryErrorException e) {
             errorHandler.handleRepositoryError(e, methodName);
         } catch (EntityNotKnownException e) {
@@ -173,8 +151,6 @@
         return null;
     }
 
-<<<<<<< HEAD
-=======
     List<String> getTypesGUID(String userId, List<String> types) {
         if (CollectionUtils.isEmpty(types)) {
             return Collections.emptyList();
@@ -182,7 +158,6 @@
         return types.stream().map(type -> repositoryHelper.getTypeDefByName(userId, type).getGUID()).collect(Collectors.toList());
     }
 
->>>>>>> 6c29111a
     private void collectSubTypes(List<Type> types, List<TypeDef> activeTypeDefs, List<Type> collector) {
         for (Type currentSubType : types) {
             List<Type> subTypes = getSubTypes(activeTypeDefs, currentSubType);
@@ -193,41 +168,18 @@
 
     private List<Type> getSubTypes(List<TypeDef> activeTypeDefs, Type type) {
         String typeName = type.getName();
-<<<<<<< HEAD
-=======
         AssetConverter converter = new AssetConverter(repositoryHelper);
->>>>>>> 6c29111a
 
         List<Type> subTypes = new ArrayList<>();
         for (TypeDef typeDef : activeTypeDefs) {
             if (typeDef.getSuperType() != null && typeDef.getSuperType().getName().equals(typeName)) {
-<<<<<<< HEAD
-                subTypes.add(convertType(typeDef));
-=======
 
                 subTypes.add(converter.convertType(typeDef));
->>>>>>> 6c29111a
             }
         }
         return subTypes;
     }
 
-<<<<<<< HEAD
-    private Type convertType(TypeDef openType) {
-        Type type = new Type();
-        buildType(openType, type);
-        return type;
-    }
-
-    private void buildType(TypeDef openType, Type type) {
-        type.setName(openType.getName());
-        type.setDescription(openType.getDescription());
-        type.setVersion(openType.getVersion());
-        type.setSuperType(openType.getSuperType().getName());
-    }
-
-=======
->>>>>>> 6c29111a
     Set<String> collectSuperTypes(String userId, String typeDefName) {
         Set<String> superTypes = new HashSet<>();
 
@@ -249,11 +201,4 @@
             collectSuperTypes(userId, typeDefByName, superTypes);
         }
     }
-<<<<<<< HEAD
-
-    public List<String> getTypesGUID(String userId, List<String> types) {
-        return types.stream().map(type -> repositoryHelper.getTypeDefByName(userId, type).getGUID()).collect(Collectors.toList());
-    }
-=======
->>>>>>> 6c29111a
 }