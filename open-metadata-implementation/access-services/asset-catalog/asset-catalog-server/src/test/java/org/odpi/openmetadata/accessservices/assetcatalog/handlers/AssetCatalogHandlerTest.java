--- conflicted
+++ resolved
@@ -215,153 +215,6 @@
     }
 
     @Test
-<<<<<<< HEAD
-=======
-    public void getLinkingRelationshipsBetweenAssets()
-            throws InvalidParameterException, PropertyServerException, UserNotAuthorizedException, org.odpi.openmetadata.repositoryservices.ffdc.exception.UserNotAuthorizedException,
-            EntityNotKnownException, FunctionNotSupportedException, org.odpi.openmetadata.repositoryservices.ffdc.exception.InvalidParameterException, RepositoryErrorException, PropertyErrorException, AssetCatalogException {
-        String methodName = "getLinkingRelationshipsBetweenAssets";
-
-        OMRSMetadataCollection metadataCollection = mockMetadataCollection();
-        when(metadataCollection.getLinkingEntities(USER, FIRST_GUID, SECOND_GUID, Collections.singletonList(InstanceStatus.ACTIVE), null))
-                .thenReturn(mockInstanceGraph());
-
-        List<org.odpi.openmetadata.accessservices.assetcatalog.model.Relationship> result = assetCatalogHandler
-                .getLinkingRelationshipsBetweenAssets(SERVER_NAME, USER, FIRST_GUID, SECOND_GUID);
-
-        assertEquals(RELATIONSHIP_GUID, result.get(0).getGuid());
-        verify(invalidParameterHandler, times(1)).validateUserId(USER, methodName);
-        verify(invalidParameterHandler, times(1)).validateGUID(FIRST_GUID, "startAssetGUID", methodName);
-        verify(invalidParameterHandler, times(1)).validateGUID(SECOND_GUID, "endAssetGUID", methodName);
-    }
-
-    @Test
-    public void getLinkingRelationshipsBetweenAssets_throwsInvalidParameterException() throws org.odpi.openmetadata.repositoryservices.ffdc.exception.UserNotAuthorizedException, EntityNotKnownException, FunctionNotSupportedException, org.odpi.openmetadata.repositoryservices.ffdc.exception.InvalidParameterException, RepositoryErrorException, PropertyErrorException, org.odpi.openmetadata.commonservices.ffdc.exceptions.InvalidParameterException {
-        String methodName = "getLinkingRelationshipsBetweenAssets";
-
-        OMRSMetadataCollection metadataCollection = mockMetadataCollection();
-        when(metadataCollection.getLinkingEntities(USER, FIRST_GUID, SECOND_GUID, Collections.singletonList(InstanceStatus.ACTIVE), null))
-                .thenReturn(mockInstanceGraph());
-
-        doThrow(new org.odpi.openmetadata.commonservices.ffdc.exceptions.InvalidParameterException(AssetCatalogErrorCode.SERVICE_NOT_INITIALIZED.getMessageDefinition(SERVER_NAME),
-                this.getClass().getName(), "", ""))
-                .when(invalidParameterHandler).validateUserId(USER, methodName);
-
-        assertThrows(InvalidParameterException.class,
-                () -> assetCatalogHandler.getLinkingRelationshipsBetweenAssets(SERVER_NAME, USER, FIRST_GUID, SECOND_GUID));
-    }
-
-    @Test
-    public void getLinkingRelationshipsBetweenAssets_throwsPropertyServerException() throws org.odpi.openmetadata.repositoryservices.ffdc.exception.UserNotAuthorizedException, EntityNotKnownException, FunctionNotSupportedException, org.odpi.openmetadata.repositoryservices.ffdc.exception.InvalidParameterException, RepositoryErrorException, PropertyErrorException, PropertyServerException {
-        OMRSMetadataCollection metadataCollection = mockMetadataCollection();
-
-        FunctionNotSupportedException mockedException = new FunctionNotSupportedException(AssetCatalogErrorCode.SERVICE_NOT_INITIALIZED.getMessageDefinition(SERVER_NAME), this.getClass().getName(), "");
-
-        doThrow(mockedException).when(metadataCollection).getLinkingEntities(USER, FIRST_GUID, SECOND_GUID, Collections.singletonList(InstanceStatus.ACTIVE), null);
-        String methodName = "getLinkingRelationshipsBetweenAssets";
-        doThrow(new PropertyServerException(AssetCatalogErrorCode.SERVICE_NOT_INITIALIZED.getMessageDefinition(SERVER_NAME),
-                this.getClass().getName(), "")).when(errorHandler).handleRepositoryError(mockedException, methodName);
-        assertThrows(PropertyServerException.class,
-                () -> assetCatalogHandler.getLinkingRelationshipsBetweenAssets(SERVER_NAME, USER, FIRST_GUID, SECOND_GUID));
-    }
-
-    @Test
-    public void getLinkingRelationshipsBetweenAssets_throwsUserNotAuthorizedException() throws org.odpi.openmetadata.repositoryservices.ffdc.exception.UserNotAuthorizedException, EntityNotKnownException, FunctionNotSupportedException, org.odpi.openmetadata.repositoryservices.ffdc.exception.InvalidParameterException, RepositoryErrorException, PropertyErrorException, UserNotAuthorizedException {
-        OMRSMetadataCollection metadataCollection = mockMetadataCollection();
-
-        doThrow(new org.odpi.openmetadata.repositoryservices.ffdc.exception.UserNotAuthorizedException(AssetCatalogErrorCode.SERVICE_NOT_INITIALIZED.getMessageDefinition(SERVER_NAME),
-                this.getClass().getName(), "", "")).when(metadataCollection).getLinkingEntities(USER, FIRST_GUID, SECOND_GUID, Collections.singletonList(InstanceStatus.ACTIVE), null);
-        String methodName = "getLinkingRelationshipsBetweenAssets";
-        doThrow(new UserNotAuthorizedException(AssetCatalogErrorCode.SERVICE_NOT_INITIALIZED.getMessageDefinition(SERVER_NAME),
-                this.getClass().getName(), "", "")).when(errorHandler).handleUnauthorizedUser(USER, methodName);
-
-        assertThrows(UserNotAuthorizedException.class,
-                () -> assetCatalogHandler.getLinkingRelationshipsBetweenAssets(SERVER_NAME, USER, FIRST_GUID, SECOND_GUID));
-    }
-
-    @Test
-    public void getLinkingRelationshipsBetweenAssets_throwsAssetNotFoundException() throws org.odpi.openmetadata.repositoryservices.ffdc.exception.UserNotAuthorizedException, EntityNotKnownException, FunctionNotSupportedException, org.odpi.openmetadata.repositoryservices.ffdc.exception.InvalidParameterException, RepositoryErrorException, PropertyErrorException {
-        OMRSMetadataCollection metadataCollection = mockMetadataCollection();
-        when(metadataCollection.getLinkingEntities(USER, FIRST_GUID, SECOND_GUID, Collections.singletonList(InstanceStatus.ACTIVE), null))
-                .thenReturn(null);
-
-        assertThrows(AssetCatalogException.class,
-                () -> assetCatalogHandler.getLinkingRelationshipsBetweenAssets(SERVER_NAME, USER, FIRST_GUID, SECOND_GUID));
-    }
-
-    @Test
-    public void getIntermediateAssets()
-            throws InvalidParameterException, PropertyServerException, UserNotAuthorizedException, org.odpi.openmetadata.repositoryservices.ffdc.exception.UserNotAuthorizedException,
-            EntityNotKnownException, FunctionNotSupportedException, org.odpi.openmetadata.repositoryservices.ffdc.exception.InvalidParameterException, RepositoryErrorException, PropertyErrorException, AssetCatalogException {
-
-        OMRSMetadataCollection metadataCollection = mockMetadataCollection();
-        when(metadataCollection.getLinkingEntities(USER, FIRST_GUID, SECOND_GUID, Collections.singletonList(InstanceStatus.ACTIVE), null))
-                .thenReturn(mockInstanceGraph());
-
-        List<AssetCatalogBean> result = assetCatalogHandler.getIntermediateAssets(USER, FIRST_GUID, SECOND_GUID, SERVER_NAME);
-
-        assertEquals(FIRST_GUID, result.get(0).getGuid());
-        String methodName = "getIntermediateAssets";
-        verify(invalidParameterHandler, times(1)).validateUserId(USER, methodName);
-        verify(invalidParameterHandler, times(1)).validateGUID(FIRST_GUID, "startAssetGUID", methodName);
-        verify(invalidParameterHandler, times(1)).validateGUID(SECOND_GUID, "endAssetGUID", methodName);
-    }
-
-    @Test
-    public void getIntermediateAssets_throwsInvalidParameterException() throws org.odpi.openmetadata.repositoryservices.ffdc.exception.UserNotAuthorizedException, EntityNotKnownException, FunctionNotSupportedException, org.odpi.openmetadata.repositoryservices.ffdc.exception.InvalidParameterException, RepositoryErrorException, PropertyErrorException, org.odpi.openmetadata.commonservices.ffdc.exceptions.InvalidParameterException {
-        String methodName = "getIntermediateAssets";
-
-        OMRSMetadataCollection metadataCollection = mockMetadataCollection();
-        when(metadataCollection.getLinkingEntities(USER, FIRST_GUID, SECOND_GUID, Collections.singletonList(InstanceStatus.ACTIVE), null))
-                .thenReturn(mockInstanceGraph());
-
-        doThrow(new org.odpi.openmetadata.commonservices.ffdc.exceptions.InvalidParameterException(AssetCatalogErrorCode.SERVICE_NOT_INITIALIZED.getMessageDefinition(SERVER_NAME), this.getClass().getName(), "", ""))
-                .when(invalidParameterHandler).validateUserId(USER, methodName);
-
-        assertThrows(InvalidParameterException.class,
-                () -> assetCatalogHandler.getIntermediateAssets(USER, FIRST_GUID, SECOND_GUID, SERVER_NAME));
-    }
-
-    @Test
-    public void getIntermediateAssets_throwsPropertyServerException() throws org.odpi.openmetadata.repositoryservices.ffdc.exception.UserNotAuthorizedException, EntityNotKnownException, FunctionNotSupportedException, org.odpi.openmetadata.repositoryservices.ffdc.exception.InvalidParameterException, RepositoryErrorException, PropertyErrorException, PropertyServerException {
-        OMRSMetadataCollection metadataCollection = mockMetadataCollection();
-        String methodName = "getIntermediateAssets";
-        FunctionNotSupportedException mockedException = new FunctionNotSupportedException(AssetCatalogErrorCode.SERVICE_NOT_INITIALIZED.getMessageDefinition(SERVER_NAME),
-                this.getClass().getName(), "");
-
-        when(metadataCollection.getLinkingEntities(USER, FIRST_GUID, SECOND_GUID, Collections.singletonList(InstanceStatus.ACTIVE), null))
-                .thenThrow(mockedException);
-        doThrow(PropertyServerException.class).when(errorHandler).handleRepositoryError(mockedException, methodName);
-
-        assertThrows(PropertyServerException.class,
-                () -> assetCatalogHandler.getIntermediateAssets(USER, FIRST_GUID, SECOND_GUID, SERVER_NAME));
-    }
-
-    @Test
-    public void getIntermediateAssets_throwsUserNotAuthorizedException() throws org.odpi.openmetadata.repositoryservices.ffdc.exception.UserNotAuthorizedException, EntityNotKnownException, FunctionNotSupportedException, org.odpi.openmetadata.repositoryservices.ffdc.exception.InvalidParameterException, RepositoryErrorException, PropertyErrorException, UserNotAuthorizedException {
-        OMRSMetadataCollection metadataCollection = mockMetadataCollection();
-        String methodName = "getIntermediateAssets";
-        doThrow(new org.odpi.openmetadata.repositoryservices.ffdc.exception.UserNotAuthorizedException(AssetCatalogErrorCode.SERVICE_NOT_INITIALIZED.getMessageDefinition(SERVER_NAME),
-                this.getClass().getName(), "", "")).when(metadataCollection).getLinkingEntities(USER, FIRST_GUID, SECOND_GUID, Collections.singletonList(InstanceStatus.ACTIVE), null);
-        doThrow(new UserNotAuthorizedException(AssetCatalogErrorCode.SERVICE_NOT_INITIALIZED.getMessageDefinition(SERVER_NAME),
-                this.getClass().getName(), "", "")).when(errorHandler).handleUnauthorizedUser(USER, methodName);
-
-        assertThrows(UserNotAuthorizedException.class,
-                () -> assetCatalogHandler.getIntermediateAssets(USER, FIRST_GUID, SECOND_GUID, SERVER_NAME));
-    }
-
-    @Test
-    public void getIntermediateAssets_throwsAssetNotFoundException() throws org.odpi.openmetadata.repositoryservices.ffdc.exception.UserNotAuthorizedException, EntityNotKnownException, FunctionNotSupportedException, org.odpi.openmetadata.repositoryservices.ffdc.exception.InvalidParameterException, RepositoryErrorException, PropertyErrorException {
-        OMRSMetadataCollection metadataCollection = mockMetadataCollection();
-        when(metadataCollection.getLinkingEntities(USER, FIRST_GUID, SECOND_GUID, Collections.singletonList(InstanceStatus.ACTIVE), null))
-                .thenReturn(null);
-
-        assertThrows(AssetCatalogException.class,
-                () -> assetCatalogHandler.getIntermediateAssets(USER, FIRST_GUID, SECOND_GUID, SERVER_NAME));
-    }
-
-    @Test
->>>>>>> d982da78
     public void getRelationships()
             throws InvalidParameterException, PropertyServerException, UserNotAuthorizedException {
         String methodName = "getRelationships";
@@ -398,22 +251,10 @@
         String methodName = "getRelationships";
         mockTypeDef(RELATIONSHIP_TYPE, RELATIONSHIP_TYPE_GUID);
 
-<<<<<<< HEAD
         doThrow(new PropertyServerException(AssetCatalogErrorCode.SERVICE_NOT_INITIALIZED.getMessageDefinition(),
                 this.getClass().getName(), "")).when(assetHandler).getAttachmentLinks(USER, FIRST_GUID, GUID_PARAMETER,
                 ASSET_TYPE, RELATIONSHIP_TYPE_GUID, RELATIONSHIP_TYPE, null,
                 FROM, PAGE_SIZE, null, methodName);
-=======
-        doThrow(new PropertyServerException(AssetCatalogErrorCode.SERVICE_NOT_INITIALIZED.getMessageDefinition(SERVER_NAME),
-                this.getClass().getName(), "")).when(repositoryHandler).getPagedRelationshipsByType(USER,
-                FIRST_GUID,
-                ASSET_TYPE,
-                RELATIONSHIP_TYPE_GUID,
-                RELATIONSHIP_TYPE,
-                FROM,
-                PAGE_SIZE,
-                methodName);
->>>>>>> d982da78
 
         assertThrows(PropertyServerException.class,
                 () -> assetCatalogHandler.getRelationships(USER, FIRST_GUID, ASSET_TYPE, RELATIONSHIP_TYPE, FROM, PAGE_SIZE));
@@ -424,22 +265,10 @@
         String methodName = "getRelationships";
         mockTypeDef(RELATIONSHIP_TYPE, RELATIONSHIP_TYPE_GUID);
 
-<<<<<<< HEAD
         doThrow(new UserNotAuthorizedException(AssetCatalogErrorCode.SERVICE_NOT_INITIALIZED.getMessageDefinition(),
                 this.getClass().getName(), "", "")).when(assetHandler).getAttachmentLinks(USER, FIRST_GUID, GUID_PARAMETER,
                 ASSET_TYPE, RELATIONSHIP_TYPE_GUID, RELATIONSHIP_TYPE, null,
                 FROM, PAGE_SIZE, null, methodName);
-=======
-        doThrow(new UserNotAuthorizedException(AssetCatalogErrorCode.SERVICE_NOT_INITIALIZED.getMessageDefinition(SERVER_NAME),
-                this.getClass().getName(), "", "")).when(repositoryHandler).getPagedRelationshipsByType(USER,
-                FIRST_GUID,
-                ASSET_TYPE,
-                RELATIONSHIP_TYPE_GUID,
-                RELATIONSHIP_TYPE,
-                FROM,
-                PAGE_SIZE,
-                methodName);
->>>>>>> d982da78
 
         assertThrows(UserNotAuthorizedException.class,
                 () -> assetCatalogHandler.getRelationships(USER, FIRST_GUID, ASSET_TYPE, RELATIONSHIP_TYPE, FROM, PAGE_SIZE));
@@ -585,13 +414,9 @@
     }
 
     @Test
-<<<<<<< HEAD
-    public void searchByType() throws InvalidParameterException, org.odpi.openmetadata.repositoryservices.ffdc.exception.UserNotAuthorizedException, FunctionNotSupportedException, org.odpi.openmetadata.repositoryservices.ffdc.exception.InvalidParameterException, RepositoryErrorException, PropertyErrorException, TypeErrorException, PagingErrorException, PropertyServerException, UserNotAuthorizedException {
-=======
     public void searchByType() throws InvalidParameterException, org.odpi.openmetadata.repositoryservices.ffdc.exception.UserNotAuthorizedException,
             FunctionNotSupportedException, org.odpi.openmetadata.repositoryservices.ffdc.exception.InvalidParameterException,
             RepositoryErrorException, PropertyErrorException, TypeErrorException, PagingErrorException, EntityNotKnownException {
->>>>>>> d982da78
         String methodName = "searchByType";
         SearchParameters searchParams = mockSearchParams();
         mockTypeDef(ASSET_TYPE, ASSET_TYPE_GUID);
@@ -645,46 +470,11 @@
     }
 
     @Test
-<<<<<<< HEAD
     public void searchByType_throwsInvalidParameterException() throws InvalidParameterException {
         String methodName = "searchByType";
         SearchParameters searchParams = mockSearchParams();
 
         doThrow(new org.odpi.openmetadata.commonservices.ffdc.exceptions.InvalidParameterException(AssetCatalogErrorCode.SERVICE_NOT_INITIALIZED.getMessageDefinition(),
-=======
-    public void searchByType_throwsEntityNotKnownException() throws InvalidParameterException {
-        String methodName = "searchByType";
-        SearchParameters searchParams = mockSearchParams();
-        mockSearchString(SEARCH_CRITERIA, searchParams.getCaseInsensitive());
-
-        assertThrows(EntityNotKnownException.class, () -> assetCatalogHandler.searchByType(USER, SEARCH_CRITERIA, searchParams));
-
-        verify(invalidParameterHandler, times(1)).validateUserId(USER, methodName);
-        verify(invalidParameterHandler, times(1)).validatePaging(searchParams.getFrom(),
-                searchParams.getPageSize(), methodName);
-        verify(invalidParameterHandler, times(1)).validateObject(searchParams,
-                "searchParameter", methodName);
-    }
-
-    @Test
-    public void searchByType_throwsInvalidParameterException() throws org.odpi.openmetadata.commonservices.ffdc.exceptions.InvalidParameterException, org.odpi.openmetadata.repositoryservices.ffdc.exception.UserNotAuthorizedException, FunctionNotSupportedException, org.odpi.openmetadata.repositoryservices.ffdc.exception.InvalidParameterException, RepositoryErrorException, PropertyErrorException, TypeErrorException, PagingErrorException {
-        String methodName = "searchByType";
-        SearchParameters searchParams = mockSearchParams();
-
-        OMRSMetadataCollection metadataCollection = mockMetadataCollection();
-        when(metadataCollection.findEntitiesByPropertyValue(USER,
-                ASSET_TYPE_GUID,
-                SEARCH_CRITERIA,
-                FROM,
-                Collections.singletonList(InstanceStatus.ACTIVE),
-                null,
-                null,
-                null,
-                SequencingOrder.ANY,
-                PAGE_SIZE)).thenReturn(mockEntities());
-
-        doThrow(new org.odpi.openmetadata.commonservices.ffdc.exceptions.InvalidParameterException(AssetCatalogErrorCode.SERVICE_NOT_INITIALIZED.getMessageDefinition(SERVER_NAME),
->>>>>>> d982da78
                 this.getClass().getName(), "", ""))
                 .when(invalidParameterHandler).validateUserId(USER, methodName);
 
