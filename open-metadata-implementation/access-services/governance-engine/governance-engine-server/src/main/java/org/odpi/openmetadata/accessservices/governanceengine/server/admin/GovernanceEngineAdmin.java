--- conflicted
+++ resolved
@@ -2,172 +2,111 @@
 /* Copyright Contributors to the ODPi Egeria project. */
 package org.odpi.openmetadata.accessservices.governanceengine.server.admin;
 
-<<<<<<< HEAD
 import org.odpi.openmetadata.accessservices.governanceengine.api.ffdc.errorcode.GovernanceEngineAuditCode;
-=======
-import org.odpi.openmetadata.accessservices.governanceengine.api.auditlog.GovernanceEngineAuditCode;
-import org.odpi.openmetadata.accessservices.governanceengine.api.ffdc.errorcode.GovernanceEngineErrorCode;
-import org.odpi.openmetadata.accessservices.governanceengine.server.GovernanceEngineServicesInstance;
->>>>>>> 1f94801e
 import org.odpi.openmetadata.accessservices.governanceengine.server.listeners.GovernanceEngineOMRSTopicListener;
 import org.odpi.openmetadata.adminservices.configuration.properties.AccessServiceConfig;
 import org.odpi.openmetadata.adminservices.configuration.registration.AccessServiceAdmin;
 import org.odpi.openmetadata.adminservices.configuration.registration.AccessServiceDescription;
 import org.odpi.openmetadata.adminservices.ffdc.exception.OMAGConfigurationErrorException;
-import org.odpi.openmetadata.repositoryservices.auditlog.OMRSAuditLog;
+import org.odpi.openmetadata.frameworks.auditlog.AuditLog;
 import org.odpi.openmetadata.repositoryservices.connectors.omrstopic.OMRSTopicConnector;
+import org.odpi.openmetadata.repositoryservices.connectors.openmetadatatopic.OpenMetadataTopicConnector;
 import org.odpi.openmetadata.repositoryservices.connectors.stores.metadatacollectionstore.repositoryconnector.OMRSRepositoryConnector;
 
 import java.util.List;
 
 public class GovernanceEngineAdmin extends AccessServiceAdmin {
 
-    private OMRSAuditLog auditLog;
+    private AuditLog auditLog;
     private GovernanceEngineServicesInstance instance;
     private String serverName;
 
     /**
      * Initialize the access service.
      *
-     * @param accessServiceConfig               - specific configuration properties for this access service.
-     * @param enterpriseOMRSTopicConnector      - connector for receiving OMRS Events from the cohorts
-     * @param enterpriseOMRSRepositoryConnector - connector for querying the cohort repositories
-     * @param auditLog                          - audit log component for logging messages.
-     * @param serverUserName                    - user id to use on OMRS calls where there is no end user.
+     * @param accessServiceConfigurationProperties - specific configuration properties for this access service.
+     * @param enterpriseOMRSTopicConnector         - connector for receiving OMRS Events from the cohorts
+     * @param enterpriseOMRSRepositoryConnector    - connector for querying the cohort repositories
+     * @param auditLog                             - audit log component for logging messages.
+     * @param serverUserName                       - user id to use on OMRS calls where there is no end user.
      */
-    /**
-     * Initialize the access service.
-     *
-     * @param accessServiceConfig specific configuration properties for this access service.
-     * @param omrsTopicConnector  connector for receiving OMRS Events from the cohorts
-     * @param repositoryConnector connector for querying the cohort repositories
-     * @param auditLog            audit log component for logging messages.
-     * @param serverUserName      user id to use on OMRS calls where there is no end user.
-     * @throws OMAGConfigurationErrorException invalid parameters in the configuration properties.
-     */
-    public void initialize(AccessServiceConfig accessServiceConfig,
-                           OMRSTopicConnector omrsTopicConnector,
-                           OMRSRepositoryConnector repositoryConnector,
-                           OMRSAuditLog auditLog,
+    public void initialize(AccessServiceConfig accessServiceConfigurationProperties,
+                           OMRSTopicConnector enterpriseOMRSTopicConnector,
+                           OMRSRepositoryConnector enterpriseOMRSRepositoryConnector,
+                           AuditLog auditLog,
                            String serverUserName) throws OMAGConfigurationErrorException {
         final String actionDescription = "initialize";
 
-        GovernanceEngineAuditCode auditCode = GovernanceEngineAuditCode.SERVICE_INITIALIZING;
-        auditLog.logRecord(actionDescription,
-                auditCode.getLogMessageId(),
-                auditCode.getSeverity(),
-                auditCode.getFormattedLogMessage(),
-                null,
-                auditCode.getSystemAction(),
-                auditCode.getUserAction());
+        auditLog.logMessage(actionDescription, GovernanceEngineAuditCode.SERVICE_INITIALIZING.getMessageDefinition());
 
         this.auditLog = auditLog;
 
         try {
-            List<String> supportedZones = this.extractSupportedZones(accessServiceConfig.getAccessServiceOptions(),
-                    accessServiceConfig.getAccessServiceName(),
+            List<String> supportedZones = this.extractSupportedZones(
+                    accessServiceConfigurationProperties.getAccessServiceOptions(),
+                    accessServiceConfigurationProperties.getAccessServiceName(),
                     auditLog);
 
-            this.instance = new GovernanceEngineServicesInstance(repositoryConnector,
+            this.instance = new GovernanceEngineServicesInstance(enterpriseOMRSRepositoryConnector,
                     supportedZones,
                     auditLog,
-                    serverUserName, repositoryConnector.getMaxPageSize());
+                    serverUserName,
+                    enterpriseOMRSRepositoryConnector.getMaxPageSize());
             this.serverName = instance.getServerName();
 
             /*
              * Only set up the listening and event publishing if requested in the config.
              */
-            if (accessServiceConfig.getAccessServiceOutTopic() != null) {
+            OpenMetadataTopicConnector outTopicConnector = null;
+
+            if (accessServiceConfigurationProperties.getAccessServiceOutTopic() != null) {
+                outTopicConnector = super.getOutTopicEventBusConnector(accessServiceConfigurationProperties.getAccessServiceOutTopic(),
+                        AccessServiceDescription.GOVERNANCE_ENGINE_OMAS.getAccessServiceFullName(),
+                        auditLog);
+            }
+
+
+            if (accessServiceConfigurationProperties.getAccessServiceOutTopic() != null) {
                 GovernanceEngineOMRSTopicListener omrsTopicListener =
-                        new GovernanceEngineOMRSTopicListener(accessServiceConfig.getAccessServiceOutTopic(),
-                                repositoryConnector.getRepositoryHelper(),
-                                repositoryConnector.getRepositoryValidator(),
-                                accessServiceConfig.getAccessServiceName(),
+                        new GovernanceEngineOMRSTopicListener(outTopicConnector,
+                                enterpriseOMRSRepositoryConnector.getRepositoryHelper(),
+                                enterpriseOMRSRepositoryConnector.getRepositoryValidator(),
+                                accessServiceConfigurationProperties.getAccessServiceName(),
                                 serverName,
                                 supportedZones,
                                 auditLog);
-                super.registerWithEnterpriseTopic(accessServiceConfig.getAccessServiceName(),
+                super.registerWithEnterpriseTopic(accessServiceConfigurationProperties.getAccessServiceName(),
                         serverName,
-                        omrsTopicConnector,
+                        enterpriseOMRSTopicConnector,
                         omrsTopicListener,
                         auditLog);
             }
 
-            auditCode = GovernanceEngineAuditCode.SERVICE_INITIALIZED;
-            auditLog.logRecord(actionDescription,
-                    auditCode.getLogMessageId(),
-                    auditCode.getSeverity(),
-                    auditCode.getFormattedLogMessage(serverName),
-                    accessServiceConfig.toString(),
-                    auditCode.getSystemAction(),
-                    auditCode.getUserAction());
+            auditLog.logMessage(actionDescription, GovernanceEngineAuditCode.SERVICE_INITIALIZED.getMessageDefinition());
         } catch (OMAGConfigurationErrorException error) {
             throw error;
-        } catch (Exception error) {
-            auditCode = GovernanceEngineAuditCode.SERVICE_INSTANCE_FAILURE;
+        } catch (Throwable error) {
             auditLog.logException(actionDescription,
-                    auditCode.getLogMessageId(),
-                    auditCode.getSeverity(),
-                    auditCode.getFormattedLogMessage(error.getClass().getName(), error.getMessage()),
-                    accessServiceConfig.toString(),
-                    auditCode.getSystemAction(),
-                    auditCode.getUserAction(),
+                    GovernanceEngineAuditCode.SERVICE_INSTANCE_FAILURE.getMessageDefinition(error.getMessage()),
                     error);
 
-<<<<<<< HEAD
             super.throwUnexpectedInitializationException(actionDescription,
-                    AccessServiceDescription.ASSET_CONSUMER_OMAS.getAccessServiceFullName(),
-=======
-        }
-        return null;
-    }
-
-    private OpenMetadataTopicConnector getTopicConnector(Connection topicConnection) {
-        try {
-            ConnectorBroker connectorBroker = new ConnectorBroker();
-            Connector connector = connectorBroker.getConnector(topicConnection);
-            OpenMetadataTopicConnector topicConnector = (OpenMetadataTopicConnector) connector;
-
-            topicConnector.setAuditLog(auditLog);
-            topicConnector.start();
-
-            return topicConnector;
-        } catch (Exception error) {
-            String methodName = "getTopicConnector";
-            GovernanceEngineErrorCode errorCode = GovernanceEngineErrorCode.NULL_TOPIC_CONNECTOR;
-            String errorMessage = errorCode.getErrorMessageId()
-                    + errorCode.getFormattedErrorMessage("getTopicConnector");
-
-            throw new OMRSConfigErrorException(errorCode.getHTTPErrorCode(),
-                    this.getClass().getName(),
-                    methodName,
-                    errorMessage,
-                    errorCode.getSystemAction(),
-                    errorCode.getUserAction(),
->>>>>>> 1f94801e
+                    AccessServiceDescription.GOVERNANCE_ENGINE_OMAS.getAccessServiceFullName(),
                     error);
         }
     }
 
-
     /**
      * Shutdown the access service.
      */
-    public void shutdown() {
+    public synchronized void shutdown() {
         final String actionDescription = "shutdown";
-        GovernanceEngineAuditCode auditCode;
+        auditLog.logMessage(actionDescription, GovernanceEngineAuditCode.SERVICE_TERMINATING.getMessageDefinition());
 
         if (instance != null) {
             this.instance.shutdown();
         }
 
-        auditCode = GovernanceEngineAuditCode.SERVICE_SHUTDOWN;
-        auditLog.logRecord(actionDescription,
-                auditCode.getLogMessageId(),
-                auditCode.getSeverity(),
-                auditCode.getFormattedLogMessage(serverName),
-                null,
-                auditCode.getSystemAction(),
-                auditCode.getUserAction());
+        auditLog.logMessage(actionDescription, GovernanceEngineAuditCode.SERVICE_SHUTDOWN.getMessageDefinition());
     }
 }