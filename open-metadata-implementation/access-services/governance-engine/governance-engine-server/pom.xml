--- conflicted
+++ resolved
@@ -26,65 +26,37 @@
         <dependency>
             <groupId>com.fasterxml.jackson.core</groupId>
             <artifactId>jackson-core</artifactId>
-<<<<<<< HEAD
-            <version>${jackson.version}</version>
-=======
->>>>>>> e12c9568
         </dependency>
 
         <dependency>
             <groupId>org.odpi.egeria</groupId>
             <artifactId>admin-services-api</artifactId>
-<<<<<<< HEAD
-            <version>${open-metadata.version}</version>
-=======
->>>>>>> e12c9568
         </dependency>
 
         <dependency>
             <groupId>org.odpi.egeria</groupId>
             <artifactId>open-connector-framework</artifactId>
-<<<<<<< HEAD
-            <version>${open-metadata.version}</version>
-=======
->>>>>>> e12c9568
         </dependency>
 
         <dependency>
             <groupId>org.junit.jupiter</groupId>
             <artifactId>junit-jupiter-api</artifactId>
-<<<<<<< HEAD
-            <version>${junit.jupiter.version}</version>
-=======
->>>>>>> e12c9568
             <scope>test</scope>
         </dependency>
 
         <dependency>
             <groupId>com.fasterxml.jackson.core</groupId>
             <artifactId>jackson-databind</artifactId>
-<<<<<<< HEAD
-            <version>${jackson.version}</version>
-=======
->>>>>>> e12c9568
         </dependency>
 
         <dependency>
             <groupId>org.odpi.egeria</groupId>
             <artifactId>repository-services-apis</artifactId>
-<<<<<<< HEAD
-            <version>${open-metadata.version}</version>
-=======
->>>>>>> e12c9568
         </dependency>
 
         <dependency>
             <groupId>org.slf4j</groupId>
             <artifactId>slf4j-api</artifactId>
-<<<<<<< HEAD
-            <version>${slf4j.version}</version>
-=======
->>>>>>> e12c9568
         </dependency>
 
         <dependency>
@@ -97,29 +69,6 @@
         <dependency>
             <groupId>org.springframework</groupId>
             <artifactId>spring-core</artifactId>
-<<<<<<< HEAD
-        </dependency>
-
-        <dependency>
-            <groupId>org.junit.platform</groupId>
-            <artifactId>junit-platform-suite-api</artifactId>
-            <version>${junit.platform.version}</version>
-            <scope>test</scope>
-        </dependency>
-
-        <!-- https://mvnrepository.com/artifact/org.mockito/mockito-core -->
-        <dependency>
-            <groupId>org.mockito</groupId>
-            <artifactId>mockito-core</artifactId>
-            <version>${mockito.version}</version>
-            <scope>test</scope>
-        </dependency>
-
-        <dependency>
-            <groupId>org.mockito</groupId>
-            <artifactId>mockito-junit-jupiter</artifactId>
-        <version>${mockito.version}</version>
-=======
         </dependency>
 
         <dependency>
@@ -139,7 +88,6 @@
             <groupId>org.mockito</groupId>
             <artifactId>mockito-junit-jupiter</artifactId>
             <scope>test</scope>
->>>>>>> e12c9568
         </dependency>
 
     </dependencies>
