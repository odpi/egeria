/* SPDX-License-Identifier: Apache-2.0 */
/* Copyright Contributors to the ODPi Egeria project. */
package org.odpi.openmetadata.accessservices.dataengine.server.service;

import org.apache.commons.lang3.StringUtils;
import org.junit.jupiter.api.BeforeEach;
import org.junit.jupiter.api.Test;
import org.junit.jupiter.api.extension.ExtendWith;
import org.mockito.ArgumentCaptor;
import org.mockito.Captor;
import org.mockito.InjectMocks;
import org.mockito.Mock;
import org.mockito.junit.jupiter.MockitoExtension;
import org.mockito.junit.jupiter.MockitoSettings;
import org.mockito.quality.Strictness;
import org.odpi.openmetadata.accessservices.dataengine.model.Attribute;
<<<<<<< HEAD
import org.odpi.openmetadata.accessservices.dataengine.model.DataFile;
=======
import org.odpi.openmetadata.accessservices.dataengine.model.Database;
>>>>>>> afbb28b6
import org.odpi.openmetadata.accessservices.dataengine.model.LineageMapping;
import org.odpi.openmetadata.accessservices.dataengine.model.OwnerType;
import org.odpi.openmetadata.accessservices.dataengine.model.PortAlias;
import org.odpi.openmetadata.accessservices.dataengine.model.PortImplementation;
import org.odpi.openmetadata.accessservices.dataengine.model.PortType;
import org.odpi.openmetadata.accessservices.dataengine.model.Process;
import org.odpi.openmetadata.accessservices.dataengine.model.RelationalTable;
import org.odpi.openmetadata.accessservices.dataengine.model.SchemaType;
import org.odpi.openmetadata.accessservices.dataengine.model.SoftwareServerCapability;
import org.odpi.openmetadata.accessservices.dataengine.model.TabularColumn;
import org.odpi.openmetadata.accessservices.dataengine.model.UpdateSemantic;
import org.odpi.openmetadata.accessservices.dataengine.rest.DataEngineRegistrationRequestBody;
<<<<<<< HEAD
import org.odpi.openmetadata.accessservices.dataengine.rest.DataFileRequestBody;
=======
import org.odpi.openmetadata.accessservices.dataengine.rest.DatabaseRequestBody;
>>>>>>> afbb28b6
import org.odpi.openmetadata.accessservices.dataengine.rest.LineageMappingsRequestBody;
import org.odpi.openmetadata.accessservices.dataengine.rest.PortAliasRequestBody;
import org.odpi.openmetadata.accessservices.dataengine.rest.PortImplementationRequestBody;
import org.odpi.openmetadata.accessservices.dataengine.rest.PortListRequestBody;
import org.odpi.openmetadata.accessservices.dataengine.rest.ProcessListResponse;
import org.odpi.openmetadata.accessservices.dataengine.rest.ProcessesRequestBody;
import org.odpi.openmetadata.accessservices.dataengine.rest.RelationalTableRequestBody;
import org.odpi.openmetadata.accessservices.dataengine.rest.SchemaTypeRequestBody;
import org.odpi.openmetadata.accessservices.dataengine.server.admin.DataEngineInstanceHandler;
<<<<<<< HEAD
import org.odpi.openmetadata.accessservices.dataengine.server.handlers.DataEngineDataFileHandler;
=======
import org.odpi.openmetadata.accessservices.dataengine.server.handlers.DataEngineRegistrationHandler;
import org.odpi.openmetadata.accessservices.dataengine.server.handlers.DataEngineRelationalDataHandler;
import org.odpi.openmetadata.accessservices.dataengine.server.handlers.DataEngineSchemaTypeHandler;
>>>>>>> afbb28b6
import org.odpi.openmetadata.accessservices.dataengine.server.handlers.DataEnginePortHandler;
import org.odpi.openmetadata.accessservices.dataengine.server.handlers.DataEngineProcessHandler;
import org.odpi.openmetadata.accessservices.dataengine.server.handlers.DataEngineRegistrationHandler;
import org.odpi.openmetadata.accessservices.dataengine.server.handlers.DataEngineSchemaTypeHandler;
import org.odpi.openmetadata.accessservices.dataengine.server.mappers.PortPropertiesMapper;
import org.odpi.openmetadata.commonservices.ffdc.RESTExceptionHandler;
import org.odpi.openmetadata.commonservices.ffdc.rest.GUIDResponse;
import org.odpi.openmetadata.commonservices.ffdc.rest.VoidResponse;
import org.odpi.openmetadata.frameworks.connectors.ffdc.InvalidParameterException;
import org.odpi.openmetadata.frameworks.connectors.ffdc.PropertyServerException;
import org.odpi.openmetadata.frameworks.connectors.ffdc.UserNotAuthorizedException;
<<<<<<< HEAD
import org.odpi.openmetadata.frameworks.connectors.properties.beans.DataItemSortOrder;
import org.odpi.openmetadata.frameworks.connectors.properties.beans.OwnerType;
=======
>>>>>>> afbb28b6
import org.odpi.openmetadata.repositoryservices.connectors.stores.metadatacollectionstore.properties.instances.EntityDetail;
import org.odpi.openmetadata.repositoryservices.connectors.stores.metadatacollectionstore.properties.instances.InstanceStatus;
import org.springframework.util.ReflectionUtils;

import java.lang.reflect.Field;
import java.lang.reflect.InvocationTargetException;
import java.util.ArrayList;
import java.util.Arrays;
import java.util.Collections;
import java.util.HashSet;
import java.util.List;
import java.util.Optional;

import static org.junit.jupiter.api.Assertions.assertEquals;
import static org.mockito.ArgumentMatchers.any;
import static org.mockito.ArgumentMatchers.eq;
import static org.mockito.Mockito.doThrow;
import static org.mockito.Mockito.mock;
import static org.mockito.Mockito.times;
import static org.mockito.Mockito.verify;
import static org.mockito.Mockito.when;
import static org.odpi.openmetadata.accessservices.dataengine.server.util.MockedExceptionUtil.mockException;
import static org.testng.AssertJUnit.assertTrue;

@ExtendWith(MockitoExtension.class)
@MockitoSettings(strictness = Strictness.WARN)
class DataEngineRESTServicesTest {

    private static final String SERVER_NAME = "server";
    private static final String USER = "user";
    private static final String QUALIFIED_NAME = "qualifiedName";
    private static final String NAME = "name";
    private static final String DESCRIPTION = "desc";
    private static final String TYPE = "type";
    private static final String VERSION = "version";
    private static final String PATCH_LEVEL = "patchLevel";
    private static final String SOURCE = "source";
    private static final String GUID = "guid";
    private static final String AUTHOR = "author";
    private static final String USAGE = "usage";
    private static final String ENCODING_STANDARD = "encodingStandard";
    private static final String VERSION_NUMBER = "versionNumber";
    private static final String DELEGATED_QUALIFIED_NAME = "delegatedQualifiedName";
    private static final String FORMULA = "formula";
    private static final String OWNER = "OWNER";
    private static final String SOURCE_QUALIFIED_NAME = "source";
    private static final String TARGET_QUALIFIED_NAME = "target";
    private static final String PROCESS_GUID = "processGuid";
    private static final String SCHEMA_GUID = "schemaGuid";
    private static final String OLD_SCHEMA_GUID = "oldSchemaTypeGuid";
    private static final String PORT_GUID = "portGuid";
    private static final String EXTERNAL_SOURCE_DE_GUID = "externalSourceDataEngineGuid";
    private static final String EXTERNAL_SOURCE_DE_QUALIFIED_NAME = "externalSourceDataEngineQualifiedName";
    private static final String FILE_TYPE = "fileType";
    private static final String PATH = "/home/path/file.fileType";
    private static final int POSITION = 1;
    private static final String NATIVE_CLASS = "nativeClass";

    @Mock
    RESTExceptionHandler restExceptionHandler;

    @Mock
    DataEngineInstanceHandler instanceHandler;

    @InjectMocks
    private DataEngineRESTServices dataEngineRESTServices;

    @Mock
    private DataEngineRegistrationHandler dataEngineRegistrationHandler;

    @Mock
    private DataEngineSchemaTypeHandler dataEngineSchemaTypeHandler;

    @Mock
    private DataEnginePortHandler dataEnginePortHandler;

    @Mock
    private DataEngineProcessHandler processHandler;

    @Mock
<<<<<<< HEAD
    private DataEngineDataFileHandler dataEngineDataFileHandler;
=======
    DataEngineRelationalDataHandler dataEngineRelationalDataHandler;
>>>>>>> afbb28b6

    private final PortImplementation portImplementation = getPortImplementation();

    private final PortAlias portAlias = getPortAlias();

    private final Process process = getProcess(Collections.singletonList(portImplementation), Collections.singletonList(portAlias),
            Collections.emptyList());

    @Captor
    private ArgumentCaptor<InstanceStatus> instanceStatuses;

    @BeforeEach
    void before() {
        Field instanceHandlerField = ReflectionUtils.findField(DataEngineRESTServices.class, "instanceHandler");
        instanceHandlerField.setAccessible(true);
        ReflectionUtils.setField(instanceHandlerField, dataEngineRESTServices, instanceHandler);
        instanceHandlerField.setAccessible(false);

        Field restExceptionHandlerField = ReflectionUtils.findField(DataEngineRESTServices.class,
                "restExceptionHandler");
        restExceptionHandlerField.setAccessible(true);
        ReflectionUtils.setField(restExceptionHandlerField, dataEngineRESTServices, restExceptionHandler);
        restExceptionHandlerField.setAccessible(false);

    }

    @Test
    void createExternalDataEngine() throws InvalidParameterException, PropertyServerException,
                                           UserNotAuthorizedException {
        mockRegistrationHandler("createExternalDataEngine");

        when(dataEngineRegistrationHandler.upsertExternalDataEngine(USER, getSoftwareServerCapability())).thenReturn(EXTERNAL_SOURCE_DE_GUID);

        DataEngineRegistrationRequestBody requestBody = mockDataEngineRegistrationRequestBody();

        GUIDResponse response = dataEngineRESTServices.createExternalDataEngine(SERVER_NAME, USER, requestBody);
        assertEquals(EXTERNAL_SOURCE_DE_GUID, response.getGUID());

    }

    @Test
    void createExternalDataEngine_ResponseWithCapturedInvalidParameterException() throws InvalidParameterException,
                                                                                         PropertyServerException,
                                                                                         UserNotAuthorizedException,
                                                                                         InvocationTargetException,
                                                                                         NoSuchMethodException,
                                                                                         InstantiationException,
                                                                                         IllegalAccessException {

        String methodName = "createExternalDataEngine";
        mockRegistrationHandler(methodName);

        InvalidParameterException mockedException = mockException(InvalidParameterException.class, methodName);
        when(dataEngineRegistrationHandler.upsertExternalDataEngine(USER, getSoftwareServerCapability())).thenThrow(mockedException);

        DataEngineRegistrationRequestBody requestBody = mockDataEngineRegistrationRequestBody();

        GUIDResponse response = dataEngineRESTServices.createExternalDataEngine(SERVER_NAME, USER, requestBody);

        verify(restExceptionHandler, times(1)).captureInvalidParameterException(response, mockedException);
    }

    @Test
    void createExternalDataEngine_ResponseWithCapturedUserNotAuthorizedException() throws InvalidParameterException,
                                                                                          PropertyServerException,
                                                                                          UserNotAuthorizedException,
                                                                                          InvocationTargetException,
                                                                                          NoSuchMethodException,
                                                                                          InstantiationException,
                                                                                          IllegalAccessException {

        String methodName = "createExternalDataEngine";
        mockRegistrationHandler(methodName);

        UserNotAuthorizedException mockedException = mockException(UserNotAuthorizedException.class, methodName);
        when(dataEngineRegistrationHandler.upsertExternalDataEngine(USER, getSoftwareServerCapability())).thenThrow(mockedException);

        DataEngineRegistrationRequestBody requestBody = mockDataEngineRegistrationRequestBody();

        GUIDResponse response = dataEngineRESTServices.createExternalDataEngine(SERVER_NAME, USER, requestBody);

        verify(restExceptionHandler, times(1)).captureUserNotAuthorizedException(response, mockedException);
    }

    @Test
    void getExternalDataEngineByQualifiedName() throws InvalidParameterException, PropertyServerException,
                                                       UserNotAuthorizedException {
        mockRegistrationHandler("getExternalDataEngineByQualifiedName");

        when(dataEngineRegistrationHandler.getExternalDataEngineByQualifiedName(USER, EXTERNAL_SOURCE_DE_QUALIFIED_NAME)).thenReturn(EXTERNAL_SOURCE_DE_GUID);

        GUIDResponse response = dataEngineRESTServices.getExternalDataEngineByQualifiedName(SERVER_NAME, USER, EXTERNAL_SOURCE_DE_QUALIFIED_NAME);
        assertEquals(EXTERNAL_SOURCE_DE_GUID, response.getGUID());
    }

    @Test
    void getExternalDataEngineByQualifiedName_ResponseWithCapturedUserNotAuthorizedException() throws
                                                                                               InvalidParameterException,
                                                                                               PropertyServerException,
                                                                                               UserNotAuthorizedException,
                                                                                               InvocationTargetException,
                                                                                               NoSuchMethodException,
                                                                                               InstantiationException,
                                                                                               IllegalAccessException {

        String methodName = "getExternalDataEngineByQualifiedName";
        mockRegistrationHandler(methodName);

        UserNotAuthorizedException mockedException = mockException(UserNotAuthorizedException.class, methodName);
        when(dataEngineRegistrationHandler.getExternalDataEngineByQualifiedName(USER, EXTERNAL_SOURCE_DE_QUALIFIED_NAME)).thenThrow(mockedException);


        GUIDResponse response = dataEngineRESTServices.getExternalDataEngineByQualifiedName(SERVER_NAME, USER, EXTERNAL_SOURCE_DE_QUALIFIED_NAME);

        verify(restExceptionHandler, times(1)).captureUserNotAuthorizedException(response, mockedException);
    }

    @Test
    void getExternalDataEngineByQualifiedName_ResponseWithCapturedInvalidParameterException() throws
                                                                                              InvalidParameterException,
                                                                                              PropertyServerException,
                                                                                              UserNotAuthorizedException,
                                                                                              InvocationTargetException,
                                                                                              NoSuchMethodException,
                                                                                              InstantiationException,
                                                                                              IllegalAccessException {

        String methodName = "getExternalDataEngineByQualifiedName";
        mockRegistrationHandler(methodName);

        InvalidParameterException mockedException = mockException(InvalidParameterException.class, methodName);
        when(dataEngineRegistrationHandler.getExternalDataEngineByQualifiedName(USER, QUALIFIED_NAME)).thenThrow(mockedException);


        GUIDResponse response = dataEngineRESTServices.getExternalDataEngineByQualifiedName(SERVER_NAME, USER, QUALIFIED_NAME);

        verify(restExceptionHandler, times(1)).captureInvalidParameterException(response, mockedException);
    }

    @Test
    void upsertSchemaType() throws InvalidParameterException, PropertyServerException, UserNotAuthorizedException {
        mockSchemaTypeHandler("upsertSchemaType");

        when(dataEngineSchemaTypeHandler.upsertSchemaType(USER, getSchemaType(), EXTERNAL_SOURCE_DE_QUALIFIED_NAME)).thenReturn(GUID);

        SchemaTypeRequestBody requestBody = mockSchemaTypeRequestBody();

        GUIDResponse response = dataEngineRESTServices.upsertSchemaType(USER, SERVER_NAME, requestBody);
        assertEquals(GUID, response.getGUID());
    }

    @Test
    void createSchemaType_ResponseWithCapturedInvalidParameterException() throws InvalidParameterException,
                                                                                 PropertyServerException,
                                                                                 UserNotAuthorizedException,
                                                                                 InvocationTargetException,
                                                                                 NoSuchMethodException,
                                                                                 InstantiationException,
                                                                                 IllegalAccessException {
        String methodName = "upsertSchemaType";

        mockSchemaTypeHandler(methodName);

        InvalidParameterException mockedException = mockException(InvalidParameterException.class, methodName);
        when(dataEngineSchemaTypeHandler.upsertSchemaType(USER, getSchemaType(), EXTERNAL_SOURCE_DE_QUALIFIED_NAME)).thenThrow(mockedException);

        SchemaTypeRequestBody requestBody = mockSchemaTypeRequestBody();

        GUIDResponse response = dataEngineRESTServices.upsertSchemaType(USER, SERVER_NAME, requestBody);
        verify(restExceptionHandler, times(1)).captureInvalidParameterException(response, mockedException);
    }

    @Test
    void createSchemaType_ResponseWithCapturedUserNotAuthorizedException() throws InvalidParameterException,
                                                                                  PropertyServerException,
                                                                                  UserNotAuthorizedException,
                                                                                  InvocationTargetException,
                                                                                  NoSuchMethodException,
                                                                                  InstantiationException,
                                                                                  IllegalAccessException {
        String methodName = "upsertSchemaType";

        mockSchemaTypeHandler(methodName);

        UserNotAuthorizedException mockedException = mockException(UserNotAuthorizedException.class, methodName);
        when(dataEngineSchemaTypeHandler.upsertSchemaType(USER, getSchemaType(), EXTERNAL_SOURCE_DE_QUALIFIED_NAME)).thenThrow(mockedException);

        SchemaTypeRequestBody requestBody = mockSchemaTypeRequestBody();

        GUIDResponse response = dataEngineRESTServices.upsertSchemaType(USER, SERVER_NAME, requestBody);
        verify(restExceptionHandler, times(1)).captureUserNotAuthorizedException(response, mockedException);
    }

    @Test
    void createPortImplementation() throws InvalidParameterException, PropertyServerException,
                                           UserNotAuthorizedException {
        mockSchemaTypeHandler("upsertSchemaType");
        mockPortHandler("upsertPortImplementationWithSchemaType");

        PortImplementationRequestBody requestBody = mockPortImplementationRequestBody();

        when(dataEnginePortHandler.createPortImplementation(USER, portImplementation, EXTERNAL_SOURCE_DE_QUALIFIED_NAME)).thenReturn(GUID);

        GUIDResponse response = dataEngineRESTServices.upsertPortImplementation(USER, SERVER_NAME, requestBody);

        verify(dataEngineSchemaTypeHandler, times(1)).upsertSchemaType(USER, getSchemaType(), EXTERNAL_SOURCE_DE_QUALIFIED_NAME);
        assertEquals(GUID, response.getGUID());
    }

    @Test
    void createPortImplementation_ResponseWithCapturedUserNotAuthorizedException() throws InvalidParameterException,
                                                                                          PropertyServerException,
                                                                                          UserNotAuthorizedException,
                                                                                          InvocationTargetException,
                                                                                          NoSuchMethodException,
                                                                                          InstantiationException,
                                                                                          IllegalAccessException {
        String methodName = "upsertPortImplementationWithSchemaType";

        mockSchemaTypeHandler("upsertSchemaType");
        mockPortHandler(methodName);

        UserNotAuthorizedException mockedException = mockException(UserNotAuthorizedException.class, methodName);
        when(dataEnginePortHandler.createPortImplementation(USER, portImplementation, EXTERNAL_SOURCE_DE_QUALIFIED_NAME)).thenThrow(mockedException);

        PortImplementationRequestBody requestBody = mockPortImplementationRequestBody();

        GUIDResponse response = dataEngineRESTServices.upsertPortImplementation(USER, SERVER_NAME, requestBody);

        verify(dataEngineSchemaTypeHandler, times(1)).upsertSchemaType(USER, getSchemaType(), EXTERNAL_SOURCE_DE_QUALIFIED_NAME);
        verify(restExceptionHandler, times(1)).captureUserNotAuthorizedException(response, mockedException);
    }

    @Test
    void createPortImplementation_ResponseWithCapturedInvalidParameterException() throws InvalidParameterException,
                                                                                         PropertyServerException,
                                                                                         UserNotAuthorizedException,
                                                                                         InvocationTargetException,
                                                                                         NoSuchMethodException,
                                                                                         InstantiationException,
                                                                                         IllegalAccessException {
        String methodName = "upsertPortImplementationWithSchemaType";

        mockSchemaTypeHandler("upsertSchemaType");
        mockPortHandler(methodName);


        InvalidParameterException mockedException = mockException(InvalidParameterException.class, methodName);
        when(dataEnginePortHandler.createPortImplementation(USER, portImplementation, EXTERNAL_SOURCE_DE_QUALIFIED_NAME)).thenThrow(mockedException);

        PortImplementationRequestBody requestBody = mockPortImplementationRequestBody();

        GUIDResponse response = dataEngineRESTServices.upsertPortImplementation(USER, SERVER_NAME, requestBody);

        verify(dataEngineSchemaTypeHandler, times(1)).upsertSchemaType(USER, getSchemaType(), EXTERNAL_SOURCE_DE_QUALIFIED_NAME);
        verify(restExceptionHandler, times(1)).captureInvalidParameterException(response, mockedException);
    }

    @Test
    void updatePortImplementation() throws InvalidParameterException, PropertyServerException,
                                           UserNotAuthorizedException {
        mockSchemaTypeHandler("upsertSchemaType");
        mockPortHandler("upsertPortImplementationWithSchemaType");

        Optional<EntityDetail> portEntity = mockEntityDetail(PORT_GUID);
        when(dataEnginePortHandler.findPortImplementationEntity(USER, QUALIFIED_NAME)).thenReturn(portEntity);

        when(dataEnginePortHandler.findSchemaTypeForPort(USER, PORT_GUID)).thenReturn(SCHEMA_GUID);
        when(dataEngineSchemaTypeHandler.upsertSchemaType(USER, getSchemaType(), EXTERNAL_SOURCE_DE_QUALIFIED_NAME)).thenReturn(SCHEMA_GUID);

        PortImplementationRequestBody requestBody = mockPortImplementationRequestBody();

        GUIDResponse response = dataEngineRESTServices.upsertPortImplementation(USER, SERVER_NAME, requestBody);

        verify(dataEnginePortHandler, times(1)).updatePortImplementation(USER, portEntity.get(), portImplementation,
                EXTERNAL_SOURCE_DE_QUALIFIED_NAME);

        verify(dataEngineSchemaTypeHandler, times(1)).upsertSchemaType(USER, getSchemaType(), EXTERNAL_SOURCE_DE_QUALIFIED_NAME);
        assertEquals(PORT_GUID, response.getGUID());
    }

    @Test
    void updatePortImplementation_removeObsoleteSchema() throws InvalidParameterException, PropertyServerException, UserNotAuthorizedException {
        mockSchemaTypeHandler("upsertSchemaType");
        mockSchemaTypeHandler("deleteObsoleteSchemaType");
        mockPortHandler("upsertPortImplementationWithSchemaType");

        Optional<EntityDetail> portEntity = mockEntityDetail(PORT_GUID);
        when(dataEnginePortHandler.findPortImplementationEntity(USER, QUALIFIED_NAME)).thenReturn(portEntity);

        when(dataEnginePortHandler.findSchemaTypeForPort(USER, PORT_GUID)).thenReturn(OLD_SCHEMA_GUID);
        when(dataEngineSchemaTypeHandler.upsertSchemaType(USER, getSchemaType(), EXTERNAL_SOURCE_DE_QUALIFIED_NAME)).thenReturn(SCHEMA_GUID);
        PortImplementationRequestBody requestBody = mockPortImplementationRequestBody();

        GUIDResponse response = dataEngineRESTServices.upsertPortImplementation(USER, SERVER_NAME, requestBody);

        verify(dataEnginePortHandler, times(1)).updatePortImplementation(USER, portEntity.get(), portImplementation,
                EXTERNAL_SOURCE_DE_QUALIFIED_NAME);

        verify(dataEngineSchemaTypeHandler, times(1)).upsertSchemaType(USER, getSchemaType(), EXTERNAL_SOURCE_DE_QUALIFIED_NAME);

        verify(dataEngineSchemaTypeHandler, times(1)).removeSchemaType(USER, OLD_SCHEMA_GUID, EXTERNAL_SOURCE_DE_QUALIFIED_NAME);
        assertEquals(PORT_GUID, response.getGUID());
    }

    @Test
    void createPortAlias() throws InvalidParameterException, PropertyServerException, UserNotAuthorizedException {
        mockPortHandler("upsertPortAliasWithDelegation");

        when(dataEnginePortHandler.createPortAlias(USER, portAlias, EXTERNAL_SOURCE_DE_QUALIFIED_NAME)).thenReturn(GUID);

        PortAliasRequestBody requestBody = mockPortAliasRequestBody();

        GUIDResponse response = dataEngineRESTServices.upsertPortAlias(USER, SERVER_NAME, requestBody);

        assertEquals(GUID, response.getGUID());
        verify(dataEnginePortHandler, times(1)).addPortDelegationRelationship(USER, GUID, PortType.INOUT_PORT, DELEGATED_QUALIFIED_NAME,
                EXTERNAL_SOURCE_DE_QUALIFIED_NAME);
    }

    @Test
    void createPortAlias_ResponseWithCapturedInvalidParameterException() throws InvalidParameterException,
                                                                                PropertyServerException,
                                                                                UserNotAuthorizedException,
                                                                                InvocationTargetException,
                                                                                NoSuchMethodException,
                                                                                InstantiationException,
                                                                                IllegalAccessException {
        String methodName = "upsertPortAliasWithDelegation";
        mockPortHandler(methodName);

        InvalidParameterException mockedException = mockException(InvalidParameterException.class, methodName);
        when(dataEnginePortHandler.createPortAlias(USER, portAlias, EXTERNAL_SOURCE_DE_QUALIFIED_NAME)).thenThrow(mockedException);

        PortAliasRequestBody requestBody = mockPortAliasRequestBody();

        GUIDResponse response = dataEngineRESTServices.upsertPortAlias(USER, SERVER_NAME, requestBody);

        verify(restExceptionHandler, times(1)).captureInvalidParameterException(response, mockedException);
    }

    @Test
    void createPortAlias_ResponseWithCaptureUserNotAuthorizedException() throws InvalidParameterException,
                                                                                PropertyServerException,
                                                                                UserNotAuthorizedException,
                                                                                InvocationTargetException,
                                                                                NoSuchMethodException,
                                                                                InstantiationException,
                                                                                IllegalAccessException {
        String methodName = "upsertPortAliasWithDelegation";
        mockPortHandler(methodName);

        UserNotAuthorizedException mockedException = mockException(UserNotAuthorizedException.class, methodName);
        when(dataEnginePortHandler.createPortAlias(USER, portAlias, EXTERNAL_SOURCE_DE_QUALIFIED_NAME)).thenThrow(mockedException);

        PortAliasRequestBody requestBody = mockPortAliasRequestBody();

        GUIDResponse response = dataEngineRESTServices.upsertPortAlias(USER, SERVER_NAME, requestBody);

        verify(restExceptionHandler, times(1)).captureUserNotAuthorizedException(response, mockedException);
    }

    @Test
    void updatePortAlias() throws InvalidParameterException, PropertyServerException,
                                  UserNotAuthorizedException {
        mockPortHandler("upsertPortAliasWithDelegation");

        Optional<EntityDetail> portEntity = mockEntityDetail(GUID);
        when(dataEnginePortHandler.findPortAliasEntity(USER, QUALIFIED_NAME)).thenReturn(portEntity);

        PortAliasRequestBody requestBody = mockPortAliasRequestBody();

        GUIDResponse response = dataEngineRESTServices.upsertPortAlias(USER, SERVER_NAME, requestBody);

        assertEquals(GUID, response.getGUID());
        verify(dataEnginePortHandler, times(1)).updatePortAlias(USER, portEntity.get(), portAlias, EXTERNAL_SOURCE_DE_QUALIFIED_NAME);
        verify(dataEnginePortHandler, times(1)).addPortDelegationRelationship(USER, GUID, PortType.INOUT_PORT, DELEGATED_QUALIFIED_NAME,
                EXTERNAL_SOURCE_DE_QUALIFIED_NAME);
    }

    @Test
    void createProcess() throws InvalidParameterException, PropertyServerException, UserNotAuthorizedException {
        mockSchemaTypeHandler("upsertSchemaType");
        mockSchemaTypeHandler("addLineageMappings");
        mockSchemaTypeHandler("addAnchorGUID");
        mockPortHandler("upsertPortImplementationWithSchemaType");
        mockPortHandler("upsertPortAliasWithDelegation");
        mockProcessHandler("upsertProcess");
        mockProcessHandler("updateProcessStatus");
        mockProcessHandler("addProcessPortRelationships");

        when(dataEnginePortHandler.createPortAlias(USER, portAlias, EXTERNAL_SOURCE_DE_QUALIFIED_NAME)).thenReturn(GUID);

        when(processHandler.createProcess(USER, process, EXTERNAL_SOURCE_DE_QUALIFIED_NAME)).thenReturn(GUID);

        ProcessesRequestBody requestBody = mockProcessesRequestBody();

        ProcessListResponse response = dataEngineRESTServices.upsertProcesses(USER, SERVER_NAME, requestBody);

        verify(dataEngineSchemaTypeHandler, times(1)).upsertSchemaType(USER, getSchemaType(), EXTERNAL_SOURCE_DE_QUALIFIED_NAME);
        verify(dataEnginePortHandler, times(1)).createPortImplementation(USER, portImplementation, EXTERNAL_SOURCE_DE_QUALIFIED_NAME);
        verify(dataEnginePortHandler, times(1)).addPortDelegationRelationship(USER, GUID, PortType.INOUT_PORT, DELEGATED_QUALIFIED_NAME,
                EXTERNAL_SOURCE_DE_QUALIFIED_NAME);

        verify(processHandler, times(1)).updateProcessStatus(USER, GUID, InstanceStatus.ACTIVE, EXTERNAL_SOURCE_DE_QUALIFIED_NAME);
        assertEquals(GUID, response.getGUIDs().get(0));
    }

    @Test
    void createProcess_ResponseWithCapturedInvalidParameterException() throws InvalidParameterException,
                                                                              PropertyServerException,
                                                                              UserNotAuthorizedException,
                                                                              InvocationTargetException,
                                                                              NoSuchMethodException,
                                                                              InstantiationException,
                                                                              IllegalAccessException {
        mockSchemaTypeHandler("upsertSchemaType");
        mockPortHandler("upsertPortImplementationWithSchemaType");
        mockPortHandler("upsertPortAliasWithDelegation");
        mockProcessHandler("updateProcessStatus");

        String methodName = "upsertProcess";
        mockProcessHandler(methodName);

        when(dataEnginePortHandler.createPortAlias(USER, portAlias, EXTERNAL_SOURCE_DE_QUALIFIED_NAME)).thenReturn(GUID);

        InvalidParameterException mockedException = mockException(InvalidParameterException.class, methodName);

        when(processHandler.createProcess(USER, process, EXTERNAL_SOURCE_DE_QUALIFIED_NAME)).thenThrow(mockedException);

        ProcessesRequestBody requestBody = mockProcessesRequestBody();

        dataEngineRESTServices.upsertProcesses(USER, SERVER_NAME, requestBody);

        verify(dataEngineSchemaTypeHandler, times(1)).upsertSchemaType(USER, getSchemaType(), EXTERNAL_SOURCE_DE_QUALIFIED_NAME);
        verify(dataEnginePortHandler, times(1)).createPortImplementation(USER, portImplementation, EXTERNAL_SOURCE_DE_QUALIFIED_NAME);
        verify(dataEnginePortHandler, times(1)).addPortDelegationRelationship(USER, GUID, PortType.INOUT_PORT, DELEGATED_QUALIFIED_NAME,
                EXTERNAL_SOURCE_DE_QUALIFIED_NAME);

        verify(restExceptionHandler, times(1)).captureInvalidParameterException(any(GUIDResponse.class), eq(mockedException));
    }

    @Test
    void createProcess_ResponseWithCapturedUserNotAuthorizedException() throws InvalidParameterException,
                                                                               PropertyServerException,
                                                                               UserNotAuthorizedException,
                                                                               InvocationTargetException,
                                                                               NoSuchMethodException,
                                                                               InstantiationException,
                                                                               IllegalAccessException {
        mockSchemaTypeHandler("upsertSchemaType");
        mockSchemaTypeHandler("addLineageMappings");
        mockPortHandler("upsertPortImplementationWithSchemaType");
        mockPortHandler("upsertPortAliasWithDelegation");
        mockProcessHandler("updateProcessStatus");

        String methodName = "upsertProcess";
        mockProcessHandler(methodName);

        when(dataEnginePortHandler.createPortAlias(USER, portAlias, EXTERNAL_SOURCE_DE_QUALIFIED_NAME)).thenReturn(GUID);

        UserNotAuthorizedException mockedException = mockException(UserNotAuthorizedException.class, methodName);
        when(processHandler.createProcess(USER, process, EXTERNAL_SOURCE_DE_QUALIFIED_NAME)).thenThrow(mockedException);

        ProcessesRequestBody requestBody = mockProcessesRequestBody();

        dataEngineRESTServices.upsertProcesses(USER, SERVER_NAME, requestBody);

        verify(dataEngineSchemaTypeHandler, times(1)).upsertSchemaType(USER, getSchemaType(), EXTERNAL_SOURCE_DE_QUALIFIED_NAME);
        verify(dataEnginePortHandler, times(1)).createPortImplementation(USER, portImplementation, EXTERNAL_SOURCE_DE_QUALIFIED_NAME);
        verify(dataEnginePortHandler, times(1)).addPortDelegationRelationship(USER, GUID, PortType.INOUT_PORT, DELEGATED_QUALIFIED_NAME,
                EXTERNAL_SOURCE_DE_QUALIFIED_NAME);

        verify(restExceptionHandler, times(1)).captureUserNotAuthorizedException(any(GUIDResponse.class), eq(mockedException));
    }

    @Test
    void updateProcess() throws InvalidParameterException, PropertyServerException, UserNotAuthorizedException {
        mockSchemaTypeHandler("upsertSchemaType");
        mockSchemaTypeHandler("deleteObsoleteSchemaType");
        mockSchemaTypeHandler("addLineageMappings");
        mockPortHandler("upsertPortImplementationWithSchemaType");
        mockPortHandler("upsertPortAliasWithDelegation");
        mockProcessHandler("upsertProcess");
        mockProcessHandler("updateProcessStatus");
        mockProcessHandler("addProcessPortRelationships");
        mockProcessHandler("deleteObsoletePorts");


        Optional<EntityDetail> portEntity = mockEntityDetail(PORT_GUID);
        when(dataEnginePortHandler.findPortImplementationEntity(USER, QUALIFIED_NAME)).thenReturn(portEntity);

        when(dataEnginePortHandler.findSchemaTypeForPort(USER, PORT_GUID)).thenReturn(OLD_SCHEMA_GUID);
        when(dataEngineSchemaTypeHandler.upsertSchemaType(USER, getSchemaType(), EXTERNAL_SOURCE_DE_QUALIFIED_NAME)).thenReturn(SCHEMA_GUID);

        when(dataEnginePortHandler.createPortAlias(USER, portAlias, EXTERNAL_SOURCE_DE_QUALIFIED_NAME)).thenReturn(PORT_GUID);

        Optional<EntityDetail> processEntity = mockEntityDetail(GUID);
        when(processHandler.findProcessEntity(USER, QUALIFIED_NAME)).thenReturn(processEntity);

        when(processHandler.getPortsForProcess(USER, GUID, PortPropertiesMapper.PORT_IMPLEMENTATION_TYPE_NAME)).thenReturn(new HashSet<>(Collections.singletonList(PORT_GUID)));
        ProcessesRequestBody requestBody = mockProcessesRequestBody();

        ProcessListResponse response = dataEngineRESTServices.upsertProcesses(USER, SERVER_NAME, requestBody);

        verify(dataEngineSchemaTypeHandler, times(1)).upsertSchemaType(USER, getSchemaType(), EXTERNAL_SOURCE_DE_QUALIFIED_NAME);
        verify(dataEnginePortHandler, times(1)).updatePortImplementation(USER, portEntity.get(), portImplementation,
                EXTERNAL_SOURCE_DE_QUALIFIED_NAME);
        verify(dataEnginePortHandler, times(1)).addPortDelegationRelationship(USER, PORT_GUID, PortType.INOUT_PORT,
                DELEGATED_QUALIFIED_NAME, EXTERNAL_SOURCE_DE_QUALIFIED_NAME);

        verify(processHandler, times(2)).updateProcessStatus(any(), any(), instanceStatuses.capture(),
                any());

        List<InstanceStatus> allValues = instanceStatuses.getAllValues();
        assertEquals(2, allValues.size());
        assertTrue(allValues.containsAll(Arrays.asList(InstanceStatus.DRAFT, InstanceStatus.ACTIVE)));
        assertEquals(GUID, response.getGUIDs().get(0));
    }

    @Test
    void addPortsToProcess() throws InvalidParameterException, PropertyServerException, UserNotAuthorizedException {
        mockProcessHandler("addPortsToProcess");
        mockPortHandler("addPortsToProcess");

        PortListRequestBody requestBody = mockPortListRequestBody();
        Optional<EntityDetail> portEntity = mockEntityDetail(GUID);
        when(dataEnginePortHandler.findPortEntity(USER, QUALIFIED_NAME)).thenReturn(portEntity);

        GUIDResponse response = dataEngineRESTServices.addPortsToProcess(USER, SERVER_NAME, PROCESS_GUID, requestBody);

        verify(processHandler, times(1)).addProcessPortRelationship(USER, PROCESS_GUID, GUID, EXTERNAL_SOURCE_DE_QUALIFIED_NAME);
        assertEquals(PROCESS_GUID, response.getGUID());
    }


    @Test
    void addPortsToProcess_ResponseWithCapturedInvalidParameterException() throws InvalidParameterException,
                                                                                  PropertyServerException,
                                                                                  UserNotAuthorizedException,
                                                                                  InvocationTargetException,
                                                                                  NoSuchMethodException,
                                                                                  InstantiationException,
                                                                                  IllegalAccessException {

        String methodName = "addPortsToProcess";
        mockProcessHandler(methodName);
        mockPortHandler(methodName);

        PortListRequestBody requestBody = mockPortListRequestBody();
        Optional<EntityDetail> portEntity = mockEntityDetail(GUID);
        when(dataEnginePortHandler.findPortEntity(USER, QUALIFIED_NAME)).thenReturn(portEntity);

        InvalidParameterException mockedException = mockException(InvalidParameterException.class, methodName);
        doThrow(mockedException).when(processHandler).addProcessPortRelationship(USER, PROCESS_GUID, GUID, EXTERNAL_SOURCE_DE_QUALIFIED_NAME);

        GUIDResponse response = dataEngineRESTServices.addPortsToProcess(USER, SERVER_NAME, PROCESS_GUID, requestBody);
        verify(restExceptionHandler, times(1)).captureInvalidParameterException(response, mockedException);
    }

    private Optional<EntityDetail> mockEntityDetail(String guid) {
        EntityDetail mockedPortEntity = mock(EntityDetail.class);
        when(mockedPortEntity.getGUID()).thenReturn(guid);
        return Optional.of(mockedPortEntity);
    }

    @Test
    void addPortsToProcess_ResponseWithCapturedUserNotAuthorizedException() throws InvalidParameterException,
                                                                                   PropertyServerException,
                                                                                   UserNotAuthorizedException,
                                                                                   InvocationTargetException,
                                                                                   NoSuchMethodException,
                                                                                   InstantiationException,
                                                                                   IllegalAccessException {

        String methodName = "addPortsToProcess";
        mockProcessHandler(methodName);
        mockPortHandler(methodName);

        PortListRequestBody requestBody = mockPortListRequestBody();
        Optional<EntityDetail> portEntity = mockEntityDetail(GUID);
        when(dataEnginePortHandler.findPortEntity(USER, QUALIFIED_NAME)).thenReturn(portEntity);

        UserNotAuthorizedException mockedException = mockException(UserNotAuthorizedException.class, methodName);
        doThrow(mockedException).when(processHandler).addProcessPortRelationship(USER, PROCESS_GUID, GUID, EXTERNAL_SOURCE_DE_QUALIFIED_NAME);

        GUIDResponse response = dataEngineRESTServices.addPortsToProcess(USER, SERVER_NAME, PROCESS_GUID, requestBody);
        verify(restExceptionHandler, times(1)).captureUserNotAuthorizedException(response, mockedException);
    }

    @Test
    void addLineageMappings() throws InvalidParameterException, PropertyServerException, UserNotAuthorizedException {
        mockSchemaTypeHandler("addLineageMappings");

        LineageMappingsRequestBody requestBody = mockLineageMappingsRequestBody();

        dataEngineRESTServices.addLineageMappings(USER, SERVER_NAME, requestBody);

        verify(dataEngineSchemaTypeHandler, times(1)).addLineageMappingRelationship(USER, SOURCE_QUALIFIED_NAME,
                TARGET_QUALIFIED_NAME, EXTERNAL_SOURCE_DE_QUALIFIED_NAME);
    }

    @Test
    void addLineageMappings_ResponseWithCapturedInvalidParameterException() throws InvalidParameterException,
                                                                                   PropertyServerException,
                                                                                   UserNotAuthorizedException,
                                                                                   InvocationTargetException,
                                                                                   NoSuchMethodException,
                                                                                   InstantiationException,
                                                                                   IllegalAccessException {
        String methodName = "addLineageMappings";
        mockSchemaTypeHandler(methodName);

        LineageMappingsRequestBody requestBody = mockLineageMappingsRequestBody();

        InvalidParameterException mockedException = mockException(InvalidParameterException.class, methodName);
        doThrow(mockedException).when(dataEngineSchemaTypeHandler).addLineageMappingRelationship(USER, SOURCE_QUALIFIED_NAME, TARGET_QUALIFIED_NAME,
                EXTERNAL_SOURCE_DE_QUALIFIED_NAME);

        VoidResponse response = dataEngineRESTServices.addLineageMappings(USER, SERVER_NAME, requestBody);

        verify(restExceptionHandler, times(1)).captureInvalidParameterException(response, mockedException);
    }

    @Test
    void addLineageMappings_ResponseWithCapturedUserNotAuthorizedException() throws InvalidParameterException,
                                                                                    PropertyServerException,
                                                                                    UserNotAuthorizedException,
                                                                                    InvocationTargetException,
                                                                                    NoSuchMethodException,
                                                                                    InstantiationException,
                                                                                    IllegalAccessException {
        String methodName = "addLineageMappings";
        mockSchemaTypeHandler(methodName);

        LineageMappingsRequestBody requestBody = mockLineageMappingsRequestBody();

        UserNotAuthorizedException mockedException = mockException(UserNotAuthorizedException.class, methodName);
        doThrow(mockedException).when(dataEngineSchemaTypeHandler).addLineageMappingRelationship(USER, SOURCE_QUALIFIED_NAME, TARGET_QUALIFIED_NAME,
                EXTERNAL_SOURCE_DE_QUALIFIED_NAME);

        VoidResponse response = dataEngineRESTServices.addLineageMappings(USER, SERVER_NAME, requestBody);

        verify(restExceptionHandler, times(1)).captureUserNotAuthorizedException(response, mockedException);
    }

    @Test
<<<<<<< HEAD
    public void createDataFileAndSchema() throws InvalidParameterException, PropertyServerException, UserNotAuthorizedException {
        mockDataFileHandler("createDataFileAndSchema");
        DataFileRequestBody dataFileRequestBody = mockDataFileRequestBody();

        GUIDResponse guidResponse = dataEngineRESTServices.createDataFileAndSchema(SERVER_NAME, USER, dataFileRequestBody);

        verify(dataEngineDataFileHandler, times(1)).addOrUpdateFileAssetToCatalog(
                dataFileRequestBody.getDataFile(), dataFileRequestBody.getSchema(), dataFileRequestBody.getColumns(),
                EXTERNAL_SOURCE_DE_GUID, EXTERNAL_SOURCE_DE_QUALIFIED_NAME, USER, "createDataFileAndSchema");
=======
    void upsertDatabase() throws InvalidParameterException, PropertyServerException, UserNotAuthorizedException {
        mockRelationalDataHandler("upsertDatabase");

        when(dataEngineRelationalDataHandler.upsertDatabase(USER, getDatabase(), EXTERNAL_SOURCE_DE_QUALIFIED_NAME)).thenReturn(GUID);

        DatabaseRequestBody requestBody = mockDatabaseRequestBody();

        GUIDResponse response = dataEngineRESTServices.upsertDatabase(USER, SERVER_NAME, requestBody);
        assertEquals(GUID, response.getGUID());
    }

    @Test
    void upsertDatabase_noDatabase() throws InvalidParameterException {
        DatabaseRequestBody requestBody = new DatabaseRequestBody();
        requestBody.setExternalSourceName(EXTERNAL_SOURCE_DE_QUALIFIED_NAME);

        GUIDResponse response = dataEngineRESTServices.upsertDatabase(USER, SERVER_NAME, requestBody);
        assertTrue(StringUtils.isEmpty(response.getGUID()));
        verify(restExceptionHandler, times(1)).handleMissingValue("database", "upsertDatabase");
    }

    @Test
    void upsertRelationalTable() throws InvalidParameterException, PropertyServerException, UserNotAuthorizedException {
        mockRelationalDataHandler("upsertRelationalTable");

        when(dataEngineRelationalDataHandler.upsertRelationalTable(USER, QUALIFIED_NAME, getRelationalTable(), EXTERNAL_SOURCE_DE_QUALIFIED_NAME)).thenReturn(GUID);

        RelationalTableRequestBody requestBody = mockRelationalTableRequestBody();

        GUIDResponse response = dataEngineRESTServices.upsertRelationalTable(USER, SERVER_NAME, requestBody);
        assertEquals(GUID, response.getGUID());
    }

    @Test
    void upsertRelationalTable_noDatabase() throws InvalidParameterException {
        RelationalTableRequestBody requestBody = new RelationalTableRequestBody();
        requestBody.setExternalSourceName(EXTERNAL_SOURCE_DE_QUALIFIED_NAME);

        GUIDResponse response = dataEngineRESTServices.upsertRelationalTable(USER, SERVER_NAME, requestBody);
        assertTrue(StringUtils.isEmpty(response.getGUID()));
        verify(restExceptionHandler, times(1)).handleMissingValue("databaseQualifiedName",
                "upsertRelationalTable");
>>>>>>> afbb28b6
    }

    private LineageMappingsRequestBody mockLineageMappingsRequestBody() {
        LineageMappingsRequestBody requestBody = new LineageMappingsRequestBody();
        requestBody.setLineageMappings(Collections.singletonList(getLineageMapping()));
        requestBody.setExternalSourceName(EXTERNAL_SOURCE_DE_QUALIFIED_NAME);
        return requestBody;
    }

    private void mockRegistrationHandler(String methodName) throws InvalidParameterException, PropertyServerException, UserNotAuthorizedException {
        when(instanceHandler.getRegistrationHandler(USER, SERVER_NAME, methodName)).thenReturn(dataEngineRegistrationHandler);
    }

    private void mockSchemaTypeHandler(String methodName) throws InvalidParameterException, UserNotAuthorizedException, PropertyServerException {
        when(instanceHandler.getDataEngineSchemaTypeHandler(USER, SERVER_NAME, methodName)).thenReturn(dataEngineSchemaTypeHandler);
    }

    private void mockPortHandler(String methodName) throws InvalidParameterException, UserNotAuthorizedException, PropertyServerException {
        when(instanceHandler.getPortHandler(USER, SERVER_NAME, methodName)).thenReturn(dataEnginePortHandler);
    }

    private void mockProcessHandler(String methodName) throws InvalidParameterException, UserNotAuthorizedException, PropertyServerException {
        when(instanceHandler.getProcessHandler(USER, SERVER_NAME, methodName)).thenReturn(processHandler);
    }

<<<<<<< HEAD
    private void mockDataFileHandler(String methodName) throws InvalidParameterException, UserNotAuthorizedException, PropertyServerException {
        when(instanceHandler.getDataFileHandler(USER, SERVER_NAME, methodName)).thenReturn(dataEngineDataFileHandler);
=======
    private void mockRelationalDataHandler(String methodName) throws InvalidParameterException, UserNotAuthorizedException, PropertyServerException {
        when(instanceHandler.getRelationalDataHandler(USER, SERVER_NAME, methodName)).thenReturn(dataEngineRelationalDataHandler);
>>>>>>> afbb28b6
    }

    private DataEngineRegistrationRequestBody mockDataEngineRegistrationRequestBody() {
        DataEngineRegistrationRequestBody requestBody = new DataEngineRegistrationRequestBody();
        requestBody.setSoftwareServerCapability(getSoftwareServerCapability());
        return requestBody;
    }

    private SchemaTypeRequestBody mockSchemaTypeRequestBody() {
        SchemaTypeRequestBody requestBody = new SchemaTypeRequestBody();
        requestBody.setSchemaType(getSchemaType());
        requestBody.setExternalSourceName(EXTERNAL_SOURCE_DE_QUALIFIED_NAME);
        return requestBody;
    }

    private PortImplementationRequestBody mockPortImplementationRequestBody() {
        PortImplementationRequestBody requestBody = new PortImplementationRequestBody();
        requestBody.setPortImplementation(portImplementation);
        requestBody.setExternalSourceName(EXTERNAL_SOURCE_DE_QUALIFIED_NAME);
        return requestBody;
    }

    private PortAliasRequestBody mockPortAliasRequestBody() {
        PortAliasRequestBody requestBody = new PortAliasRequestBody();
        requestBody.setPortAlias(portAlias);
        requestBody.setExternalSourceName(EXTERNAL_SOURCE_DE_QUALIFIED_NAME);
        return requestBody;
    }

    private ProcessesRequestBody mockProcessesRequestBody() {
        ProcessesRequestBody requestBody = new ProcessesRequestBody();
        requestBody.setProcesses(Collections.singletonList(process));
        requestBody.setExternalSourceName(EXTERNAL_SOURCE_DE_QUALIFIED_NAME);
        return requestBody;
    }

    private PortListRequestBody mockPortListRequestBody() {
        PortListRequestBody requestBody = new PortListRequestBody();
        requestBody.setPorts(Collections.singletonList(QUALIFIED_NAME));
        requestBody.setExternalSourceName(EXTERNAL_SOURCE_DE_QUALIFIED_NAME);
        return requestBody;
    }

    private DataFileRequestBody mockDataFileRequestBody(){
        DataFileRequestBody dataFileRequestBody = new DataFileRequestBody();
        dataFileRequestBody.setDataFile(getDataFile());
        dataFileRequestBody.setSchema(getSchemaTypeForDataFile());dataFileRequestBody.setExternalSourceName(EXTERNAL_SOURCE_DE_QUALIFIED_NAME);

        return dataFileRequestBody;
    }

    private SoftwareServerCapability getSoftwareServerCapability() {
        SoftwareServerCapability softwareServerCapability = new SoftwareServerCapability();

        softwareServerCapability.setQualifiedName(EXTERNAL_SOURCE_DE_QUALIFIED_NAME);
        softwareServerCapability.setDisplayName(NAME);
        softwareServerCapability.setDescription(DESCRIPTION);
        softwareServerCapability.setEngineType(TYPE);
        softwareServerCapability.setEngineVersion(VERSION);
        softwareServerCapability.setPatchLevel(PATCH_LEVEL);
        softwareServerCapability.setSource(SOURCE);

        return softwareServerCapability;
    }

    private DatabaseRequestBody mockDatabaseRequestBody() {
        DatabaseRequestBody requestBody = new DatabaseRequestBody();
        requestBody.setDatabase(getDatabase());
        requestBody.setExternalSourceName(EXTERNAL_SOURCE_DE_QUALIFIED_NAME);
        return requestBody;
    }

    private RelationalTableRequestBody mockRelationalTableRequestBody() {
        RelationalTableRequestBody requestBody = new RelationalTableRequestBody();
        requestBody.setRelationalTable(getRelationalTable());
        requestBody.setExternalSourceName(EXTERNAL_SOURCE_DE_QUALIFIED_NAME);
        requestBody.setDatabaseQualifiedName(QUALIFIED_NAME);

        return requestBody;
    }

    private SchemaType getSchemaType() {
        SchemaType schemaType = new SchemaType();

        schemaType.setQualifiedName(QUALIFIED_NAME);
        schemaType.setDisplayName(NAME);
        schemaType.setAuthor(AUTHOR);
        schemaType.setUsage(USAGE);
        schemaType.setEncodingStandard(ENCODING_STANDARD);
        schemaType.setVersionNumber(VERSION_NUMBER);

        Attribute schemaAttribute = new Attribute();
        schemaAttribute.setQualifiedName(QUALIFIED_NAME);

        schemaType.setAttributeList(Collections.singletonList(schemaAttribute));

        return schemaType;
    }

    private LineageMapping getLineageMapping() {
        LineageMapping lineageMapping = new LineageMapping();

        lineageMapping.setSourceAttribute(SOURCE_QUALIFIED_NAME);
        lineageMapping.setTargetAttribute(TARGET_QUALIFIED_NAME);

        return lineageMapping;
    }

    private PortImplementation getPortImplementation() {
        PortImplementation portImplementation = new PortImplementation();
        portImplementation.setQualifiedName(QUALIFIED_NAME);
        portImplementation.setDisplayName(NAME);
        portImplementation.setPortType(PortType.INOUT_PORT);
        portImplementation.setSchemaType(getSchemaType());

        return portImplementation;
    }

    private PortAlias getPortAlias() {
        PortAlias portAlias = new PortAlias();
        portAlias.setQualifiedName(QUALIFIED_NAME);
        portAlias.setDisplayName(NAME);
        portAlias.setPortType(PortType.INOUT_PORT);
        portAlias.setDelegatesTo(DELEGATED_QUALIFIED_NAME);

        return portAlias;
    }

    private Process getProcess(List<PortImplementation> portImplementations, List<PortAlias> portAliases, List<LineageMapping> lineageMappings) {
        Process process = new Process();

        process.setQualifiedName(QUALIFIED_NAME);
        process.setName(NAME);
        process.setDisplayName(NAME);
        process.setDescription(DESCRIPTION);
        process.setFormula(FORMULA);
        process.setOwner(OWNER);
        process.setOwnerType(OwnerType.USER_ID);
        process.setPortImplementations(portImplementations);
        process.setPortAliases(portAliases);
        process.setLineageMappings(lineageMappings);
        process.setUpdateSemantic(UpdateSemantic.REPLACE);

        return process;
    }

<<<<<<< HEAD
    private DataFile getDataFile(){
        DataFile dataFile = new DataFile();
        dataFile.setQualifiedName(QUALIFIED_NAME);
        dataFile.setName(NAME);
        dataFile.setOwner(OWNER);
        dataFile.setFileType(FILE_TYPE);
        dataFile.setDescription(DESCRIPTION);
        dataFile.setPath(PATH);

        return dataFile;
    }

    private SchemaType getSchemaTypeForDataFile(){
        List<TabularColumn> tabularColumns = new ArrayList<>();
        tabularColumns.add(getTabularColumn());

        SchemaType schemaType = new SchemaType();
        schemaType.setQualifiedName(QUALIFIED_NAME);
        schemaType.setDisplayName(NAME);
//        schemaType.setDescription(DESCRIPTION);
        schemaType.setAuthor(AUTHOR);
        schemaType.setUsage(USAGE);
        schemaType.setEncodingStandard(ENCODING_STANDARD);
        schemaType.setVersionNumber(VERSION_NUMBER);
//        schemaType.setTabularColumns(tabularColumns);

        return schemaType;
    }

    private TabularColumn getTabularColumn(){
        TabularColumn tabularColumn = new TabularColumn();
        tabularColumn.setQualifiedName(QUALIFIED_NAME);
        tabularColumn.setDisplayName(NAME);
        tabularColumn.setDescription(DESCRIPTION);
        tabularColumn.setPosition(POSITION);
        tabularColumn.setNativeClass(NATIVE_CLASS);
        tabularColumn.setDataItemSortOrder(DataItemSortOrder.ASCENDING);

        return tabularColumn;
=======
    private Database getDatabase() {
        Database database = new Database();

        database.setQualifiedName(QUALIFIED_NAME);
        database.setDisplayName(NAME);
        return database;
    }

    private RelationalTable getRelationalTable() {
        RelationalTable relationalTable = new RelationalTable();

        relationalTable.setQualifiedName(QUALIFIED_NAME);
        relationalTable.setDisplayName(NAME);

        return relationalTable;
>>>>>>> afbb28b6
    }
}<|MERGE_RESOLUTION|>--- conflicted
+++ resolved
@@ -14,11 +14,8 @@
 import org.mockito.junit.jupiter.MockitoSettings;
 import org.mockito.quality.Strictness;
 import org.odpi.openmetadata.accessservices.dataengine.model.Attribute;
-<<<<<<< HEAD
+import org.odpi.openmetadata.accessservices.dataengine.model.Database;
 import org.odpi.openmetadata.accessservices.dataengine.model.DataFile;
-=======
-import org.odpi.openmetadata.accessservices.dataengine.model.Database;
->>>>>>> afbb28b6
 import org.odpi.openmetadata.accessservices.dataengine.model.LineageMapping;
 import org.odpi.openmetadata.accessservices.dataengine.model.OwnerType;
 import org.odpi.openmetadata.accessservices.dataengine.model.PortAlias;
@@ -31,11 +28,8 @@
 import org.odpi.openmetadata.accessservices.dataengine.model.TabularColumn;
 import org.odpi.openmetadata.accessservices.dataengine.model.UpdateSemantic;
 import org.odpi.openmetadata.accessservices.dataengine.rest.DataEngineRegistrationRequestBody;
-<<<<<<< HEAD
+import org.odpi.openmetadata.accessservices.dataengine.rest.DatabaseRequestBody;
 import org.odpi.openmetadata.accessservices.dataengine.rest.DataFileRequestBody;
-=======
-import org.odpi.openmetadata.accessservices.dataengine.rest.DatabaseRequestBody;
->>>>>>> afbb28b6
 import org.odpi.openmetadata.accessservices.dataengine.rest.LineageMappingsRequestBody;
 import org.odpi.openmetadata.accessservices.dataengine.rest.PortAliasRequestBody;
 import org.odpi.openmetadata.accessservices.dataengine.rest.PortImplementationRequestBody;
@@ -45,17 +39,12 @@
 import org.odpi.openmetadata.accessservices.dataengine.rest.RelationalTableRequestBody;
 import org.odpi.openmetadata.accessservices.dataengine.rest.SchemaTypeRequestBody;
 import org.odpi.openmetadata.accessservices.dataengine.server.admin.DataEngineInstanceHandler;
-<<<<<<< HEAD
-import org.odpi.openmetadata.accessservices.dataengine.server.handlers.DataEngineDataFileHandler;
-=======
 import org.odpi.openmetadata.accessservices.dataengine.server.handlers.DataEngineRegistrationHandler;
 import org.odpi.openmetadata.accessservices.dataengine.server.handlers.DataEngineRelationalDataHandler;
 import org.odpi.openmetadata.accessservices.dataengine.server.handlers.DataEngineSchemaTypeHandler;
->>>>>>> afbb28b6
+import org.odpi.openmetadata.accessservices.dataengine.server.handlers.DataEngineDataFileHandler;
 import org.odpi.openmetadata.accessservices.dataengine.server.handlers.DataEnginePortHandler;
 import org.odpi.openmetadata.accessservices.dataengine.server.handlers.DataEngineProcessHandler;
-import org.odpi.openmetadata.accessservices.dataengine.server.handlers.DataEngineRegistrationHandler;
-import org.odpi.openmetadata.accessservices.dataengine.server.handlers.DataEngineSchemaTypeHandler;
 import org.odpi.openmetadata.accessservices.dataengine.server.mappers.PortPropertiesMapper;
 import org.odpi.openmetadata.commonservices.ffdc.RESTExceptionHandler;
 import org.odpi.openmetadata.commonservices.ffdc.rest.GUIDResponse;
@@ -63,11 +52,7 @@
 import org.odpi.openmetadata.frameworks.connectors.ffdc.InvalidParameterException;
 import org.odpi.openmetadata.frameworks.connectors.ffdc.PropertyServerException;
 import org.odpi.openmetadata.frameworks.connectors.ffdc.UserNotAuthorizedException;
-<<<<<<< HEAD
 import org.odpi.openmetadata.frameworks.connectors.properties.beans.DataItemSortOrder;
-import org.odpi.openmetadata.frameworks.connectors.properties.beans.OwnerType;
-=======
->>>>>>> afbb28b6
 import org.odpi.openmetadata.repositoryservices.connectors.stores.metadatacollectionstore.properties.instances.EntityDetail;
 import org.odpi.openmetadata.repositoryservices.connectors.stores.metadatacollectionstore.properties.instances.InstanceStatus;
 import org.springframework.util.ReflectionUtils;
@@ -148,11 +133,10 @@
     private DataEngineProcessHandler processHandler;
 
     @Mock
-<<<<<<< HEAD
+    DataEngineRelationalDataHandler dataEngineRelationalDataHandler;
+
+    @Mock
     private DataEngineDataFileHandler dataEngineDataFileHandler;
-=======
-    DataEngineRelationalDataHandler dataEngineRelationalDataHandler;
->>>>>>> afbb28b6
 
     private final PortImplementation portImplementation = getPortImplementation();
 
@@ -800,17 +784,6 @@
     }
 
     @Test
-<<<<<<< HEAD
-    public void createDataFileAndSchema() throws InvalidParameterException, PropertyServerException, UserNotAuthorizedException {
-        mockDataFileHandler("createDataFileAndSchema");
-        DataFileRequestBody dataFileRequestBody = mockDataFileRequestBody();
-
-        GUIDResponse guidResponse = dataEngineRESTServices.createDataFileAndSchema(SERVER_NAME, USER, dataFileRequestBody);
-
-        verify(dataEngineDataFileHandler, times(1)).addOrUpdateFileAssetToCatalog(
-                dataFileRequestBody.getDataFile(), dataFileRequestBody.getSchema(), dataFileRequestBody.getColumns(),
-                EXTERNAL_SOURCE_DE_GUID, EXTERNAL_SOURCE_DE_QUALIFIED_NAME, USER, "createDataFileAndSchema");
-=======
     void upsertDatabase() throws InvalidParameterException, PropertyServerException, UserNotAuthorizedException {
         mockRelationalDataHandler("upsertDatabase");
 
@@ -853,7 +826,18 @@
         assertTrue(StringUtils.isEmpty(response.getGUID()));
         verify(restExceptionHandler, times(1)).handleMissingValue("databaseQualifiedName",
                 "upsertRelationalTable");
->>>>>>> afbb28b6
+    }
+
+    @Test
+    public void createDataFileAndSchema() throws InvalidParameterException, PropertyServerException, UserNotAuthorizedException {
+        mockDataFileHandler("createDataFileAndSchema");
+        DataFileRequestBody dataFileRequestBody = mockDataFileRequestBody();
+
+        GUIDResponse guidResponse = dataEngineRESTServices.createDataFileAndSchema(SERVER_NAME, USER, dataFileRequestBody);
+
+        verify(dataEngineDataFileHandler, times(1)).addOrUpdateFileAssetToCatalog(
+                dataFileRequestBody.getDataFile(), dataFileRequestBody.getSchema(), dataFileRequestBody.getColumns(),
+                EXTERNAL_SOURCE_DE_GUID, EXTERNAL_SOURCE_DE_QUALIFIED_NAME, USER, "createDataFileAndSchema");
     }
 
     private LineageMappingsRequestBody mockLineageMappingsRequestBody() {
@@ -879,13 +863,12 @@
         when(instanceHandler.getProcessHandler(USER, SERVER_NAME, methodName)).thenReturn(processHandler);
     }
 
-<<<<<<< HEAD
+    private void mockRelationalDataHandler(String methodName) throws InvalidParameterException, UserNotAuthorizedException, PropertyServerException {
+        when(instanceHandler.getRelationalDataHandler(USER, SERVER_NAME, methodName)).thenReturn(dataEngineRelationalDataHandler);
+    }
+
     private void mockDataFileHandler(String methodName) throws InvalidParameterException, UserNotAuthorizedException, PropertyServerException {
         when(instanceHandler.getDataFileHandler(USER, SERVER_NAME, methodName)).thenReturn(dataEngineDataFileHandler);
-=======
-    private void mockRelationalDataHandler(String methodName) throws InvalidParameterException, UserNotAuthorizedException, PropertyServerException {
-        when(instanceHandler.getRelationalDataHandler(USER, SERVER_NAME, methodName)).thenReturn(dataEngineRelationalDataHandler);
->>>>>>> afbb28b6
     }
 
     private DataEngineRegistrationRequestBody mockDataEngineRegistrationRequestBody() {
@@ -1032,7 +1015,23 @@
         return process;
     }
 
-<<<<<<< HEAD
+    private Database getDatabase() {
+        Database database = new Database();
+
+        database.setQualifiedName(QUALIFIED_NAME);
+        database.setDisplayName(NAME);
+        return database;
+    }
+
+    private RelationalTable getRelationalTable() {
+        RelationalTable relationalTable = new RelationalTable();
+
+        relationalTable.setQualifiedName(QUALIFIED_NAME);
+        relationalTable.setDisplayName(NAME);
+
+        return relationalTable;
+    }
+
     private DataFile getDataFile(){
         DataFile dataFile = new DataFile();
         dataFile.setQualifiedName(QUALIFIED_NAME);
@@ -1072,22 +1071,6 @@
         tabularColumn.setDataItemSortOrder(DataItemSortOrder.ASCENDING);
 
         return tabularColumn;
-=======
-    private Database getDatabase() {
-        Database database = new Database();
-
-        database.setQualifiedName(QUALIFIED_NAME);
-        database.setDisplayName(NAME);
-        return database;
-    }
-
-    private RelationalTable getRelationalTable() {
-        RelationalTable relationalTable = new RelationalTable();
-
-        relationalTable.setQualifiedName(QUALIFIED_NAME);
-        relationalTable.setDisplayName(NAME);
-
-        return relationalTable;
->>>>>>> afbb28b6
-    }
+    }
+
 }