--- conflicted
+++ resolved
@@ -135,7 +135,7 @@
         verify(genericHandler, times(1)).linkElementToElement(USER,  EXTERNAL_SOURCE_DE_GUID, EXTERNAL_SOURCE_DE_QUALIFIED_NAME, FIRST_GUID,
                 CommonMapper.GUID_PROPERTY_NAME, ENTITY_TYPE_NAME, SECOND_GUID, CommonMapper.GUID_PROPERTY_NAME,
                 ENTITY_TYPE_NAME, false, false, null,
-                RELATIONSHIP_TYPE_GUID, RELATIONSHIP_TYPE_NAME, null, methodName);
+                RELATIONSHIP_TYPE_GUID, RELATIONSHIP_TYPE_NAME, null, null, null, null, methodName);
     }
 
     @Test
@@ -155,7 +155,7 @@
         when(relationshipType.getTypeDefName()).thenReturn(RELATIONSHIP_TYPE_NAME);
 
         when(genericHandler.getUniqueAttachmentLink(USER, FIRST_GUID, CommonMapper.GUID_PROPERTY_NAME, ENTITY_TYPE_NAME,
-                RELATIONSHIP_TYPE_GUID, RELATIONSHIP_TYPE_NAME, SECOND_GUID, ENTITY_TYPE_NAME, null,
+                RELATIONSHIP_TYPE_GUID, RELATIONSHIP_TYPE_NAME, SECOND_GUID, ENTITY_TYPE_NAME, 0, false, false, null,
                 "findRelationship")).thenReturn(mockedRelationship);
 
         RelationshipDifferences mockedDifferences = mock(RelationshipDifferences.class);
@@ -170,11 +170,11 @@
         verify(genericHandler, times(0)).linkElementToElement(USER, EXTERNAL_SOURCE_DE_GUID, EXTERNAL_SOURCE_DE_QUALIFIED_NAME, FIRST_GUID,
                 CommonMapper.GUID_PROPERTY_NAME, ENTITY_TYPE_NAME, SECOND_GUID, CommonMapper.GUID_PROPERTY_NAME,
                 ENTITY_TYPE_NAME, false, false, null,
-                RELATIONSHIP_TYPE_GUID, RELATIONSHIP_TYPE_NAME, null, methodName);
+                RELATIONSHIP_TYPE_GUID, RELATIONSHIP_TYPE_NAME, null, null, null, null, methodName);
 
         verify(genericHandler, times(1)).updateRelationshipProperties(USER, EXTERNAL_SOURCE_DE_GUID,
                 EXTERNAL_SOURCE_DE_QUALIFIED_NAME, RELATIONSHIP_GUID, GUID_PROPERTY_NAME, RELATIONSHIP_TYPE_NAME,
-                false, null, methodName);
+                true, null, false, false, null, methodName);
     }
 
     @Test
@@ -188,7 +188,7 @@
                 methodName);
         verify(genericHandler, times(1)).deleteBeanInRepository(USER, EXTERNAL_SOURCE_DE_GUID,
                 EXTERNAL_SOURCE_DE_QUALIFIED_NAME, GUID, GUID_PROPERTY_NAME, ENTITY_TYPE_GUID, ENTITY_TYPE_NAME,
-                null, null, methodName);
+                null, null, false, false, null,methodName);
     }
 
     @Test
@@ -200,7 +200,7 @@
         UserNotAuthorizedException mockedException = mockException(UserNotAuthorizedException.class, methodName);
         doThrow(mockedException).when(genericHandler).deleteBeanInRepository(USER, EXTERNAL_SOURCE_DE_GUID,
                 EXTERNAL_SOURCE_DE_QUALIFIED_NAME, GUID, GUID_PROPERTY_NAME, ENTITY_TYPE_GUID, ENTITY_TYPE_NAME,
-                null, null, methodName);
+                null, null, false, false, null, methodName);
 
         UserNotAuthorizedException thrown = assertThrows(UserNotAuthorizedException.class, () -> dataEngineCommonHandler.removeEntity(USER, GUID,
                 ENTITY_TYPE_NAME, EXTERNAL_SOURCE_DE_QUALIFIED_NAME));
@@ -220,7 +220,8 @@
 
         String methodName = "findRelationship";
         when(genericHandler.getUniqueAttachmentLink(USER, FIRST_GUID, CommonMapper.GUID_PROPERTY_NAME, ENTITY_TYPE_NAME,
-                RELATIONSHIP_TYPE_GUID, RELATIONSHIP_TYPE_NAME, SECOND_GUID, ENTITY_TYPE_NAME, null, methodName))
+                RELATIONSHIP_TYPE_GUID, RELATIONSHIP_TYPE_NAME, SECOND_GUID, ENTITY_TYPE_NAME, 0,
+                false, false, null, methodName))
                 .thenReturn(mockedRelationship);
 
         Optional<Relationship> result = dataEngineCommonHandler.findRelationship(USER, FIRST_GUID, SECOND_GUID,
@@ -238,14 +239,10 @@
     void getEntityDetails() throws InvalidParameterException, PropertyServerException, UserNotAuthorizedException {
         final String methodName = "getEntityDetails";
         EntityDetail mockedEntity = mock(EntityDetail.class);
-<<<<<<< HEAD
-        when(repositoryHandler.getEntityByGUID(USER, GUID, CommonMapper.GUID_PROPERTY_NAME, ENTITY_TYPE_NAME,
-                false, false, null, methodName)).thenReturn(mockedEntity);
-=======
+
         when(genericHandler.getEntityFromRepository(USER, GUID, CommonMapper.GUID_PROPERTY_NAME, ENTITY_TYPE_NAME,
                 null, null, false, false,
                 null, null, methodName)).thenReturn(mockedEntity);
->>>>>>> ff70ae33
 
         Optional<EntityDetail> result = dataEngineCommonHandler.getEntityDetails(USER, GUID, ENTITY_TYPE_NAME);
         assertTrue(result.isPresent());
@@ -257,14 +254,9 @@
     @Test
     void getEntityDetails_noEntity() throws InvalidParameterException, PropertyServerException, UserNotAuthorizedException {
         final String methodName = "getEntityDetails";
-<<<<<<< HEAD
-        when(repositoryHandler.getEntityByGUID(USER, GUID, CommonMapper.GUID_PROPERTY_NAME, ENTITY_TYPE_NAME,
-                false, false, null, methodName)).thenReturn(null);
-=======
         when(genericHandler.getEntityByValue(USER, GUID, CommonMapper.GUID_PROPERTY_NAME, ENTITY_TYPE_GUID, ENTITY_TYPE_NAME,
                 Collections.singletonList(CommonMapper.GUID_PROPERTY_NAME), false, false,
                 null, methodName)).thenReturn(null);
->>>>>>> ff70ae33
 
         Optional<EntityDetail> result = dataEngineCommonHandler.getEntityDetails(USER, GUID, ENTITY_TYPE_NAME);
         assertFalse(result.isPresent());
@@ -277,8 +269,9 @@
         mockTypeDef(RELATIONSHIP_TYPE_NAME, RELATIONSHIP_TYPE_GUID);
         EntityDetail mockedEntity = mock(EntityDetail.class);
         when(genericHandler.getAttachedEntities(USER, GUID, CommonMapper.GUID_PROPERTY_NAME, ENTITY_TYPE_NAME,
-                RELATIONSHIP_TYPE_GUID, RELATIONSHIP_TYPE_NAME, ENTITY_TYPE_NAME, 0,
-                invalidParameterHandler.getMaxPagingSize(), methodName)).thenReturn(Collections.singletonList(mockedEntity));
+                RELATIONSHIP_TYPE_GUID, RELATIONSHIP_TYPE_NAME, ENTITY_TYPE_NAME, null, null, 0,
+                false, false, 0,
+                invalidParameterHandler.getMaxPagingSize(), null, methodName)).thenReturn(Collections.singletonList(mockedEntity));
 
         Set<EntityDetail> result = dataEngineCommonHandler.getEntitiesForRelationship(USER, GUID, RELATIONSHIP_TYPE_NAME,
                 ENTITY_TYPE_NAME, ENTITY_TYPE_NAME);
@@ -295,8 +288,8 @@
         mockTypeDef(RELATIONSHIP_TYPE_NAME, RELATIONSHIP_TYPE_GUID);
 
         when(genericHandler.getAttachedEntities(USER, GUID, CommonMapper.GUID_PROPERTY_NAME, ENTITY_TYPE_NAME,
-                RELATIONSHIP_TYPE_GUID, RELATIONSHIP_TYPE_NAME, ENTITY_TYPE_NAME, 0,
-                invalidParameterHandler.getMaxPagingSize(), methodName)).thenReturn(null);
+                RELATIONSHIP_TYPE_GUID, RELATIONSHIP_TYPE_NAME, ENTITY_TYPE_NAME, null, null, 0, false, false,0,
+                invalidParameterHandler.getMaxPagingSize(), null, methodName)).thenReturn(null);
 
         Set<EntityDetail> result = dataEngineCommonHandler.getEntitiesForRelationship(USER, GUID, RELATIONSHIP_TYPE_NAME,
                 ENTITY_TYPE_NAME, ENTITY_TYPE_NAME);
