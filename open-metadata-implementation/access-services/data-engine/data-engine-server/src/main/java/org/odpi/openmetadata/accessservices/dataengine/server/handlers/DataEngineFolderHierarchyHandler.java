--- conflicted
+++ resolved
@@ -142,26 +142,18 @@
     }
 
     private void deleteExistingNestedFileRelationships(String fileGuid, String externalSourceGuid, String externalSourceName, String userId,
-<<<<<<< HEAD
-                                                       String methodName) throws InvalidParameterException, UserNotAuthorizedException, PropertyServerException {
-        Optional<List<Relationship>> optionalRelationships =
-                Optional.ofNullable(repositoryHandler.getRelationshipsByType(userId, fileGuid, DATA_FILE_TYPE_NAME,
-                        NESTED_FILE_TYPE_GUID, NESTED_FILE_TYPE_NAME, methodName));
-        if (!optionalRelationships.isPresent()) {
-=======
                                                        String methodName) throws UserNotAuthorizedException, PropertyServerException, InvalidParameterException {
 
         List<Relationship> relationships = genericHandler.getAttachmentLinks(userId, fileGuid, CommonMapper.GUID_PROPERTY_NAME,
-                DATA_FILE_TYPE_NAME, NESTED_FILE_TYPE_GUID, NESTED_FILE_TYPE_NAME, null,
-                0, invalidParameterHandler.getMaxPagingSize(), null, methodName);
+                DATA_FILE_TYPE_NAME, NESTED_FILE_TYPE_GUID, NESTED_FILE_TYPE_NAME, null, null, 2,
+               false, false,0, invalidParameterHandler.getMaxPagingSize(),  null, methodName);
 
         if (CollectionUtils.isEmpty(relationships)) {
->>>>>>> ff70ae33
             return;
         }
         for (Relationship relationship : relationships) {
             genericHandler.deleteRelationship(userId, externalSourceGuid, externalSourceName, relationship.getGUID(),
-                    CommonMapper.GUID_PROPERTY_NAME, relationship.getType().getTypeDefName(), null, methodName);
+                    CommonMapper.GUID_PROPERTY_NAME, relationship.getType().getTypeDefName(), false, false,null, methodName);
         }
     }
 
