--- conflicted
+++ resolved
@@ -163,7 +163,6 @@
                 softwareServerCapability.getEngineVersion(), softwareServerCapability.getPatchLevel(), softwareServerCapability.getSource(),
                 softwareServerCapability.getAdditionalProperties(), repositoryHelper, serviceName, serverName);
     }
-<<<<<<< HEAD
 
     public void createDataEngineClassification(String userId, ProcessingState processingState, String externalSourceName) throws
             InvalidParameterException,
@@ -225,6 +224,4 @@
                 null,
                 methodName);
     }
-=======
->>>>>>> a21908d5
 }