/* SPDX-License-Identifier: Apache-2.0 */
/* Copyright Contributors to the ODPi Egeria project. */
package org.odpi.openmetadata.accessservices.dataengine.server.processors;

import com.fasterxml.jackson.core.JsonProcessingException;
import com.fasterxml.jackson.databind.ObjectMapper;
import org.apache.commons.collections4.CollectionUtils;
import org.odpi.openmetadata.accessservices.dataengine.event.DataEngineRegistrationEvent;
import org.odpi.openmetadata.accessservices.dataengine.event.LineageMappingsEvent;
import org.odpi.openmetadata.accessservices.dataengine.event.PortAliasEvent;
import org.odpi.openmetadata.accessservices.dataengine.event.PortImplementationEvent;
import org.odpi.openmetadata.accessservices.dataengine.event.ProcessToPortListEvent;
import org.odpi.openmetadata.accessservices.dataengine.event.ProcessesEvent;
import org.odpi.openmetadata.accessservices.dataengine.event.SchemaTypeEvent;
<<<<<<< HEAD
import org.odpi.openmetadata.accessservices.dataengine.ffdc.DataEngineErrorCode;
import org.odpi.openmetadata.accessservices.dataengine.ffdc.DataEngineException;
import org.odpi.openmetadata.accessservices.dataengine.rest.ProcessListResponse;
import org.odpi.openmetadata.accessservices.dataengine.server.admin.DataEngineServicesInstance;
import org.odpi.openmetadata.accessservices.dataengine.ffdc.DataEngineAuditCode;
=======
import org.odpi.openmetadata.accessservices.dataengine.ffdc.DataEngineAuditCode;
import org.odpi.openmetadata.accessservices.dataengine.server.admin.DataEngineServicesInstance;
>>>>>>> 956a1523
import org.odpi.openmetadata.accessservices.dataengine.server.service.DataEngineRESTServices;
import org.odpi.openmetadata.commonservices.ffdc.rest.FFDCResponseBase;
import org.odpi.openmetadata.commonservices.multitenant.ffdc.exceptions.NewInstanceException;
import org.odpi.openmetadata.frameworks.auditlog.AuditLog;
import org.odpi.openmetadata.frameworks.connectors.ffdc.InvalidParameterException;
import org.odpi.openmetadata.frameworks.connectors.ffdc.PropertyServerException;
import org.odpi.openmetadata.frameworks.connectors.ffdc.UserNotAuthorizedException;
import org.slf4j.Logger;
import org.slf4j.LoggerFactory;

/**
 * The Data Engine event processor is processing events from external data engines about
 * metadata changes. It will handle different types of events defined in Data Engine OMAS API module.
 */

public class DataEngineEventProcessor {
    private static final ObjectMapper OBJECT_MAPPER = new ObjectMapper();
    private static final Logger log = LoggerFactory.getLogger(DataEngineEventProcessor.class);
    private static final String DEBUG_MESSAGE_METHOD = "Calling method: {}";

    private final AuditLog auditLog;
    private final String serverName;

    private DataEngineRESTServices dataEngineRESTServices = new DataEngineRESTServices();

    /**
     * The constructor is given the connection to the out topic for Data Engine OMAS
     * along with classes for testing and manipulating instances.
     *
     * @param instance server instance
     * @param auditLog audit log
     *
     * @throws NewInstanceException * @throws NewInstanceException a problem occurred during initialization
     */
    public DataEngineEventProcessor(DataEngineServicesInstance instance, AuditLog auditLog) throws NewInstanceException {
        this.auditLog = auditLog;
        this.serverName = instance.getServerName();
    }

    /**
     * Process a {@link DataEngineRegistrationEvent}
     *
     * @param dataEngineEvent the event to be processed
     */
    public void processDataEngineRegistrationEvent(String dataEngineEvent) {
        final String methodName = "processDataEngineRegistrationEvent";

        log.debug(DEBUG_MESSAGE_METHOD, methodName);
        try {
            DataEngineRegistrationEvent dataEngineRegistrationEvent = OBJECT_MAPPER.readValue(dataEngineEvent, DataEngineRegistrationEvent.class);
            dataEngineRESTServices.createExternalDataEngine(dataEngineRegistrationEvent.getUserId(), serverName,
                    dataEngineRegistrationEvent.getSoftwareServerCapability());

        } catch (JsonProcessingException | UserNotAuthorizedException | PropertyServerException | InvalidParameterException e) {
            logException(dataEngineEvent, methodName, e);
        }
    }

    /**
     * Process a {@link PortAliasEvent}
     *
     * @param dataEngineEvent the event to be processed
     */
    public void processPortAliasEvent(String dataEngineEvent) {
        final String methodName = "processPortAliasEvent";

        log.debug(DEBUG_MESSAGE_METHOD, methodName);
        try {
            PortAliasEvent portAliasEvent = OBJECT_MAPPER.readValue(dataEngineEvent, PortAliasEvent.class);

            dataEngineRESTServices.createOrUpdatePortAliasWithDelegation(portAliasEvent.getUserId(), serverName, portAliasEvent.getPort(),
                    portAliasEvent.getExternalSourceName());

        } catch (JsonProcessingException | PropertyServerException | UserNotAuthorizedException | InvalidParameterException e) {
            logException(dataEngineEvent, methodName, e);
        }
    }

    /**
     * Process a {@link PortImplementationEvent}
     *
     * @param dataEngineEvent the event to be processed
     */
    public void processPortImplementationEvent(String dataEngineEvent) {
        final String methodName = "processPortImplementationEvent";

        log.debug(DEBUG_MESSAGE_METHOD, methodName);
        try {
            PortImplementationEvent portImplementationEvent = OBJECT_MAPPER.readValue(dataEngineEvent, PortImplementationEvent.class);

            dataEngineRESTServices.createOrUpdatePortImplementationWithSchemaType(portImplementationEvent.getUserId(), serverName,
                    portImplementationEvent.getPortImplementation(), portImplementationEvent.getExternalSourceName());

        } catch (JsonProcessingException | PropertyServerException | UserNotAuthorizedException | InvalidParameterException e) {
            logException(dataEngineEvent, methodName, e);
        }
    }

    /**
     * Process a {@link ProcessToPortListEvent}
     *
     * @param dataEngineEvent the event to be processed
     */
    public void processProcessToPortListEvent(String dataEngineEvent) {
        final String methodName = "processProcessToPortListEvent";

        log.debug(DEBUG_MESSAGE_METHOD, methodName);

        try {
            ProcessToPortListEvent processToPortListEvent = OBJECT_MAPPER.readValue(dataEngineEvent, ProcessToPortListEvent.class);

            dataEngineRESTServices.addPortsToProcess(processToPortListEvent.getUserId(), serverName, processToPortListEvent.getProcessGUID(),
                    processToPortListEvent.getPorts(), processToPortListEvent.getExternalSourceName());

        } catch (JsonProcessingException | PropertyServerException | UserNotAuthorizedException | InvalidParameterException e) {
            logException(dataEngineEvent, methodName, e);
        }
    }

    /**
     * Process a {@link LineageMappingsEvent}
     *
     * @param dataEngineEvent the event to be processed
     */
    public void processLineageMappingsEvent(String dataEngineEvent) {
        final String methodName = "processLineageMappingsEvent";

        log.debug(DEBUG_MESSAGE_METHOD, methodName);

        try {
            LineageMappingsEvent lineageMappingsEvent = OBJECT_MAPPER.readValue(dataEngineEvent, LineageMappingsEvent.class);

            if (CollectionUtils.isEmpty(lineageMappingsEvent.getLineageMappings())) {
                return;
            }

            FFDCResponseBase response = new FFDCResponseBase();
            dataEngineRESTServices.addLineageMappings(lineageMappingsEvent.getUserId(), serverName, lineageMappingsEvent.getLineageMappings(),
                    response, lineageMappingsEvent.getExternalSourceName());


        } catch (JsonProcessingException | UserNotAuthorizedException | InvalidParameterException | PropertyServerException e) {
            logException(dataEngineEvent, methodName, e);
        }
    }

    /**
     * Process a {@link ProcessesEvent}
     *
     * @param dataEngineEvent the event to be processed
     */
    public void processProcessesEvent(String dataEngineEvent) {
        final String methodName = "processProcessesEvent";

        log.debug(DEBUG_MESSAGE_METHOD, methodName);
        try {
            ProcessesEvent processesEvent = OBJECT_MAPPER.readValue(dataEngineEvent, ProcessesEvent.class);

            dataEngineRESTServices.createOrUpdateProcesses(processesEvent.getUserId(), serverName,
                    processesEvent.getProcesses(), processesEvent.getExternalSourceName());

        } catch (JsonProcessingException e) {
            log.debug("Exception in parsing event from in Data Engine In Topic", e);
            logException(dataEngineEvent, methodName, e);
        }
    }

    /**
     * Process a {@link SchemaTypeEvent}
     *
     * @param schemaTypeEvent the event to be processed
<<<<<<< HEAD

=======
>>>>>>> 956a1523
     */
    public void processSchemaTypeEvent(String schemaTypeEvent) {
        final String methodName = "processSchemaTypeEvent";
        log.debug(DEBUG_MESSAGE_METHOD, methodName);
        try {
            SchemaTypeEvent schemaEvent = OBJECT_MAPPER.readValue(schemaTypeEvent, SchemaTypeEvent.class);
<<<<<<< HEAD
            dataEngineRESTServices.createOrUpdateSchemaType(schemaEvent.getUserId(),serverName,schemaEvent.getSchemaType(),schemaEvent.getExternalSourceName());
        } catch (JsonProcessingException | UserNotAuthorizedException | PropertyServerException | InvalidParameterException e) {
            logException(schemaTypeEvent, methodName, e);
        }

        }

    private void logException(String dataEngineEvent, String methodName, Exception e) {
        log.debug("Exception in processing {} from in Data Engine In Topic: {}", dataEngineEvent, e);
=======
            dataEngineRESTServices.createOrUpdateSchemaType(schemaEvent.getUserId(), serverName, schemaEvent.getSchemaType(),
                    schemaEvent.getExternalSourceName());
        } catch (JsonProcessingException | UserNotAuthorizedException | PropertyServerException | InvalidParameterException e) {
            logException(schemaTypeEvent, methodName, e);
        }
>>>>>>> 956a1523

    }

    private void logException(String dataEngineEvent, String methodName, Exception e) {
        log.debug("Exception in processing {} from in Data Engine In Topic: {}", dataEngineEvent, e);

        auditLog.logException(methodName, DataEngineAuditCode.PARSE_EVENT_EXCEPTION.getMessageDefinition(dataEngineEvent, e.toString()), e);
    }
}<|MERGE_RESOLUTION|>--- conflicted
+++ resolved
@@ -12,16 +12,8 @@
 import org.odpi.openmetadata.accessservices.dataengine.event.ProcessToPortListEvent;
 import org.odpi.openmetadata.accessservices.dataengine.event.ProcessesEvent;
 import org.odpi.openmetadata.accessservices.dataengine.event.SchemaTypeEvent;
-<<<<<<< HEAD
-import org.odpi.openmetadata.accessservices.dataengine.ffdc.DataEngineErrorCode;
-import org.odpi.openmetadata.accessservices.dataengine.ffdc.DataEngineException;
-import org.odpi.openmetadata.accessservices.dataengine.rest.ProcessListResponse;
-import org.odpi.openmetadata.accessservices.dataengine.server.admin.DataEngineServicesInstance;
-import org.odpi.openmetadata.accessservices.dataengine.ffdc.DataEngineAuditCode;
-=======
 import org.odpi.openmetadata.accessservices.dataengine.ffdc.DataEngineAuditCode;
 import org.odpi.openmetadata.accessservices.dataengine.server.admin.DataEngineServicesInstance;
->>>>>>> 956a1523
 import org.odpi.openmetadata.accessservices.dataengine.server.service.DataEngineRESTServices;
 import org.odpi.openmetadata.commonservices.ffdc.rest.FFDCResponseBase;
 import org.odpi.openmetadata.commonservices.multitenant.ffdc.exceptions.NewInstanceException;
@@ -193,33 +185,17 @@
      * Process a {@link SchemaTypeEvent}
      *
      * @param schemaTypeEvent the event to be processed
-<<<<<<< HEAD
-
-=======
->>>>>>> 956a1523
      */
     public void processSchemaTypeEvent(String schemaTypeEvent) {
         final String methodName = "processSchemaTypeEvent";
         log.debug(DEBUG_MESSAGE_METHOD, methodName);
         try {
             SchemaTypeEvent schemaEvent = OBJECT_MAPPER.readValue(schemaTypeEvent, SchemaTypeEvent.class);
-<<<<<<< HEAD
-            dataEngineRESTServices.createOrUpdateSchemaType(schemaEvent.getUserId(),serverName,schemaEvent.getSchemaType(),schemaEvent.getExternalSourceName());
-        } catch (JsonProcessingException | UserNotAuthorizedException | PropertyServerException | InvalidParameterException e) {
-            logException(schemaTypeEvent, methodName, e);
-        }
-
-        }
-
-    private void logException(String dataEngineEvent, String methodName, Exception e) {
-        log.debug("Exception in processing {} from in Data Engine In Topic: {}", dataEngineEvent, e);
-=======
             dataEngineRESTServices.createOrUpdateSchemaType(schemaEvent.getUserId(), serverName, schemaEvent.getSchemaType(),
                     schemaEvent.getExternalSourceName());
         } catch (JsonProcessingException | UserNotAuthorizedException | PropertyServerException | InvalidParameterException e) {
             logException(schemaTypeEvent, methodName, e);
         }
->>>>>>> 956a1523
 
     }
 
