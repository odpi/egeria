/* SPDX-License-Identifier: Apache 2.0 */
/* Copyright Contributors to the ODPi Egeria project. */
package org.odpi.openmetadata.accessservices.dataengine.server.handlers;

import org.apache.commons.collections4.CollectionUtils;
import org.codehaus.plexus.util.StringUtils;
import org.odpi.openmetadata.accessservices.dataengine.ffdc.DataEngineErrorCode;
import org.odpi.openmetadata.accessservices.dataengine.model.Database;
import org.odpi.openmetadata.accessservices.dataengine.model.DatabaseSchema;
import org.odpi.openmetadata.accessservices.dataengine.model.DeleteSemantic;
import org.odpi.openmetadata.accessservices.dataengine.model.RelationalColumn;
import org.odpi.openmetadata.accessservices.dataengine.model.RelationalTable;
import org.odpi.openmetadata.accessservices.dataengine.model.SchemaType;
import org.odpi.openmetadata.commonservices.ffdc.InvalidParameterHandler;
import org.odpi.openmetadata.commonservices.generichandlers.AssetHandler;
import org.odpi.openmetadata.commonservices.generichandlers.OpenMetadataAPIMapper;
import org.odpi.openmetadata.commonservices.generichandlers.RelationalDataHandler;
import org.odpi.openmetadata.frameworks.connectors.ffdc.InvalidParameterException;
import org.odpi.openmetadata.frameworks.connectors.ffdc.PropertyServerException;
import org.odpi.openmetadata.frameworks.connectors.ffdc.UserNotAuthorizedException;
import org.odpi.openmetadata.repositoryservices.connectors.stores.metadatacollectionstore.properties.instances.EntityDetail;
import org.odpi.openmetadata.repositoryservices.connectors.stores.metadatacollectionstore.properties.instances.InstanceProperties;
import org.odpi.openmetadata.repositoryservices.ffdc.exception.FunctionNotSupportedException;

import java.util.Date;
import java.util.List;
import java.util.Optional;

import static org.odpi.openmetadata.commonservices.generichandlers.OpenMetadataAPIMapper.DATABASE_TYPE_NAME;
import static org.odpi.openmetadata.commonservices.generichandlers.OpenMetadataAPIMapper.DEPLOYED_DATABASE_SCHEMA_TYPE_NAME;
import static org.odpi.openmetadata.commonservices.generichandlers.OpenMetadataAPIMapper.DISPLAY_NAME_PROPERTY_NAME;
import static org.odpi.openmetadata.commonservices.generichandlers.OpenMetadataAPIMapper.GUID_PROPERTY_NAME;
import static org.odpi.openmetadata.commonservices.generichandlers.OpenMetadataAPIMapper.INCOMPLETE_CLASSIFICATION_TYPE_GUID;
import static org.odpi.openmetadata.commonservices.generichandlers.OpenMetadataAPIMapper.INCOMPLETE_CLASSIFICATION_TYPE_NAME;
import static org.odpi.openmetadata.commonservices.generichandlers.OpenMetadataAPIMapper.QUALIFIED_NAME_PROPERTY_NAME;
import static org.odpi.openmetadata.commonservices.generichandlers.OpenMetadataAPIMapper.RELATIONAL_COLUMN_TYPE_NAME;
import static org.odpi.openmetadata.commonservices.generichandlers.OpenMetadataAPIMapper.RELATIONAL_TABLE_TYPE_GUID;
import static org.odpi.openmetadata.commonservices.generichandlers.OpenMetadataAPIMapper.RELATIONAL_TABLE_TYPE_NAME;

/**
 * DataEngineRelationalDataHandler manages Databases and RelationalTables objects from the property server.  It runs server-side in the DataEngine
 * OMAS and creates entities and relationships through the OMRSRepositoryConnector.
 */
public class DataEngineRelationalDataHandler {

    private static final String DATABASE_SCHEMA_GUID = "databaseSchemaGUID";
    private static final String DATABASE_GUID = "databaseGUID";
    private final String serviceName;
    private final String serverName;
    private final InvalidParameterHandler invalidParameterHandler;
    private final RelationalDataHandler<Database, DatabaseSchema, RelationalTable, RelationalTable, RelationalColumn, SchemaType>
            relationalDataHandler;
    private final AssetHandler<DatabaseSchema> databaseSchemaAssetHandler;
    private final DataEngineCommonHandler dataEngineCommonHandler;
    private final DataEngineRegistrationHandler registrationHandler;
    private final DataEngineConnectionAndEndpointHandler dataEngineConnectionAndEndpointHandler;

    /**
     * Construct the handler information needed to interact with the repository services
     *
     * @param serviceName                            name of this service
     * @param serverName                             name of the local server
     * @param invalidParameterHandler                handler for managing parameter errors
     * @param relationalDataHandler                  provides utilities for manipulating the repository services assets
     * @param databaseSchemaAssetHandler             provides utilities for manipulating database schema assets
     * @param dataEngineCommonHandler                provides utilities for manipulating entities
     * @param registrationHandler                    creates software server capability entities
     * @param dataEngineConnectionAndEndpointHandler provides utilities specific for manipulating Connections and Endpoints
     **/
    public DataEngineRelationalDataHandler(String serviceName, String serverName, InvalidParameterHandler invalidParameterHandler,
                                           RelationalDataHandler<Database, DatabaseSchema, RelationalTable, RelationalTable, RelationalColumn,
                                                   SchemaType> relationalDataHandler, AssetHandler<DatabaseSchema> databaseSchemaAssetHandler,
                                           DataEngineRegistrationHandler registrationHandler, DataEngineCommonHandler dataEngineCommonHandler,
                                           DataEngineConnectionAndEndpointHandler dataEngineConnectionAndEndpointHandler) {

        this.serviceName = serviceName;
        this.serverName = serverName;
        this.invalidParameterHandler = invalidParameterHandler;
        this.relationalDataHandler = relationalDataHandler;
        this.databaseSchemaAssetHandler = databaseSchemaAssetHandler;
        this.registrationHandler = registrationHandler;
        this.dataEngineCommonHandler = dataEngineCommonHandler;
        this.dataEngineConnectionAndEndpointHandler = dataEngineConnectionAndEndpointHandler;
    }

    /**
     * Create or update the database and the inside entities, if any (a database schema and relational tables)
     *
     * @param userId             the name of the calling user
     * @param database           the values of the database
     * @param externalSourceName the unique name of the external source
     *
     * @return unique identifier of the database in the repository
     *
     * @throws InvalidParameterException  the bean properties are invalid
     * @throws UserNotAuthorizedException user not authorized to issue this request
     * @throws PropertyServerException    problem accessing the property server
     */
    public String upsertDatabase(String userId, Database database, String externalSourceName) throws InvalidParameterException,
                                                                                                     UserNotAuthorizedException,
                                                                                                     PropertyServerException {
        final String methodName = "upsertDatabase";
        validateParameters(userId, methodName, database.getQualifiedName(), database.getDisplayName());

        String externalSourceGUID = registrationHandler.getExternalDataEngine(userId, externalSourceName);
        Optional<EntityDetail> originalDatabaseEntity = findDatabaseEntity(userId, database.getQualifiedName());

        int ownerTypeOrdinal = dataEngineCommonHandler.getOwnerTypeOrdinal(database.getOwnerType());
        String databaseGUID;
        if (originalDatabaseEntity.isEmpty()) {
            databaseGUID = relationalDataHandler.createDatabase(userId, externalSourceGUID, externalSourceName, database.getQualifiedName(),
                    database.getDisplayName(), database.getDescription(), database.getOwner(), ownerTypeOrdinal, database.getZoneMembership(),
                    database.getOriginOrganizationGUID(), database.getOriginBusinessCapabilityGUID(), database.getOtherOriginValues(),
                    database.getPathName(), database.getCreateTime(), database.getModifiedTime(), database.getEncodingType(),
                    database.getEncodingLanguage(), database.getEncodingDescription(), database.getEncodingProperties(), database.getDatabaseType(),
                    database.getDatabaseVersion(), database.getDatabaseInstance(), database.getDatabaseImportedFrom(),
                    database.getAdditionalProperties(), DATABASE_TYPE_NAME, null, null,
                    null, null, false, false, null, methodName);
        } else {
            databaseGUID = originalDatabaseEntity.get().getGUID();
            relationalDataHandler.updateDatabase(userId, externalSourceGUID, externalSourceName, databaseGUID, database.getQualifiedName(),
                    database.getDisplayName(), database.getDescription(), database.getOwner(), ownerTypeOrdinal, database.getZoneMembership(),
                    database.getOriginOrganizationGUID(), database.getOriginBusinessCapabilityGUID(), database.getOtherOriginValues(),
                    database.getCreateTime(), database.getModifiedTime(), database.getEncodingType(), database.getEncodingLanguage(),
                    database.getEncodingDescription(), database.getEncodingProperties(), database.getDatabaseType(), database.getDatabaseVersion(),
                    database.getDatabaseInstance(), database.getDatabaseImportedFrom(), database.getAdditionalProperties(),
                    DATABASE_TYPE_NAME, null, null, null, null, true,
                    false, false, null, methodName);
        }

        if (database.getIncomplete()) {
            databaseSchemaAssetHandler.setClassificationInRepository(userId, databaseGUID, DATABASE_GUID, DATABASE_TYPE_NAME,
                    INCOMPLETE_CLASSIFICATION_TYPE_GUID, INCOMPLETE_CLASSIFICATION_TYPE_NAME,
                    null, methodName);
        }

        dataEngineConnectionAndEndpointHandler.upsertConnectionAndEndpoint(database.getQualifiedName(),
                databaseGUID, DATABASE_TYPE_NAME, database.getProtocol(), database.getNetworkAddress(),
                externalSourceGUID, externalSourceName, userId);

        DatabaseSchema databaseSchema = database.getDatabaseSchema();
        if (databaseSchema != null) {
            upsertDatabaseSchema(userId, databaseGUID, databaseSchema, externalSourceName);
            List<RelationalTable> tables = database.getTables();
            if (CollectionUtils.isNotEmpty(tables)) {
                for (RelationalTable table : tables) {
                    String databaseSchemaQualifiedName = databaseSchema.getQualifiedName();
                    upsertRelationalTable(userId, databaseSchemaQualifiedName, table, externalSourceName);
                }
            }
        }

        return databaseGUID;
    }

    /**
     * Find out if the Database object is already stored in the repository. It uses the fully qualified name to retrieve the entity
     *
     * @param userId        the name of the calling user
     * @param qualifiedName the qualifiedName name of the database to be searched
     *
     * @return optional with entity details if found, empty optional if not found
     *
     * @throws InvalidParameterException  the bean properties are invalid
     * @throws UserNotAuthorizedException user not authorized to issue this request
     * @throws PropertyServerException    problem accessing the property server
     */
    private Optional<EntityDetail> findDatabaseEntity(String userId, String qualifiedName) throws InvalidParameterException,
                                                                                                  PropertyServerException,
                                                                                                  UserNotAuthorizedException {
        return dataEngineCommonHandler.findEntity(userId, qualifiedName, DATABASE_TYPE_NAME);
    }

    /**
     * Find out if the DatabaseSchema object is already stored in the repository.
     * It uses the fully qualified name to retrieve the entity
     *
     * @param userId        the name of the calling user
     * @param qualifiedName the qualifiedName name of the database schema to be searched
     *
     * @return optional with entity details if found, empty optional if not found
     *
     * @throws InvalidParameterException  the bean properties are invalid
     * @throws UserNotAuthorizedException user not authorized to issue this request
     * @throws PropertyServerException    problem accessing the property server
     */
    private Optional<EntityDetail> findDatabaseSchemaEntity(String userId, String qualifiedName) throws InvalidParameterException,
                                                                                                        PropertyServerException,
                                                                                                        UserNotAuthorizedException {
        return dataEngineCommonHandler.findEntity(userId, qualifiedName, DEPLOYED_DATABASE_SCHEMA_TYPE_NAME);
    }

    /**
     * Create or update the database schema
     *
     * @param userId             the name of the calling user
     * @param databaseGUID       the unique identifier of the database
     * @param databaseSchema     the values of the database schema
     * @param externalSourceName the unique name of the external source
     *
     * @return database schema GUID
     *
     * @throws InvalidParameterException  the bean properties are invalid
     * @throws UserNotAuthorizedException user not authorized to issue this request
     * @throws PropertyServerException    problem accessing the property server
     */
    public String upsertDatabaseSchema(String userId, String databaseGUID, DatabaseSchema databaseSchema, String externalSourceName) throws
                                                                                                                                     InvalidParameterException,
                                                                                                                                     PropertyServerException,
                                                                                                                                     UserNotAuthorizedException {

        final String methodName = "upsertDatabaseSchema";

        invalidParameterHandler.validateUserId(userId, methodName);
        invalidParameterHandler.validateName(databaseSchema.getQualifiedName(), QUALIFIED_NAME_PROPERTY_NAME, methodName);

        String externalSourceGUID = registrationHandler.getExternalDataEngine(userId, externalSourceName);
        Optional<EntityDetail> originalDatabaseSchemaEntity = dataEngineCommonHandler.findEntity(userId, databaseSchema.getQualifiedName(),
                DEPLOYED_DATABASE_SCHEMA_TYPE_NAME);

        String databaseSchemaGUID;
        int ownerTypeOrdinal = dataEngineCommonHandler.getOwnerTypeOrdinal(databaseSchema.getOwnerType());
        if (originalDatabaseSchemaEntity.isEmpty()) {
            databaseSchemaGUID = relationalDataHandler.createDatabaseSchema(userId, externalSourceGUID, externalSourceName, databaseGUID,
                    databaseSchema.getQualifiedName(), databaseSchema.getDisplayName(), databaseSchema.getDescription(), databaseSchema.getOwner(),
                    ownerTypeOrdinal, databaseSchema.getZoneMembership(), databaseSchema.getOriginOrganizationGUID(),
                    databaseSchema.getOriginBusinessCapabilityGUID(), databaseSchema.getOtherOriginValues(),
                    databaseSchema.getAdditionalProperties(), DEPLOYED_DATABASE_SCHEMA_TYPE_NAME, null,
                    null, null, null, false, false, null, methodName);
        } else {
            databaseSchemaGUID = originalDatabaseSchemaEntity.get().getGUID();
            relationalDataHandler.updateDatabaseSchema(userId, externalSourceGUID, externalSourceName, databaseSchemaGUID,
                    databaseSchema.getQualifiedName(), databaseSchema.getDisplayName(), databaseSchema.getDescription(), databaseSchema.getOwner(),
                    ownerTypeOrdinal, databaseSchema.getZoneMembership(), databaseSchema.getOriginOrganizationGUID(),
                    databaseSchema.getOriginBusinessCapabilityGUID(), databaseSchema.getOtherOriginValues(),
                    databaseSchema.getAdditionalProperties(), DEPLOYED_DATABASE_SCHEMA_TYPE_NAME, null,
                    null, null, null, true,
                    false, false, null, methodName);

            if (StringUtils.isNotEmpty(databaseGUID)) {
                databaseSchemaAssetHandler.linkElementToElement(userId, externalSourceGUID, externalSourceName, databaseGUID,
                   DATABASE_GUID, OpenMetadataAPIMapper.DATABASE_TYPE_NAME, databaseSchemaGUID, DATABASE_SCHEMA_GUID,
                   OpenMetadataAPIMapper.DEPLOYED_DATABASE_SCHEMA_TYPE_NAME, false, false,
                   OpenMetadataAPIMapper.DATA_CONTENT_FOR_DATA_SET_TYPE_GUID, OpenMetadataAPIMapper.DATA_CONTENT_FOR_DATA_SET_TYPE_NAME,
                                                                (InstanceProperties) null, null, null, null, methodName);
            }
        }

<<<<<<< HEAD
        if (incomplete) {
            databaseSchemaAssetHandler.setClassificationInRepository(userId, null, null, databaseSchemaGUID, DATABASE_SCHEMA_GUID,
                   DEPLOYED_DATABASE_SCHEMA_TYPE_NAME, INCOMPLETE_CLASSIFICATION_TYPE_GUID, INCOMPLETE_CLASSIFICATION_TYPE_NAME,  null,
                   true, false, false, null, methodName);
=======
        if (databaseSchema.getIncomplete()) {
            databaseSchemaAssetHandler.setClassificationInRepository(userId, databaseSchemaGUID, DATABASE_SCHEMA_GUID,
                    DEPLOYED_DATABASE_SCHEMA_TYPE_NAME, INCOMPLETE_CLASSIFICATION_TYPE_GUID, INCOMPLETE_CLASSIFICATION_TYPE_NAME,
                    null, methodName);
>>>>>>> ff70ae33
        }
        return databaseSchemaGUID;
    }

    /**
     * Create or update the relational table
     *
     * @param userId                      the name of the calling user
     * @param databaseSchemaQualifiedName the database qualified name
     * @param relationalTable             the values of the relational table
     * @param externalSourceName          the unique name of the external source
     *
     * @return unique identifier of the relational table in the repository
     *
     * @throws InvalidParameterException  the bean properties are invalid
     * @throws UserNotAuthorizedException user not authorized to issue this request
     * @throws PropertyServerException    problem accessing the property server
     */
    public String upsertRelationalTable(String userId, String databaseSchemaQualifiedName, RelationalTable relationalTable,
                                        String externalSourceName) throws InvalidParameterException,
                                                                                              PropertyServerException, UserNotAuthorizedException {
        final String methodName = "upsertRelationalTable";
        validateParameters(userId, methodName, relationalTable.getQualifiedName(), relationalTable.getDisplayName());
        String externalSourceGUID = registrationHandler.getExternalDataEngine(userId, externalSourceName);

        String relationalTableGUID;
        Optional<EntityDetail> originalRelationalTableEntity = dataEngineCommonHandler.findEntity(userId,
                relationalTable.getQualifiedName(), RELATIONAL_TABLE_TYPE_NAME);
        if (originalRelationalTableEntity.isEmpty()) {
            Optional<EntityDetail> databaseSchemaEntity = findDatabaseSchemaEntity(userId, databaseSchemaQualifiedName);
            if (databaseSchemaEntity.isEmpty()) {
                dataEngineCommonHandler.throwInvalidParameterException(DataEngineErrorCode.DATABASE_SCHEMA_NOT_FOUND,
                        methodName, databaseSchemaQualifiedName);
            }

            String databaseSchemaGUID = databaseSchemaEntity.get().getGUID();
            relationalTableGUID = relationalDataHandler.createDatabaseTable(userId, externalSourceGUID, externalSourceName, databaseSchemaGUID,
                    relationalTable.getQualifiedName(), relationalTable.getDisplayName(), relationalTable.getDescription(),
                    relationalTable.getIsDeprecated(), relationalTable.getAliases(), relationalTable.getAdditionalProperties(),
                    RELATIONAL_TABLE_TYPE_NAME, null, null, null, methodName);
        } else {
            relationalTableGUID = originalRelationalTableEntity.get().getGUID();
            relationalDataHandler.updateDatabaseTable(userId, externalSourceGUID, externalSourceName, relationalTableGUID,
                    relationalTable.getQualifiedName(), relationalTable.getDisplayName(), relationalTable.getDescription(),
                    relationalTable.getIsDeprecated(), relationalTable.getAliases(), relationalTable.getAdditionalProperties(),
                    RELATIONAL_TABLE_TYPE_NAME, null, null, null, null, true,
                    false, false, null, methodName);
        }

        upsertRelationalColumns(userId, externalSourceGUID, externalSourceName, relationalTableGUID, relationalTable.getColumns());

<<<<<<< HEAD
        if (incomplete) {
            databaseSchemaAssetHandler.setClassificationInRepository(userId, null, null, relationalTableGUID, RELATIONAL_TABLE_TYPE_GUID,
                    RELATIONAL_TABLE_TYPE_NAME, INCOMPLETE_CLASSIFICATION_TYPE_GUID, INCOMPLETE_CLASSIFICATION_TYPE_NAME, null,
                    true, false, false, null, methodName);
=======
        if (relationalTable.getIncomplete()) {
            databaseSchemaAssetHandler.setClassificationInRepository(userId, relationalTableGUID, RELATIONAL_TABLE_TYPE_GUID,
                    RELATIONAL_TABLE_TYPE_NAME, INCOMPLETE_CLASSIFICATION_TYPE_GUID, INCOMPLETE_CLASSIFICATION_TYPE_NAME,
                    null, methodName);
>>>>>>> ff70ae33
        }
        return relationalTableGUID;
    }

    /**
     * Create or update the relational columns of a relational table
     *
     * @param userId              the name of the calling user
     * @param columns             the values of the columns
     * @param relationalTableGUID the unique identifier of the relational table
     * @param externalSourceName  the unique name of the external source
     * @param externalSourceGUID  the unique name of the external source
     *
     * @throws InvalidParameterException  the bean properties are invalid
     * @throws UserNotAuthorizedException user not authorized to issue this request
     * @throws PropertyServerException    problem accessing the property server
     */
    private void upsertRelationalColumns(String userId, String externalSourceGUID, String externalSourceName, String relationalTableGUID,
                                         List<RelationalColumn> columns) throws InvalidParameterException, PropertyServerException,
                                                                                UserNotAuthorizedException {
        final String methodName = "upsertRelationalColumns";

        if (CollectionUtils.isEmpty(columns)) {
            return;
        }

        for (RelationalColumn column : columns) {
            int sortOrder = dataEngineCommonHandler.getSortOrder(column);

            Optional<EntityDetail> originalRelationalColumnEntity = dataEngineCommonHandler.findEntity(userId, column.getQualifiedName(),
                    RELATIONAL_COLUMN_TYPE_NAME);
            if (originalRelationalColumnEntity.isEmpty()) {
                relationalDataHandler.createDatabaseColumn(userId, externalSourceGUID, externalSourceName, relationalTableGUID,
                        column.getQualifiedName(), column.getDisplayName(), column.getDescription(), column.getExternalTypeGUID(),
                        column.getDataType(), column.getDefaultValue(), column.getFixedValue(), column.getValidValuesSetGUID(), column.getFormula(),
                        column.getIsDeprecated(), column.getPosition(), column.getMinCardinality(), column.getMaxCardinality(),
                        column.getAllowsDuplicateValues(), column.getOrderedValues(), column.getDefaultValueOverride(), sortOrder,
                        column.getMinimumLength(), column.getLength(), column.getPrecision(), column.getIsNullable(), column.getNativeClass(),
                        column.getAliases(), column.getAdditionalProperties(), RELATIONAL_COLUMN_TYPE_NAME, null,
                        null, null,  methodName);
            } else {
                relationalDataHandler.updateDatabaseColumn(userId, externalSourceGUID, externalSourceName,
                        originalRelationalColumnEntity.get().getGUID(), column.getQualifiedName(), column.getDisplayName(), column.getDescription(),
                        column.getDataType(), column.getDefaultValue(), column.getFixedValue(), column.getFormula(), column.getIsDeprecated(),
                        column.getPosition(), column.getMinCardinality(), column.getMaxCardinality(), column.getAllowsDuplicateValues(),
                        column.getOrderedValues(), column.getDefaultValueOverride(), sortOrder, column.getMinimumLength(), column.getLength(),
                        column.getPrecision(), column.getIsNullable(), column.getNativeClass(), column.getAliases(),
                        column.getAdditionalProperties(), RELATIONAL_COLUMN_TYPE_NAME, null, null, null,
                        null, true, false, false, null, methodName);
            }
        }
    }

    /**
     * Verifies if the parameters are valid for a request
     *
     * @param userId        the name of the calling user
     * @param qualifiedName the qualified name
     * @param displayName   the display name
     * @param methodName    name of the calling method
     *
     * @throws InvalidParameterException the bean properties are invalid
     */
    private void validateParameters(String userId, String methodName, String qualifiedName, String displayName) throws InvalidParameterException {
        invalidParameterHandler.validateUserId(userId, methodName);
        invalidParameterHandler.validateName(qualifiedName, QUALIFIED_NAME_PROPERTY_NAME, methodName);
        invalidParameterHandler.validateName(displayName, DISPLAY_NAME_PROPERTY_NAME, methodName);
    }

    /**
     * Remove the database
     *
     * @param userId             the name of the calling user
     * @param databaseGUID       unique identifier of the database to be removed
     * @param externalSourceName the external data engine name
     * @param deleteSemantic     the delete semantic
     *
     * @throws InvalidParameterException     the bean properties are invalid
     * @throws UserNotAuthorizedException    user not authorized to issue this request
     * @throws PropertyServerException       problem accessing the property server
     * @throws FunctionNotSupportedException the repository does not support this call.
     */
    public void removeDatabase(String userId, String databaseGUID, String externalSourceName, DeleteSemantic deleteSemantic) throws
                                                                                                                             FunctionNotSupportedException,
                                                                                                                             InvalidParameterException,
                                                                                                                             PropertyServerException,
                                                                                                                             UserNotAuthorizedException {
        final String methodName = "removeDatabase";
        dataEngineCommonHandler.validateDeleteSemantic(deleteSemantic, methodName);
        invalidParameterHandler.validateUserId(userId, methodName);
        invalidParameterHandler.validateGUID(databaseGUID, GUID_PROPERTY_NAME, methodName);

        Optional<EntityDetail> databaseOptional = dataEngineCommonHandler.getEntityDetails(userId, databaseGUID, DATABASE_TYPE_NAME);
        if (databaseOptional.isPresent()) {
            EntityDetail databaseEntity = databaseOptional.get();
            String databaseQualifiedName = databaseEntity.getProperties().getPropertyValue(QUALIFIED_NAME_PROPERTY_NAME).valueAsString();
            String externalSourceGUID = registrationHandler.getExternalDataEngine(userId, externalSourceName);
            relationalDataHandler.removeDatabase(userId, externalSourceGUID, externalSourceName, databaseGUID, databaseQualifiedName,
                                                 false, false, null, methodName);
        } else {
            dataEngineCommonHandler.throwInvalidParameterException(DataEngineErrorCode.ENTITY_NOT_DELETED, methodName, databaseGUID);
        }
    }

    /**
     * Remove the relational table
     *
     * @param userId              the name of the calling user
     * @param relationalTableGUID unique identifier of the relational table to be removed
     * @param externalSourceName  the external data engine name
     * @param deleteSemantic      the delete semantic
     *
     * @throws InvalidParameterException     the bean properties are invalid
     * @throws UserNotAuthorizedException    user not authorized to issue this request
     * @throws PropertyServerException       problem accessing the property server
     * @throws FunctionNotSupportedException the repository does not support this call.
     */
    public void removeRelationalTable(String userId, String relationalTableGUID, String externalSourceName, DeleteSemantic deleteSemantic) throws
                                                                                                                                           FunctionNotSupportedException,
                                                                                                                                           InvalidParameterException,
                                                                                                                                           PropertyServerException,
                                                                                                                                           UserNotAuthorizedException {

        final String methodName = "removeRelationalTable";

        dataEngineCommonHandler.validateDeleteSemantic(deleteSemantic, methodName);
        invalidParameterHandler.validateUserId(userId, methodName);
        invalidParameterHandler.validateGUID(relationalTableGUID, QUALIFIED_NAME_PROPERTY_NAME, methodName);

        Optional<EntityDetail> tableEntity = dataEngineCommonHandler.getEntityDetails(userId, relationalTableGUID,
                RELATIONAL_TABLE_TYPE_NAME);
        if (tableEntity.isEmpty()) {
            dataEngineCommonHandler.throwInvalidParameterException(DataEngineErrorCode.ENTITY_NOT_DELETED, methodName, relationalTableGUID);
        }
        String tableQualifiedName = tableEntity.get().getProperties().getPropertyValue(QUALIFIED_NAME_PROPERTY_NAME).valueAsString();

        String externalSourceGUID = registrationHandler.getExternalDataEngine(userId, externalSourceName);
        relationalDataHandler.removeDatabaseTable(userId, externalSourceGUID, externalSourceName, relationalTableGUID, GUID_PROPERTY_NAME,
                tableQualifiedName, false, false, null, methodName);
    }

    public void removeDatabaseSchema(String userId, String databaseSchemaGUID, String externalSourceName, DeleteSemantic deleteSemantic)
            throws InvalidParameterException, PropertyServerException, UserNotAuthorizedException, FunctionNotSupportedException {
        final String methodName = "removeDatabaseSchema";

        dataEngineCommonHandler.validateDeleteSemantic(deleteSemantic, methodName);
        invalidParameterHandler.validateUserId(userId, methodName);
        invalidParameterHandler.validateGUID(databaseSchemaGUID, GUID_PROPERTY_NAME, methodName);

        Optional<EntityDetail> databaseSchemaOptional = dataEngineCommonHandler.getEntityDetails(userId, databaseSchemaGUID,
                DEPLOYED_DATABASE_SCHEMA_TYPE_NAME);
        if (databaseSchemaOptional.isPresent()) {
            EntityDetail databaseSchemaEntity = databaseSchemaOptional.get();
            String databaseSchemaQualifiedName = databaseSchemaEntity.getProperties().getPropertyValue(QUALIFIED_NAME_PROPERTY_NAME).valueAsString();
            String externalSourceGUID = registrationHandler.getExternalDataEngine(userId, externalSourceName);
            relationalDataHandler.removeDatabaseSchema(userId, externalSourceGUID, externalSourceName, databaseSchemaGUID,
<<<<<<< HEAD
            databaseSchemaQualifiedName, false, false, null, methodName);
=======
                    databaseSchemaQualifiedName, methodName);
>>>>>>> ff70ae33
        } else {
            dataEngineCommonHandler.throwInvalidParameterException(DataEngineErrorCode.ENTITY_NOT_DELETED, methodName, databaseSchemaGUID);
        }
    }
}<|MERGE_RESOLUTION|>--- conflicted
+++ resolved
@@ -100,7 +100,6 @@
                                                                                                      UserNotAuthorizedException,
                                                                                                      PropertyServerException {
         final String methodName = "upsertDatabase";
-        validateParameters(userId, methodName, database.getQualifiedName(), database.getDisplayName());
 
         String externalSourceGUID = registrationHandler.getExternalDataEngine(userId, externalSourceName);
         Optional<EntityDetail> originalDatabaseEntity = findDatabaseEntity(userId, database.getQualifiedName());
@@ -129,9 +128,9 @@
         }
 
         if (database.getIncomplete()) {
-            databaseSchemaAssetHandler.setClassificationInRepository(userId, databaseGUID, DATABASE_GUID, DATABASE_TYPE_NAME,
-                    INCOMPLETE_CLASSIFICATION_TYPE_GUID, INCOMPLETE_CLASSIFICATION_TYPE_NAME,
-                    null, methodName);
+            databaseSchemaAssetHandler.setClassificationInRepository(userId, externalSourceGUID, externalSourceName, databaseGUID,
+                    DATABASE_GUID, DATABASE_TYPE_NAME, INCOMPLETE_CLASSIFICATION_TYPE_GUID, INCOMPLETE_CLASSIFICATION_TYPE_NAME,
+                    null, true, false, false, null, methodName);
         }
 
         dataEngineConnectionAndEndpointHandler.upsertConnectionAndEndpoint(database.getQualifiedName(),
@@ -246,17 +245,10 @@
             }
         }
 
-<<<<<<< HEAD
-        if (incomplete) {
-            databaseSchemaAssetHandler.setClassificationInRepository(userId, null, null, databaseSchemaGUID, DATABASE_SCHEMA_GUID,
-                   DEPLOYED_DATABASE_SCHEMA_TYPE_NAME, INCOMPLETE_CLASSIFICATION_TYPE_GUID, INCOMPLETE_CLASSIFICATION_TYPE_NAME,  null,
-                   true, false, false, null, methodName);
-=======
         if (databaseSchema.getIncomplete()) {
-            databaseSchemaAssetHandler.setClassificationInRepository(userId, databaseSchemaGUID, DATABASE_SCHEMA_GUID,
+            databaseSchemaAssetHandler.setClassificationInRepository(userId, externalSourceGUID, externalSourceName, databaseSchemaGUID, DATABASE_SCHEMA_GUID,
                     DEPLOYED_DATABASE_SCHEMA_TYPE_NAME, INCOMPLETE_CLASSIFICATION_TYPE_GUID, INCOMPLETE_CLASSIFICATION_TYPE_NAME,
-                    null, methodName);
->>>>>>> ff70ae33
+                    null, true, false, false, null, methodName);
         }
         return databaseSchemaGUID;
     }
@@ -296,7 +288,7 @@
             relationalTableGUID = relationalDataHandler.createDatabaseTable(userId, externalSourceGUID, externalSourceName, databaseSchemaGUID,
                     relationalTable.getQualifiedName(), relationalTable.getDisplayName(), relationalTable.getDescription(),
                     relationalTable.getIsDeprecated(), relationalTable.getAliases(), relationalTable.getAdditionalProperties(),
-                    RELATIONAL_TABLE_TYPE_NAME, null, null, null, methodName);
+                    RELATIONAL_TABLE_TYPE_NAME, null, null, null, null, false, false, null, methodName);
         } else {
             relationalTableGUID = originalRelationalTableEntity.get().getGUID();
             relationalDataHandler.updateDatabaseTable(userId, externalSourceGUID, externalSourceName, relationalTableGUID,
@@ -308,17 +300,10 @@
 
         upsertRelationalColumns(userId, externalSourceGUID, externalSourceName, relationalTableGUID, relationalTable.getColumns());
 
-<<<<<<< HEAD
-        if (incomplete) {
-            databaseSchemaAssetHandler.setClassificationInRepository(userId, null, null, relationalTableGUID, RELATIONAL_TABLE_TYPE_GUID,
-                    RELATIONAL_TABLE_TYPE_NAME, INCOMPLETE_CLASSIFICATION_TYPE_GUID, INCOMPLETE_CLASSIFICATION_TYPE_NAME, null,
-                    true, false, false, null, methodName);
-=======
         if (relationalTable.getIncomplete()) {
-            databaseSchemaAssetHandler.setClassificationInRepository(userId, relationalTableGUID, RELATIONAL_TABLE_TYPE_GUID,
+            databaseSchemaAssetHandler.setClassificationInRepository(userId, externalSourceGUID, externalSourceName, relationalTableGUID, RELATIONAL_TABLE_TYPE_GUID,
                     RELATIONAL_TABLE_TYPE_NAME, INCOMPLETE_CLASSIFICATION_TYPE_GUID, INCOMPLETE_CLASSIFICATION_TYPE_NAME,
-                    null, methodName);
->>>>>>> ff70ae33
+                    null, true, false, false, null, methodName);
         }
         return relationalTableGUID;
     }
@@ -358,7 +343,7 @@
                         column.getAllowsDuplicateValues(), column.getOrderedValues(), column.getDefaultValueOverride(), sortOrder,
                         column.getMinimumLength(), column.getLength(), column.getPrecision(), column.getIsNullable(), column.getNativeClass(),
                         column.getAliases(), column.getAdditionalProperties(), RELATIONAL_COLUMN_TYPE_NAME, null,
-                        null, null,  methodName);
+                        null, null, null, false, false, null, methodName);
             } else {
                 relationalDataHandler.updateDatabaseColumn(userId, externalSourceGUID, externalSourceName,
                         originalRelationalColumnEntity.get().getGUID(), column.getQualifiedName(), column.getDisplayName(), column.getDescription(),
@@ -475,11 +460,8 @@
             String databaseSchemaQualifiedName = databaseSchemaEntity.getProperties().getPropertyValue(QUALIFIED_NAME_PROPERTY_NAME).valueAsString();
             String externalSourceGUID = registrationHandler.getExternalDataEngine(userId, externalSourceName);
             relationalDataHandler.removeDatabaseSchema(userId, externalSourceGUID, externalSourceName, databaseSchemaGUID,
-<<<<<<< HEAD
             databaseSchemaQualifiedName, false, false, null, methodName);
-=======
-                    databaseSchemaQualifiedName, methodName);
->>>>>>> ff70ae33
+
         } else {
             dataEngineCommonHandler.throwInvalidParameterException(DataEngineErrorCode.ENTITY_NOT_DELETED, methodName, databaseSchemaGUID);
         }
