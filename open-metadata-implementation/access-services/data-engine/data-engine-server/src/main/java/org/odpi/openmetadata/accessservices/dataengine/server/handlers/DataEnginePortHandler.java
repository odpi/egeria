--- conflicted
+++ resolved
@@ -306,13 +306,8 @@
                 PORT_TYPE_NAME, PORT_TYPE_NAME, PORT_DELEGATION_TYPE_NAME);
         if (relationship.isEmpty()) {
             String externalSourceGUID = registrationHandler.getExternalDataEngine(userId, externalSourceName);
-<<<<<<< HEAD
             portHandler.setupPortDelegation(userId, externalSourceGUID, externalSourceName, portGUID, PORT_GUID_PARAMETER_NAME, delegatedPortGUID,
                     PORT_GUID_PARAMETER_NAME, null, null, false, false, null, methodName);
-=======
-            portHandler.setupPortDelegation(userId, externalSourceGUID, externalSourceName, portGUID, PORT_GUID_PARAMETER_NAME,
-                    delegatedPortGUID, PORT_GUID_PARAMETER_NAME, methodName);
->>>>>>> ff70ae33
         }
     }
 
