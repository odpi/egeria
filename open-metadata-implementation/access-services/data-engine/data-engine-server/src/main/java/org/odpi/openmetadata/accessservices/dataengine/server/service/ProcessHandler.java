--- conflicted
+++ resolved
@@ -10,10 +10,7 @@
 import org.odpi.openmetadata.repositoryservices.connectors.stores.metadatacollectionstore.repositoryconnector.OMRSRepositoryConnector;
 import org.odpi.openmetadata.repositoryservices.connectors.stores.metadatacollectionstore.repositoryconnector.OMRSRepositoryHelper;
 import org.odpi.openmetadata.repositoryservices.ffdc.exception.*;
-<<<<<<< HEAD
-=======
 import org.springframework.util.StringUtils;
->>>>>>> 805b686b
 
 import java.util.List;
 
@@ -74,24 +71,12 @@
      * not authorized to issue this request.
      */
     String createProcess(String userId, String processName, String description, String latestChange,
-<<<<<<< HEAD
-                         List<String> zoneMembership, String displayName, String parentProcessGuid) throws
-                                                                                                    UserNotAuthorizedException,
-                                                                                                    TypeErrorException,
-                                                                                                    ClassificationErrorException,
-                                                                                                    StatusNotSupportedException,
-                                                                                                    InvalidParameterException,
-                                                                                                    RepositoryErrorException,
-                                                                                                    PropertyErrorException,
-                                                                                                    org.odpi.openmetadata.repositoryservices.ffdc.exception.UserNotAuthorizedException {
-=======
                          List<String> zoneMembership, String displayName, String parentProcessGuid)
             throws UserNotAuthorizedException, TypeErrorException, ClassificationErrorException,
                    StatusNotSupportedException, org.odpi.openmetadata.repositoryservices.ffdc.exception.UserNotAuthorizedException,
                    InvalidParameterException, RepositoryErrorException, PropertyErrorException, FunctionNotSupportedException
     {
 
->>>>>>> 805b686b
         final String methodName = "createProcess";
 
         errorHandler.validateUserId(userId, methodName);
@@ -122,25 +107,11 @@
      * @throws PropertyErrorException there is a problem with one of the other parameters.
      * @throws EntityNotKnownException the entity instance is not known in the metadata collection.
      */
-<<<<<<< HEAD
-    void addInputRelationships(String userId, String processGuid, List<String> inputs) throws
-                                                                                       UserNotAuthorizedException,
-                                                                                       TypeErrorException,
-                                                                                       StatusNotSupportedException,
-                                                                                       org.odpi.openmetadata.repositoryservices.ffdc.exception.UserNotAuthorizedException,
-                                                                                       EntityNotKnownException,
-                                                                                       InvalidParameterException,
-                                                                                       RepositoryErrorException,
-                                                                                       PropertyErrorException {
-=======
     void addInputRelationships(String userId, String processGuid, List<String> inputs)
             throws UserNotAuthorizedException, TypeErrorException, StatusNotSupportedException, FunctionNotSupportedException,
             org.odpi.openmetadata.repositoryservices.ffdc.exception.UserNotAuthorizedException, EntityNotKnownException,
             InvalidParameterException, RepositoryErrorException, PropertyErrorException {
 
-        final String methodName = "addInputRelationship";
-
->>>>>>> 805b686b
         if (inputs == null) {
             return;
         }
@@ -170,24 +141,11 @@
      * @throws PropertyErrorException there is a problem with one of the other parameters.
      * @throws EntityNotKnownException the entity instance is not known in the metadata collection.
      */
-<<<<<<< HEAD
-    void addOutputRelationships(String userId, String processGuid, List<String> outputs) throws
-                                                                                         UserNotAuthorizedException,
-                                                                                         TypeErrorException,
-                                                                                         StatusNotSupportedException,
-                                                                                         org.odpi.openmetadata.repositoryservices.ffdc.exception.UserNotAuthorizedException,
-                                                                                         EntityNotKnownException,
-                                                                                         InvalidParameterException,
-                                                                                         RepositoryErrorException,
-                                                                                         PropertyErrorException {
-=======
     void addOutputRelationships(String userId, String processGuid, List<String> outputs)
             throws UserNotAuthorizedException, TypeErrorException, StatusNotSupportedException, FunctionNotSupportedException,
             org.odpi.openmetadata.repositoryservices.ffdc.exception.UserNotAuthorizedException, EntityNotKnownException,
             InvalidParameterException, RepositoryErrorException, PropertyErrorException {
 
-        final String methodName = "addOutputRelationship";
->>>>>>> 805b686b
         if (outputs == null) {
             return;
         }
@@ -198,22 +156,4 @@
             entitiesCreatorHelper.addRelationship(userId, PROCESS_OUTPUT_RELATIONSHIP_TYPE_NAME, processGuid, dataSetGuid);
         }
     }
-<<<<<<< HEAD
-=======
-
-    private void addRelationship(String userId, String processGuid, String dataSetGuid, String relationshipType,
-                                 String methodName)
-            throws TypeErrorException, InvalidParameterException, RepositoryErrorException, PropertyErrorException,
-            EntityNotKnownException, StatusNotSupportedException, FunctionNotSupportedException,
-            org.odpi.openmetadata.repositoryservices.ffdc.exception.UserNotAuthorizedException, UserNotAuthorizedException {
-
-        errorHandler.validateUserId(userId, methodName);
-
-        Relationship relationship = repositoryHelper.getSkeletonRelationship(serviceName, "",
-                InstanceProvenanceType.LOCAL_COHORT, userId, relationshipType);
-
-        metadataCollection.addRelationship(userId, relationship.getType().getTypeDefGUID(), null,
-                processGuid, dataSetGuid, InstanceStatus.ACTIVE);
-    }
->>>>>>> 805b686b
 }