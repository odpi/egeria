--- conflicted
+++ resolved
@@ -15,27 +15,17 @@
  */
 public class DataEngineRESTConfigurationClient extends DataEngineRESTClient {
 
-<<<<<<< HEAD
     private static final String IN_TOPIC_CONNECTION_PATH =
             "/servers/{0}/open-metadata/access-services/data-engine/users/{1}/topics/in-topic-connection";
-    private InvalidParameterHandler invalidParameterHandler = new InvalidParameterHandler();
-=======
-    private static final String IN_TOPIC_CONNECTION_PATH = "/servers/{0}/open-metadata/access-services/data-engine/users/{1}/topics/in-topic-connection";
     private final InvalidParameterHandler invalidParameterHandler = new InvalidParameterHandler();
->>>>>>> 6b6bb1b3
 
     /**
      * Create DataEngineRESTConfigurationClient with unauthenticated access to the DE OMAS server.
      *
      * @param serverName            the server name
-<<<<<<< HEAD
      * @param serverPlatformRootURL the network address of the server running the OMAS REST servers
      *
      * @throws InvalidParameterException null URL or server name
-=======
-     * @param serverPlatformRootURL the server platform root url
-     * @throws InvalidParameterException the invalid parameter exception
->>>>>>> 6b6bb1b3
      */
     public DataEngineRESTConfigurationClient(String serverName, String serverPlatformRootURL) throws InvalidParameterException {
         super(serverName, serverPlatformRootURL);
@@ -45,22 +35,13 @@
     }
 
     /**
-<<<<<<< HEAD
+     * Instantiates a new Data Engine REST configuration client.
      * @param serverName            name of the server to connect to
      * @param serverPlatformRootURL the network address of the server running the OMAS REST servers
      * @param userId                caller's userId embedded in all HTTP requests
      * @param password              caller's userId embedded in all HTTP requests
      *
      * @throws InvalidParameterException null URL or server name
-=======
-     * Instantiates a new Data Engine REST configuration client.
-     *
-     * @param serverName            the server name
-     * @param serverPlatformRootURL the server platform root URL
-     * @param userId                the user ID
-     * @param password              the password
-     * @throws InvalidParameterException the invalid parameter exception
->>>>>>> 6b6bb1b3
      */
     public DataEngineRESTConfigurationClient(String serverName, String serverPlatformRootURL, String userId, String password) throws
                                                                                                                               InvalidParameterException {
