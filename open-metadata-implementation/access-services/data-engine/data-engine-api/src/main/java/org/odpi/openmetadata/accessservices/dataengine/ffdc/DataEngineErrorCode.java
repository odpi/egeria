--- conflicted
+++ resolved
@@ -55,21 +55,17 @@
             "Port with qualifiedName {0} was not found",
             "The system is unable to create a new PortDelegation relation.",
             "Correct the code in the caller to provide the correct port qualified name."),
-<<<<<<< HEAD
-
     NULL_TOPIC_CONNECTOR(400, "OMAS-DATA-ENGINE-400-007",
-                         "Unable to send or receive events for source {0} because the connector to the OMRS Topic failed to initialize",
-                         "The local server will not connect to the cohort.",
-                         "The connection to the connector is configured in the server configuration.  " +
+            "Unable to send or receive events for source {0} because the connector to the OMRS Topic failed to initialize",
+            "The local server will not connect to the cohort.",
+            "The connection to the connector is configured in the server configuration.  " +
                                  "Review previous error messages to determine the precise error in the " +
                                  "start up configuration. " +
-                                 "Correct the configuration and reconnect the server to the cohort. ");
-=======
-    PROCESS_NOT_FOUND(400, "OMAS-DATA-ENGINE-400-007 ",
+                                 "Correct the configuration and reconnect the server to the cohort. "),
+    PROCESS_NOT_FOUND(400, "OMAS-DATA-ENGINE-400-008 ",
             "Process with qualifiedName {0} was not found",
             "The system is unable to create a new ProcessHierarchy relation.",
             "Correct the code in the caller to provide the correct port qualified name.");
->>>>>>> 860ab833
 
     private int httpErrorCode;
     private String errorMessageId;
