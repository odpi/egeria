/* SPDX-License-Identifier: Apache-2.0 */
/* Copyright Contributors to the ODPi Egeria project. */
package org.odpi.openmetadata.accessservices.dataengine.event;

import com.fasterxml.jackson.annotation.*;

import static com.fasterxml.jackson.annotation.JsonAutoDetect.Visibility.NONE;
import static com.fasterxml.jackson.annotation.JsonAutoDetect.Visibility.PUBLIC_ONLY;

/**
 * DataEngineEventHeader provides a common base for all events from the Data Engine access service.
 * It implements Serializable and a version Id.
 */
@JsonAutoDetect(getterVisibility = PUBLIC_ONLY, setterVisibility = PUBLIC_ONLY, fieldVisibility = NONE)
@JsonInclude(JsonInclude.Include.NON_NULL)
@JsonIgnoreProperties(ignoreUnknown = true)
@JsonTypeInfo(
        use = JsonTypeInfo.Id.NAME,
        property = "class")
@JsonSubTypes({
        @JsonSubTypes.Type(value = DataEngineRegistrationEvent.class, name = "DataEngineRegistrationEvent"),
        @JsonSubTypes.Type(value = LineageMappingsEvent.class, name = "LineageMappingsEvent"),
        @JsonSubTypes.Type(value = PortAliasEvent.class, name = "PortAliasEvent"),
        @JsonSubTypes.Type(value = PortImplementationEvent.class, name = "PortImplementationEvent"),
        @JsonSubTypes.Type(value = ProcessToPortListEvent.class, name = "ProcessToPortListEvent"),
        @JsonSubTypes.Type(value = ProcessesEvent.class, name = "ProcessesEvent"),
        @JsonSubTypes.Type(value = ProcessListEvent.class, name = "ProcessListEvent"),
<<<<<<< HEAD
        @JsonSubTypes.Type(value = SchemaTypeEvent.class, name = "SchemaTypeEvent")
=======
        @JsonSubTypes.Type(value = SchemaTypeEvent.class, name = "SchemaTypeEvent"),
        @JsonSubTypes.Type(value = ProcessHierarchyEvent.class, name = "ProcessHierarchyEvent")
>>>>>>> cba439ae
})
public abstract class DataEngineEventHeader {

    private long eventVersionId = 1L;

    /* different data engine event types */
    private DataEngineEventType eventType = null;

    /* unique name for the external source */
    private String externalSourceName;

    /* producer user id */
    private String userId ;

    /**
     * Instantiates a new Data engine event header.
     */
    public DataEngineEventHeader() {
    }

    /**
     * Gets event version id.
     *
     * @return the event version id
     */
    public long getEventVersionId() {
        return eventVersionId;
    }

    /**
     * Sets event version id.
     *
     * @param eventVersionId the event version id
     */
    public void setEventVersionId(long eventVersionId) {
        this.eventVersionId = eventVersionId;
    }

    /**
     * Gets event type.
     *
     * @return the event type
     */
    public DataEngineEventType getEventType() {
        return eventType;
    }

    /**
     * Sets event type.
     *
     * @param eventType the event type
     */
    public void setEventType(DataEngineEventType eventType) {
        this.eventType = eventType;
    }

    /**
     * Gets external source name.
     *
     * @return the external source name
     */
    public String getExternalSourceName() {
        return externalSourceName;
    }

    /**
     * Sets external source name.
     *
     * @param externalSourceName the external source name
     */
    public void setExternalSourceName(String externalSourceName) {
        this.externalSourceName = externalSourceName;
    }

    /**
     * Gets user id.
     *
     * @return the user id
     */
    public String getUserId() {
        return userId;
    }

    /**
     * Sets user id.
     *
     * @param userId the user id
     */
    public void setUserId(String userId) {
        this.userId = userId;
    }

    @Override
    public String toString() {
        return "DataEngineEventHeader{" +
                "eventVersionId=" + eventVersionId +
                ", eventType=" + eventType +
                ", externalSourceName='" + externalSourceName + '\'' +
                ", userId='" + userId + '\'' +
                '}';
    }
}<|MERGE_RESOLUTION|>--- conflicted
+++ resolved
@@ -25,12 +25,8 @@
         @JsonSubTypes.Type(value = ProcessToPortListEvent.class, name = "ProcessToPortListEvent"),
         @JsonSubTypes.Type(value = ProcessesEvent.class, name = "ProcessesEvent"),
         @JsonSubTypes.Type(value = ProcessListEvent.class, name = "ProcessListEvent"),
-<<<<<<< HEAD
-        @JsonSubTypes.Type(value = SchemaTypeEvent.class, name = "SchemaTypeEvent")
-=======
         @JsonSubTypes.Type(value = SchemaTypeEvent.class, name = "SchemaTypeEvent"),
         @JsonSubTypes.Type(value = ProcessHierarchyEvent.class, name = "ProcessHierarchyEvent")
->>>>>>> cba439ae
 })
 public abstract class DataEngineEventHeader {
 
