/* SPDX-License-Identifier: Apache-2.0 */
/* Copyright Contributors to the ODPi Egeria project. */
package org.odpi.openmetadata.accessservices.dataengine.model;

import com.fasterxml.jackson.annotation.JsonAutoDetect;
import com.fasterxml.jackson.annotation.JsonIgnoreProperties;
import com.fasterxml.jackson.annotation.JsonInclude;

import java.util.List;
import java.util.Objects;

import static com.fasterxml.jackson.annotation.JsonAutoDetect.Visibility.NONE;
import static com.fasterxml.jackson.annotation.JsonAutoDetect.Visibility.PUBLIC_ONLY;

/**
 * The type Process.
 */
@JsonAutoDetect(getterVisibility = PUBLIC_ONLY, setterVisibility = PUBLIC_ONLY, fieldVisibility = NONE)
@JsonInclude(JsonInclude.Include.NON_NULL)
@JsonIgnoreProperties(ignoreUnknown = true)
public class Process extends Asset {
    private String name;
    private String formula;
    private String implementationLanguage;
    private List<PortImplementation> portImplementations;
    private List<PortAlias> portAliases;
    private List<LineageMapping> lineageMappings;
    private Collection collection;
    private UpdateSemantic updateSemantic;
    private List<ParentProcess> parentProcesses;

    /**
     * Instantiates a new Process.
     */
    public Process() {
        super();
    }

    /**
     * Gets the prcoces name.
     *
     * @return the name
     */
    public String getName() {
        return name;
    }

    /**
     * Sets up the process name.
     *
     * @param name string name
     */
    public void setName(String name) {
        this.name = name;
    }

    /**
     * Return the description of the processing performed by this process.
     *
     * @return string description
     */
    public String getFormula() {
        return formula;
    }

    /**
     * Set up the the description of the processing performed by this process.
     *
     * @param formula string description
     */
    public void setFormula(String formula) {
        this.formula = formula;
    }

    /**
     * Return the name of the programming language that this process is implemented in.
     *
     * @return string name
     */
    public String getImplementationLanguage() {
        return implementationLanguage;
    }

    /**
     * Set up the name of the programming language that this process is implemented in.
     *
     * @param implementationLanguage string name
     */
    public void setImplementationLanguage(String implementationLanguage) {
        this.implementationLanguage = implementationLanguage;
    }

    /**
     * Return the name of the transformation project that this process belongs to.
     *
     * @return string name
     */
    public TransformationProject getTransformationProject() {
        return transformationProject;
    }

    /**
     * Set up the the transformation project that this process belongs to.
     *
     * @param transformationProject string name
     */
    public void setTransformationProject(TransformationProject transformationProject) {
        this.transformationProject = transformationProject;
    }

    /**
     * Gets port implementations.
     *
     * @return the port implementations
     */
    public List<PortImplementation> getPortImplementations() {
        return portImplementations;
    }

    /**
     * Sets port implementations.
     *
     * @param portImplementations the port implementations
     */
    public void setPortImplementations(List<PortImplementation> portImplementations) {
        this.portImplementations = portImplementations;
    }

    /**
     * Gets port aliases.
     *
     * @return the port aliases
     */
    public List<PortAlias> getPortAliases() {
        return portAliases;
    }

    /**
     * Sets port aliases.
     *
     * @param portAliases the port aliases
     */
    public void setPortAliases(List<PortAlias> portAliases) {
        this.portAliases = portAliases;
    }

    /**
     * Gets lineage mappings.
     *
     * @return the lineage mappings
     */
    public List<LineageMapping> getLineageMappings() {
        return lineageMappings;
    }

    /**
     * Sets lineage mappings.
     *
     * @param lineageMappings the lineage mappings
     */
    public void setLineageMappings(List<LineageMapping> lineageMappings) {
        this.lineageMappings = lineageMappings;
    }

    /**
     * Gets update semantic.
     *
     * @return the update semantic
     */
    public UpdateSemantic getUpdateSemantic() {
        if (updateSemantic == null) {
            return UpdateSemantic.REPLACE;
        }

        return updateSemantic;
    }

    /**
     * Sets update semantic.
     *
     * @param updateSemantic the update semantic
     */
    public void setUpdateSemantic(UpdateSemantic updateSemantic) {
        this.updateSemantic = updateSemantic;
    }

    /**
     * Gets parent processes.
     *
     * @return the parent processes
     */
    public List<ParentProcess> getParentProcesses() {
        return parentProcesses;
    }

    /**
     * Sets parent processes.
     *
     * @param parentProcesses the parent processes
     */
    public void setParentProcesses(List<ParentProcess> parentProcesses) {
        this.parentProcesses = parentProcesses;
    }

<<<<<<< HEAD
    /**
     * Gets display name.
     *
     * @return the display name
     */
    public String getDisplayName() {
        return displayName;
    }

    /**
     * Sets display name.
     *
     * @param displayName the display name
     */
    public void setDisplayName(String displayName) {
        this.displayName = displayName;
    }

    /**
     * Gets description.
     *
     * @return the description
     */
    public String getDescription() {
        return description;
    }

    /**
     * Sets description.
     *
     * @param description the description
     */
    public void setDescription(String description) {
        this.description = description;
    }

    /**
     * Gets owner.
     *
     * @return the owner
     */
    public String getOwner() {
        return owner;
    }

    /**
     * Sets owner.
     *
     * @param owner the owner
     */
    public void setOwner(String owner) {
        this.owner = owner;
    }

    /**
     * Gets owner type.
     *
     * @return the owner type
     */
    public int getOwnerType() {
        return ownerType;
    }

    /**
     * Sets owner type.
     *
     * @param ownerType the owner type
     */
    public void setOwnerType(int ownerType) {
        this.ownerType = ownerType;
    }

    /**
     * Gets zone membership.
     *
     * @return the zone membership
     */
    public List<String> getZoneMembership() {
        return zoneMembership;
    }

    /**
     * Sets zone membership.
     *
     * @param zoneMembership the zone membership
     */
    public void setZoneMembership(List<String> zoneMembership) {
        this.zoneMembership = zoneMembership;
    }

    /**
     * Gets origin.
     *
     * @return the origin
     */
    public Map<String, String> getOrigin() {
        return origin;
    }

    /**
     * Sets origin.
     *
     * @param origin the origin
     */
    public void setOrigin(Map<String, String> origin) {
        this.origin = origin;
    }

    /**
     * Gets type guid.
     *
     * @return the type guid
     */
    public String getTypeGUID() {
        return typeGUID;
    }

    /**
     * Sets type guid.
     *
     * @param typeGUID the type guid
     */
    public void setTypeGUID(String typeGUID) {
        this.typeGUID = typeGUID;
    }

    /**
     * Gets type name.
     *
     * @return the type name
     */
    public String getTypeName() {
        return typeName;
    }

    /**
     * Sets type name.
     *
     * @param typeName the type name
     */
    public void setTypeName(String typeName) {
        this.typeName = typeName;
    }

    /**
     * Gets guid.
     *
     * @return the guid
     */
    public String getGUID() {
        return GUID;
    }

    /**
     * Sets guid.
     *
     * @param GUID the guid
     */
    public void setGUID(String GUID) {
        this.GUID = GUID;
    }

    /**
     * Gets qualified name.
     *
     * @return the qualified name
     */
    public String getQualifiedName() {
        return qualifiedName;
    }

    /**
     * Sets qualified name.
     *
     * @param qualifiedName the qualified name
     */
    public void setQualifiedName(String qualifiedName) {
        this.qualifiedName = qualifiedName;
    }

    /**
     * Gets additional properties.
     *
     * @return the additional properties
     */
    public Map<String, String> getAdditionalProperties() {
        return additionalProperties;
    }

    /**
     * Sets additional properties.
     *
     * @param additionalProperties the additional properties
     */
    public void setAdditionalProperties(Map<String, String> additionalProperties) {
        this.additionalProperties = additionalProperties;
    }

    /**
     * Gets extended properties.
     *
     * @return the extended properties
     */
    public Map<String, Object> getExtendedProperties() {
        return extendedProperties;
    }

    /**
     * Sets extended properties.
     *
     * @param extendedProperties the extended properties
     */
    public void setExtendedProperties(Map<String, Object> extendedProperties) {
        this.extendedProperties = extendedProperties;
    }

    @Override
    public String toString() {
        return "Process{" +
                "name='" + name + '\'' +
                ", formula='" + formula + '\'' +
                ", portImplementations=" + portImplementations +
                ", portAliases=" + portAliases +
                ", lineageMappings=" + lineageMappings +
                ", updateSemantic=" + updateSemantic +
                ", parentProcesses=" + parentProcesses +
                ", displayName='" + displayName + '\'' +
                ", description='" + description + '\'' +
                ", owner='" + owner + '\'' +
                ", ownerType=" + ownerType +
                ", zoneMembership=" + zoneMembership +
                ", origin=" + origin +
                ", typeGUID='" + typeGUID + '\'' +
                ", typeName='" + typeName + '\'' +
                ", guid='" + GUID + '\'' +
                ", collection='" + collection + '\'' +
                ", qualifiedName='" + qualifiedName + '\'' +
                ", additionalProperties=" + additionalProperties +
                ", extendedProperties=" + extendedProperties +
                '}';
    }

    public Collection getCollection() {
        return collection;
    }

    public void setCollection(Collection collection) {
        this.collection = collection;
    }

=======
>>>>>>> 4b0548a8
    @Override
    public boolean equals(Object o) {
        if (this == o) return true;
        if (o == null || getClass() != o.getClass()) return false;
        if (!super.equals(o)) return false;
        Process process = (Process) o;
        return Objects.equals(name, process.name) &&
                Objects.equals(formula, process.formula) &&
                Objects.equals(implementationLanguage, process.implementationLanguage) &&
                Objects.equals(portImplementations, process.portImplementations) &&
                Objects.equals(portAliases, process.portAliases) &&
                Objects.equals(lineageMappings, process.lineageMappings) &&
<<<<<<< HEAD
                updateSemantic == process.updateSemantic &&
                Objects.equals(parentProcesses, process.parentProcesses) &&
                Objects.equals(displayName, process.displayName) &&
                Objects.equals(description, process.description) &&
                Objects.equals(owner, process.owner) &&
                Objects.equals(ownerType, process.ownerType) &&
                Objects.equals(zoneMembership, process.zoneMembership) &&
                Objects.equals(origin, process.origin) &&
                Objects.equals(typeGUID, process.typeGUID) &&
                Objects.equals(typeName, process.typeName) &&
                Objects.equals(GUID, process.GUID) &&
                Objects.equals(qualifiedName, process.qualifiedName) &&
                Objects.equals(additionalProperties, process.additionalProperties) &&
                Objects.equals(collection, process.collection) &&
                Objects.equals(extendedProperties, process.extendedProperties);
=======
                Objects.equals(transformationProject, process.transformationProject) &&
                updateSemantic == process.updateSemantic &&
                Objects.equals(parentProcesses, process.parentProcesses);
>>>>>>> 4b0548a8
    }

    @Override
    public int hashCode() {
<<<<<<< HEAD
        return Objects.hash(super.hashCode(), name, formula, portImplementations, portAliases, lineageMappings,
                updateSemantic, parentProcesses, displayName, description, owner, ownerType, zoneMembership, origin,
                typeGUID, typeName, GUID, qualifiedName, collection,
                additionalProperties, extendedProperties);
=======
        return Objects.hash(super.hashCode(), name, formula, implementationLanguage, portImplementations, portAliases, lineageMappings,
                transformationProject, updateSemantic, parentProcesses);
    }

    @Override
    public String toString() {
        return "Process{" +
                "name='" + name + '\'' +
                ", formula='" + formula + '\'' +
                ", implementationLanguage='" + implementationLanguage + '\'' +
                ", portImplementations=" + portImplementations +
                ", portAliases=" + portAliases +
                ", lineageMappings=" + lineageMappings +
                ", transformationProject=" + transformationProject +
                ", updateSemantic=" + updateSemantic +
                ", parentProcesses=" + parentProcesses +
                '}';
>>>>>>> 4b0548a8
    }
}<|MERGE_RESOLUTION|>--- conflicted
+++ resolved
@@ -91,24 +91,6 @@
     }
 
     /**
-     * Return the name of the transformation project that this process belongs to.
-     *
-     * @return string name
-     */
-    public TransformationProject getTransformationProject() {
-        return transformationProject;
-    }
-
-    /**
-     * Set up the the transformation project that this process belongs to.
-     *
-     * @param transformationProject string name
-     */
-    public void setTransformationProject(TransformationProject transformationProject) {
-        this.transformationProject = transformationProject;
-    }
-
-    /**
      * Gets port implementations.
      *
      * @return the port implementations
@@ -202,259 +184,24 @@
         this.parentProcesses = parentProcesses;
     }
 
-<<<<<<< HEAD
-    /**
-     * Gets display name.
-     *
-     * @return the display name
-     */
-    public String getDisplayName() {
-        return displayName;
-    }
-
-    /**
-     * Sets display name.
-     *
-     * @param displayName the display name
-     */
-    public void setDisplayName(String displayName) {
-        this.displayName = displayName;
-    }
-
-    /**
-     * Gets description.
-     *
-     * @return the description
-     */
-    public String getDescription() {
-        return description;
-    }
-
-    /**
-     * Sets description.
-     *
-     * @param description the description
-     */
-    public void setDescription(String description) {
-        this.description = description;
-    }
-
-    /**
-     * Gets owner.
-     *
-     * @return the owner
-     */
-    public String getOwner() {
-        return owner;
-    }
-
-    /**
-     * Sets owner.
-     *
-     * @param owner the owner
-     */
-    public void setOwner(String owner) {
-        this.owner = owner;
-    }
-
-    /**
-     * Gets owner type.
-     *
-     * @return the owner type
-     */
-    public int getOwnerType() {
-        return ownerType;
-    }
-
-    /**
-     * Sets owner type.
-     *
-     * @param ownerType the owner type
-     */
-    public void setOwnerType(int ownerType) {
-        this.ownerType = ownerType;
-    }
-
-    /**
-     * Gets zone membership.
-     *
-     * @return the zone membership
-     */
-    public List<String> getZoneMembership() {
-        return zoneMembership;
-    }
-
-    /**
-     * Sets zone membership.
-     *
-     * @param zoneMembership the zone membership
-     */
-    public void setZoneMembership(List<String> zoneMembership) {
-        this.zoneMembership = zoneMembership;
-    }
-
-    /**
-     * Gets origin.
-     *
-     * @return the origin
-     */
-    public Map<String, String> getOrigin() {
-        return origin;
-    }
-
-    /**
-     * Sets origin.
-     *
-     * @param origin the origin
-     */
-    public void setOrigin(Map<String, String> origin) {
-        this.origin = origin;
-    }
-
-    /**
-     * Gets type guid.
-     *
-     * @return the type guid
-     */
-    public String getTypeGUID() {
-        return typeGUID;
-    }
-
-    /**
-     * Sets type guid.
-     *
-     * @param typeGUID the type guid
-     */
-    public void setTypeGUID(String typeGUID) {
-        this.typeGUID = typeGUID;
-    }
-
-    /**
-     * Gets type name.
-     *
-     * @return the type name
-     */
-    public String getTypeName() {
-        return typeName;
-    }
-
-    /**
-     * Sets type name.
-     *
-     * @param typeName the type name
-     */
-    public void setTypeName(String typeName) {
-        this.typeName = typeName;
-    }
-
-    /**
-     * Gets guid.
-     *
-     * @return the guid
-     */
-    public String getGUID() {
-        return GUID;
-    }
-
-    /**
-     * Sets guid.
-     *
-     * @param GUID the guid
-     */
-    public void setGUID(String GUID) {
-        this.GUID = GUID;
-    }
-
-    /**
-     * Gets qualified name.
-     *
-     * @return the qualified name
-     */
-    public String getQualifiedName() {
-        return qualifiedName;
-    }
-
-    /**
-     * Sets qualified name.
-     *
-     * @param qualifiedName the qualified name
-     */
-    public void setQualifiedName(String qualifiedName) {
-        this.qualifiedName = qualifiedName;
-    }
-
-    /**
-     * Gets additional properties.
-     *
-     * @return the additional properties
-     */
-    public Map<String, String> getAdditionalProperties() {
-        return additionalProperties;
-    }
-
-    /**
-     * Sets additional properties.
-     *
-     * @param additionalProperties the additional properties
-     */
-    public void setAdditionalProperties(Map<String, String> additionalProperties) {
-        this.additionalProperties = additionalProperties;
-    }
-
-    /**
-     * Gets extended properties.
-     *
-     * @return the extended properties
-     */
-    public Map<String, Object> getExtendedProperties() {
-        return extendedProperties;
-    }
-
-    /**
-     * Sets extended properties.
-     *
-     * @param extendedProperties the extended properties
-     */
-    public void setExtendedProperties(Map<String, Object> extendedProperties) {
-        this.extendedProperties = extendedProperties;
-    }
-
-    @Override
-    public String toString() {
-        return "Process{" +
-                "name='" + name + '\'' +
-                ", formula='" + formula + '\'' +
-                ", portImplementations=" + portImplementations +
-                ", portAliases=" + portAliases +
-                ", lineageMappings=" + lineageMappings +
-                ", updateSemantic=" + updateSemantic +
-                ", parentProcesses=" + parentProcesses +
-                ", displayName='" + displayName + '\'' +
-                ", description='" + description + '\'' +
-                ", owner='" + owner + '\'' +
-                ", ownerType=" + ownerType +
-                ", zoneMembership=" + zoneMembership +
-                ", origin=" + origin +
-                ", typeGUID='" + typeGUID + '\'' +
-                ", typeName='" + typeName + '\'' +
-                ", guid='" + GUID + '\'' +
-                ", collection='" + collection + '\'' +
-                ", qualifiedName='" + qualifiedName + '\'' +
-                ", additionalProperties=" + additionalProperties +
-                ", extendedProperties=" + extendedProperties +
-                '}';
-    }
-
+
+    /**
+     *  Retrieves the collection to which the process belongs
+     * */
     public Collection getCollection() {
         return collection;
     }
 
+
+    /**
+     * Sets the collection.
+     *
+     * @param collection the collection to which the process belongs
+     */
     public void setCollection(Collection collection) {
         this.collection = collection;
     }
 
-=======
->>>>>>> 4b0548a8
     @Override
     public boolean equals(Object o) {
         if (this == o) return true;
@@ -467,39 +214,15 @@
                 Objects.equals(portImplementations, process.portImplementations) &&
                 Objects.equals(portAliases, process.portAliases) &&
                 Objects.equals(lineageMappings, process.lineageMappings) &&
-<<<<<<< HEAD
-                updateSemantic == process.updateSemantic &&
-                Objects.equals(parentProcesses, process.parentProcesses) &&
-                Objects.equals(displayName, process.displayName) &&
-                Objects.equals(description, process.description) &&
-                Objects.equals(owner, process.owner) &&
-                Objects.equals(ownerType, process.ownerType) &&
-                Objects.equals(zoneMembership, process.zoneMembership) &&
-                Objects.equals(origin, process.origin) &&
-                Objects.equals(typeGUID, process.typeGUID) &&
-                Objects.equals(typeName, process.typeName) &&
-                Objects.equals(GUID, process.GUID) &&
-                Objects.equals(qualifiedName, process.qualifiedName) &&
-                Objects.equals(additionalProperties, process.additionalProperties) &&
                 Objects.equals(collection, process.collection) &&
-                Objects.equals(extendedProperties, process.extendedProperties);
-=======
-                Objects.equals(transformationProject, process.transformationProject) &&
                 updateSemantic == process.updateSemantic &&
                 Objects.equals(parentProcesses, process.parentProcesses);
->>>>>>> 4b0548a8
     }
 
     @Override
     public int hashCode() {
-<<<<<<< HEAD
-        return Objects.hash(super.hashCode(), name, formula, portImplementations, portAliases, lineageMappings,
-                updateSemantic, parentProcesses, displayName, description, owner, ownerType, zoneMembership, origin,
-                typeGUID, typeName, GUID, qualifiedName, collection,
-                additionalProperties, extendedProperties);
-=======
         return Objects.hash(super.hashCode(), name, formula, implementationLanguage, portImplementations, portAliases, lineageMappings,
-                transformationProject, updateSemantic, parentProcesses);
+                collection, updateSemantic, parentProcesses);
     }
 
     @Override
@@ -511,10 +234,9 @@
                 ", portImplementations=" + portImplementations +
                 ", portAliases=" + portAliases +
                 ", lineageMappings=" + lineageMappings +
-                ", transformationProject=" + transformationProject +
+                ", collection=" + collection +
                 ", updateSemantic=" + updateSemantic +
                 ", parentProcesses=" + parentProcesses +
                 '}';
->>>>>>> 4b0548a8
     }
 }