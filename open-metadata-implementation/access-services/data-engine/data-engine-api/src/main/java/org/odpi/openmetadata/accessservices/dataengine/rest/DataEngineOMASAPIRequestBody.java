/* SPDX-License-Identifier: Apache-2.0 */
/* Copyright Contributors to the ODPi Egeria project. */
package org.odpi.openmetadata.accessservices.dataengine.rest;

import com.fasterxml.jackson.annotation.JsonAutoDetect;
import com.fasterxml.jackson.annotation.JsonIgnoreProperties;
import com.fasterxml.jackson.annotation.JsonInclude;
import com.fasterxml.jackson.annotation.JsonSubTypes;

import java.io.Serializable;

import static com.fasterxml.jackson.annotation.JsonAutoDetect.Visibility.NONE;
import static com.fasterxml.jackson.annotation.JsonAutoDetect.Visibility.PUBLIC_ONLY;

/**
 * DataEngineOMASAPIRequestBody provides a common header for Data Engine OMAS request bodies for its REST API.
 */
@JsonAutoDetect(getterVisibility = PUBLIC_ONLY, setterVisibility = PUBLIC_ONLY, fieldVisibility = NONE)
@JsonInclude(JsonInclude.Include.NON_NULL)
@JsonIgnoreProperties(ignoreUnknown = true)
@JsonSubTypes(
        {
                @JsonSubTypes.Type(value = DataEngineRegistrationRequestBody.class, name = "dataEngine"),
                @JsonSubTypes.Type(value = PortImplementationRequestBody.class, name = "port"),
                @JsonSubTypes.Type(value = PortAliasRequestBody.class, name = "portAlias"),
                @JsonSubTypes.Type(value = ProcessesRequestBody.class, name = "processes"),
                @JsonSubTypes.Type(value = SchemaTypeRequestBody.class, name = "schema"),
<<<<<<< HEAD
                @JsonSubTypes.Type(value = DataFileRequestBody.class, name = "dataFileBody")
=======
                @JsonSubTypes.Type(value = DatabaseRequestBody.class, name = "database"),
                @JsonSubTypes.Type(value = DatabaseRequestBody.class, name = "table"),
>>>>>>> afbb28b6
        })

public abstract class DataEngineOMASAPIRequestBody implements Serializable {
    private static final long serialVersionUID = 1L;


    /* unique name for the external source */
    private String externalSourceName;

    /**
     * Default constructor
     */
    DataEngineOMASAPIRequestBody() {
    }


    public String getExternalSourceName() {
        return externalSourceName;
    }

    public void setExternalSourceName(String externalSourceName) {
        this.externalSourceName = externalSourceName;
    }

    /**
     * JSON-like toString
     *
     * @return string containing the class name
     */
    @Override
    public String toString() {
        return "DataEngineOMASAPIRequestBody{" +
                ", externalSourceName='" + externalSourceName + '\'' +
                '}';
    }
}
<|MERGE_RESOLUTION|>--- conflicted
+++ resolved
@@ -25,12 +25,9 @@
                 @JsonSubTypes.Type(value = PortAliasRequestBody.class, name = "portAlias"),
                 @JsonSubTypes.Type(value = ProcessesRequestBody.class, name = "processes"),
                 @JsonSubTypes.Type(value = SchemaTypeRequestBody.class, name = "schema"),
-<<<<<<< HEAD
-                @JsonSubTypes.Type(value = DataFileRequestBody.class, name = "dataFileBody")
-=======
                 @JsonSubTypes.Type(value = DatabaseRequestBody.class, name = "database"),
                 @JsonSubTypes.Type(value = DatabaseRequestBody.class, name = "table"),
->>>>>>> afbb28b6
+                @JsonSubTypes.Type(value = DataFileRequestBody.class, name = "dataFileBody")
         })
 
 public abstract class DataEngineOMASAPIRequestBody implements Serializable {
