/* SPDX-License-Identifier: Apache-2.0 */
/* Copyright Contributors to the ODPi Egeria project. */
package org.odpi.openmetadata.accessservices.assetlineage.event;

import com.fasterxml.jackson.annotation.JsonAutoDetect;
import com.fasterxml.jackson.annotation.JsonIgnoreProperties;
import com.fasterxml.jackson.annotation.JsonInclude;

import java.io.Serializable;
import java.util.Arrays;

import static com.fasterxml.jackson.annotation.JsonAutoDetect.Visibility.NONE;
import static com.fasterxml.jackson.annotation.JsonAutoDetect.Visibility.PUBLIC_ONLY;

/**
 * AssetLineageEventType describes the different types of events can be produced by the Asset Lineage OMAS.
 * Events are limited to assets that are in the zones listed in the supportedZones property
 * passed to the Asset Lineage OMAS at start up (a null value here means all zones).
 */
@JsonAutoDetect(getterVisibility = PUBLIC_ONLY, setterVisibility = PUBLIC_ONLY, fieldVisibility = NONE)
@JsonInclude(JsonInclude.Include.NON_NULL)
@JsonIgnoreProperties(ignoreUnknown = true)
public enum AssetLineageEventType implements Serializable {

    PROCESS_CONTEXT_EVENT(0, "ProcessContextEvent", "Has the full context for a Process"),
    CLASSIFICATION_CONTEXT_EVENT(1, "ClassificationContextEvent", "Has the full context for a classified element"),
    UPDATE_ENTITY_EVENT(2, "UpdateEvent", "Has the entity that is being updated"),
    DELETE_ENTITY_EVENT(3, "DeleteEvent", "Has the entity to be deleted"),
    NEW_RELATIONSHIP_EVENT(4, "NewRelationship", "Has the relationship that is being created"),
    UPDATE_RELATIONSHIP_EVENT(5, "UpdateRelationship", "Has the relationship that is being updated"),
    DELETE_RELATIONSHIP_EVENT(6, "DeleteRelationship", "Has the relationship to be deleted"),
    DECLASSIFIED_ENTITY_EVENT(7, "DeclassifiedEntityEvent", "All relevant lineage classifications for this entity have been removed"),
    RECLASSIFIED_ENTITY_EVENT(8, "ReclassifiedEntityEvent", "Has the full context for a classified element"),
    SEMANTIC_ASSIGNMENTS_EVENT(9, "SemanticAssignmentsEvent", "Has the semantic assignments for a glossary term"),
    TERM_CATEGORIZATIONS_EVENT(10, "TermCategorizationsEvent", "Has the term categorizations for a glossary term"),
    TERM_ANCHORS_EVENT(11, "TermAnchorEvent", "Has the term anchor for a glossary term"),
    CATEGORY_ANCHORS_EVENT(12, "GlossaryCategoriesEvent", "Has the categorizations for an anchor"),
    COLUMN_CONTEXT_EVENT(13, "ColumnContextEvent", "Has the context for a column"),
    ASSET_CONTEXT_EVENT(14, "AssetContextEvent", "Has the asset context for a relational table or a data file"),
<<<<<<< HEAD
    LINEAGE_MAPPINGS_EVENT(15, "LineageMappingsEvent", "Has the linege mappings for a column"),
    LINEAGE_SYNC_EVENT(99, "LineageSyncEvent","AssetLineage internal processing information shared with external software components like governance servers."),
    UNKNOWN_ASSET_LINEAGE_EVENT(100, "UnknownAssetLineageEvent", "An AssetLineage OMAS event that is not recognized by the local handlers.");
=======
    LINEAGE_MAPPINGS_EVENT(15, "LineageMappingsEvent", "Has the lineage mappings for a column"),
    UNKNOWN_ASSET_LINEAGE_EVENT(100, "UnknownAssetLineageEvent", "An AssetLineage OMAS event that is not recognized by the local handlers."),
    LINEAGE_SYNC_EVENT(99, "LineageSyncEvent","AssetLineage internal processing information shared with external software components like governance servers.");
>>>>>>> 0ded0e65

    private static final long serialVersionUID = 1L;

    private int eventTypeCode;
    private String eventTypeName;
    private String eventTypeDescription;

    AssetLineageEventType(int eventTypeCode, String eventTypeName, String eventTypeDescription) {
        this.eventTypeCode = eventTypeCode;
        this.eventTypeName = eventTypeName;
        this.eventTypeDescription = eventTypeDescription;
    }

    /**
     * Gets event type code.
     *
     * @return the event type code
     */
    public int getEventTypeCode() {
        return eventTypeCode;
    }

    /**
     * Gets event type name.
     *
     * @return the event type name
     */
    public String getEventTypeName() {
        return eventTypeName;
    }

    /**
     * Gets event type description.
     *
     * @return the event type description
     */
    public String getEventTypeDescription() {
        return eventTypeDescription;
    }

    public static AssetLineageEventType getByEventTypeName(String eventTypeName) {

        return Arrays.stream(AssetLineageEventType.values()).filter(v -> v.eventTypeName.equals(eventTypeName)).findAny().orElse(null);
    }
}<|MERGE_RESOLUTION|>--- conflicted
+++ resolved
@@ -37,15 +37,9 @@
     CATEGORY_ANCHORS_EVENT(12, "GlossaryCategoriesEvent", "Has the categorizations for an anchor"),
     COLUMN_CONTEXT_EVENT(13, "ColumnContextEvent", "Has the context for a column"),
     ASSET_CONTEXT_EVENT(14, "AssetContextEvent", "Has the asset context for a relational table or a data file"),
-<<<<<<< HEAD
-    LINEAGE_MAPPINGS_EVENT(15, "LineageMappingsEvent", "Has the linege mappings for a column"),
+    LINEAGE_MAPPINGS_EVENT(15, "LineageMappingsEvent", "Has the lineage mappings for a column"),
     LINEAGE_SYNC_EVENT(99, "LineageSyncEvent","AssetLineage internal processing information shared with external software components like governance servers."),
     UNKNOWN_ASSET_LINEAGE_EVENT(100, "UnknownAssetLineageEvent", "An AssetLineage OMAS event that is not recognized by the local handlers.");
-=======
-    LINEAGE_MAPPINGS_EVENT(15, "LineageMappingsEvent", "Has the lineage mappings for a column"),
-    UNKNOWN_ASSET_LINEAGE_EVENT(100, "UnknownAssetLineageEvent", "An AssetLineage OMAS event that is not recognized by the local handlers."),
-    LINEAGE_SYNC_EVENT(99, "LineageSyncEvent","AssetLineage internal processing information shared with external software components like governance servers.");
->>>>>>> 0ded0e65
 
     private static final long serialVersionUID = 1L;
 
