--- conflicted
+++ resolved
@@ -73,13 +73,8 @@
                         localServerUserId, securityVerifier, supportedZones, defaultZones, publishZones, auditLog);
 
         Converter converter = new Converter(repositoryHelper);
-<<<<<<< HEAD
-        handlerHelper = new HandlerHelper(invalidParameterHandler, repositoryHelper, repositoryHandler, converter, assetLineageTypesValidator);
-        assetContextHandler = new AssetContextHandler(repositoryHandler, handlerHelper, supportedZones);
-=======
-        handlerHelper = new HandlerHelper(invalidParameterHandler, repositoryHelper, genericHandler, converter, lineageClassificationTypes);
+        handlerHelper = new HandlerHelper(invalidParameterHandler, repositoryHelper, genericHandler, converter, assetLineageTypesValidator);
         assetContextHandler = new AssetContextHandler(genericHandler, handlerHelper, supportedZones);
->>>>>>> 36b2c748
         processContextHandler = new ProcessContextHandler(assetContextHandler, handlerHelper, supportedZones);
         glossaryContextHandler = new GlossaryContextHandler(invalidParameterHandler, assetContextHandler, handlerHelper);
         classificationHandler = new ClassificationHandler(invalidParameterHandler, handlerHelper);
