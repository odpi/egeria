--- conflicted
+++ resolved
@@ -7,8 +7,6 @@
 import org.odpi.openmetadata.accessservices.informationview.events.DataViewColumn;
 import org.odpi.openmetadata.accessservices.informationview.events.DataViewElement;
 import org.odpi.openmetadata.accessservices.informationview.events.DataViewTable;
-import org.odpi.openmetadata.accessservices.informationview.ffdc.InformationViewErrorCode;
-import org.odpi.openmetadata.accessservices.informationview.ffdc.exceptions.runtime.AddRelationshipException;
 import org.odpi.openmetadata.accessservices.informationview.utils.Constants;
 import org.odpi.openmetadata.accessservices.informationview.utils.EntityPropertiesBuilder;
 import org.odpi.openmetadata.accessservices.informationview.utils.QualifiedNameUtils;
@@ -108,14 +106,9 @@
                 .build();
 
         EntityDetail dataViewColumnEntity = createSchemaType(Constants.DERIVED_SCHEMA_ATTRIBUTE, qualifiedNameForColumn, columnProperties, Constants.ATTRIBUTE_FOR_SCHEMA, parentGuid);
-<<<<<<< HEAD
+
         addBusinessTerm(dataViewColumnEntity.getGUID(), dataViewColumn.getColumnGuid());
         addQueryTarget(dataViewColumnEntity.getGUID(), dataViewColumn.getDataViewSource().getGuid(), "");
-=======
-
-        addBusinessTerms(dataViewColumn, dataViewColumnEntity);
-        addQueryTargets(dataViewColumn, dataViewColumnEntity);
->>>>>>> 81a97045
 
         InstanceProperties typeProperties = new EntityPropertiesBuilder()
                 .withStringProperty(Constants.DATA_TYPE, dataViewColumn.getDataType())
@@ -126,106 +119,6 @@
         return dataViewColumnEntity;
     }
 
-<<<<<<< HEAD
-=======
-
-    /**
-     *
-     * @param qualifiedNameForType qualified name of the schema attribute
-     * @param schemaAttributeEntity schema attribute entity
-     * @param schemaAttributeType schema attribute type entity
-     * @param properties properties for the type entity
-     * @return
-     * @throws InvalidParameterException
-     * @throws StatusNotSupportedException
-     * @throws TypeErrorException
-     * @throws FunctionNotSupportedException
-     * @throws PropertyErrorException
-     * @throws EntityNotKnownException
-     * @throws TypeDefNotKnownException
-     * @throws PagingErrorException
-     * @throws UserNotAuthorizedException
-     * @throws RepositoryErrorException
-     * @throws ClassificationErrorException
-     */
-    protected EntityDetail addSchemaType(String qualifiedNameForType, EntityDetail schemaAttributeEntity, String schemaAttributeType, InstanceProperties properties) throws InvalidParameterException, StatusNotSupportedException, TypeErrorException, FunctionNotSupportedException, PropertyErrorException, EntityNotKnownException, TypeDefNotKnownException, PagingErrorException, UserNotAuthorizedException, RepositoryErrorException, ClassificationErrorException {
-        InstanceProperties typeProperties;
-        if (properties != null) {
-            Map<String, InstancePropertyValue> prop = properties.getInstanceProperties();
-            prop.put(Constants.QUALIFIED_NAME, EntityPropertiesUtils.createPrimitiveStringPropertyValue(qualifiedNameForType));
-            typeProperties = new InstanceProperties();
-            typeProperties.setInstanceProperties(prop);
-        } else {
-            typeProperties = helper.addStringPropertyToInstance(Constants.INFORMATION_VIEW_OMAS_NAME, new InstanceProperties(), Constants.QUALIFIED_NAME, qualifiedNameForType, "addSchemaType");
-        }
-        EntityDetail schemaTypeEntity = createSchemaType(schemaAttributeType, qualifiedNameForType, typeProperties,
-                Constants.SCHEMA_ATTRIBUTE_TYPE, schemaAttributeEntity.getGUID());
-        return schemaTypeEntity;
-    }
 
 
-    /**
-     *
-     * @param dataViewColumn element describing the data view column
-     * @param derivedColumnEntity the entity representing the derived column
-     */
-    private void addBusinessTerms(DataViewColumn dataViewColumn, EntityDetail derivedColumnEntity){
-        List<String> businessTermGuids = dataViewColumn.getBusinessTermGuids();
-        if (businessTermGuids!= null && !businessTermGuids.isEmpty()) {
-            businessTermGuids.stream().forEach(btGuid -> {
-                try {
-                    omEntityDao.addRelationship(Constants.SEMANTIC_ASSIGNMENT,
-                                                derivedColumnEntity.getGUID(),
-                                                btGuid,
-                                                new InstanceProperties());
-                } catch (InvalidParameterException | TypeErrorException | PropertyErrorException | EntityNotKnownException | FunctionNotSupportedException | PagingErrorException | UserNotAuthorizedException | RepositoryErrorException | StatusNotSupportedException e) {
-                    InformationViewErrorCode errorCode = InformationViewErrorCode.ADD_RELATIONSHIP_EXCEPTION;
-                    throw new AddRelationshipException(errorCode.getHttpErrorCode(), ReportUpdater.class.getName(),
-                            errorCode.getFormattedErrorMessage(Constants.SEMANTIC_ASSIGNMENT, e.getMessage()),
-                            errorCode.getSystemAction(),
-                            errorCode.getUserAction(),
-                            e);
-                }
-            });
-        }
-    }
-
-    /**
-     *
-     * @param dataViewColumn element describing the data view column
-     * @param derivedColumnEntity the entity representing the derived column
-     * @throws InvalidParameterException
-     * @throws StatusNotSupportedException
-     * @throws TypeErrorException
-     * @throws FunctionNotSupportedException
-     * @throws PropertyErrorException
-     * @throws EntityNotKnownException
-     * @throws TypeDefNotKnownException
-     * @throws PagingErrorException
-     * @throws UserNotAuthorizedException
-     * @throws RepositoryErrorException
-     */
-    private void addQueryTargets(DataViewColumn dataViewColumn, EntityDetail derivedColumnEntity) throws
-                                                                                                  InvalidParameterException,
-                                                                                                  StatusNotSupportedException,
-                                                                                                  TypeErrorException,
-                                                                                                  FunctionNotSupportedException,
-                                                                                                  PropertyErrorException,
-                                                                                                  EntityNotKnownException,
-                                                                                                  PagingErrorException,
-                                                                                                  UserNotAuthorizedException,
-                                                                                                  RepositoryErrorException {
-        String sourceColumnGUID = dataViewColumn.getColumnGuid();
-        InstanceProperties schemaQueryImplProperties = new EntityPropertiesBuilder()
-                .withStringProperty(Constants.QUERY, "")
-                .build();
-
-        omEntityDao.addRelationship(Constants.SCHEMA_QUERY_IMPLEMENTATION,
-                derivedColumnEntity.getGUID(),
-                sourceColumnGUID,
-                schemaQueryImplProperties);
-    }
-
-
->>>>>>> 81a97045
 }