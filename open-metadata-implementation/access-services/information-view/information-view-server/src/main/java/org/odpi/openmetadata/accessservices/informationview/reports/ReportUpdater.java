/* SPDX-License-Identifier: Apache-2.0 */
/* Copyright Contributors to the ODPi Egeria project. */
package org.odpi.openmetadata.accessservices.informationview.reports;


import org.odpi.openmetadata.accessservices.informationview.contentmanager.OMEntityDao;
import org.odpi.openmetadata.accessservices.informationview.contentmanager.OMEntityWrapper;
import org.odpi.openmetadata.accessservices.informationview.events.BusinessTerm;
import org.odpi.openmetadata.accessservices.informationview.events.ReportColumn;
import org.odpi.openmetadata.accessservices.informationview.events.ReportElement;
import org.odpi.openmetadata.accessservices.informationview.events.ReportRequestBody;
import org.odpi.openmetadata.accessservices.informationview.events.ReportSection;
import org.odpi.openmetadata.accessservices.informationview.events.Source;
import org.odpi.openmetadata.accessservices.informationview.ffdc.InformationViewErrorCode;
import org.odpi.openmetadata.accessservices.informationview.ffdc.exceptions.runtime.AddRelationshipException;
import org.odpi.openmetadata.accessservices.informationview.ffdc.exceptions.runtime.ReportElementCreationException;
import org.odpi.openmetadata.accessservices.informationview.lookup.LookupHelper;
import org.odpi.openmetadata.accessservices.informationview.utils.Constants;
import org.odpi.openmetadata.accessservices.informationview.utils.EntityPropertiesBuilder;
import org.odpi.openmetadata.accessservices.informationview.utils.EntityPropertiesUtils;
import org.odpi.openmetadata.accessservices.informationview.utils.QualifiedNameUtils;
import org.odpi.openmetadata.repositoryservices.auditlog.OMRSAuditLog;
import org.odpi.openmetadata.repositoryservices.connectors.stores.metadatacollectionstore.properties.instances.EntityDetail;
import org.odpi.openmetadata.repositoryservices.connectors.stores.metadatacollectionstore.properties.instances.EntityProxy;
import org.odpi.openmetadata.repositoryservices.connectors.stores.metadatacollectionstore.properties.instances.EntitySummary;
import org.odpi.openmetadata.repositoryservices.connectors.stores.metadatacollectionstore.properties.instances.InstanceProperties;
import org.odpi.openmetadata.repositoryservices.connectors.stores.metadatacollectionstore.properties.instances.Relationship;
import org.odpi.openmetadata.repositoryservices.connectors.stores.metadatacollectionstore.repositoryconnector.OMRSRepositoryHelper;
import org.odpi.openmetadata.repositoryservices.ffdc.exception.ClassificationErrorException;
import org.odpi.openmetadata.repositoryservices.ffdc.exception.EntityNotDeletedException;
import org.odpi.openmetadata.repositoryservices.ffdc.exception.EntityNotKnownException;
import org.odpi.openmetadata.repositoryservices.ffdc.exception.EntityProxyOnlyException;
import org.odpi.openmetadata.repositoryservices.ffdc.exception.FunctionNotSupportedException;
import org.odpi.openmetadata.repositoryservices.ffdc.exception.InvalidParameterException;
import org.odpi.openmetadata.repositoryservices.ffdc.exception.PagingErrorException;
import org.odpi.openmetadata.repositoryservices.ffdc.exception.PropertyErrorException;
import org.odpi.openmetadata.repositoryservices.ffdc.exception.RelationshipNotDeletedException;
import org.odpi.openmetadata.repositoryservices.ffdc.exception.RelationshipNotKnownException;
import org.odpi.openmetadata.repositoryservices.ffdc.exception.RepositoryErrorException;
import org.odpi.openmetadata.repositoryservices.ffdc.exception.StatusNotSupportedException;
import org.odpi.openmetadata.repositoryservices.ffdc.exception.TypeDefNotKnownException;
import org.odpi.openmetadata.repositoryservices.ffdc.exception.TypeErrorException;
import org.odpi.openmetadata.repositoryservices.ffdc.exception.UserNotAuthorizedException;
import org.slf4j.Logger;
import org.slf4j.LoggerFactory;
import org.springframework.util.StringUtils;

import java.text.MessageFormat;
import java.util.ArrayList;
import java.util.List;
import java.util.stream.Collectors;

public class ReportUpdater extends ReportBasicOperation {


    private static final Logger log = LoggerFactory.getLogger(ReportUpdater.class);


    public ReportUpdater(OMEntityDao omEntityDao, LookupHelper lookupHelper, OMRSRepositoryHelper helper, OMRSAuditLog auditLog) {
        super(omEntityDao, lookupHelper, helper, auditLog);
    }

    /**
     *
     * @param payload  - object describing the report
     * @param reportEntity - entity describing the report
     * @throws Exception
     */
    public void updateReport(ReportRequestBody payload, EntityDetail reportEntity) throws UserNotAuthorizedException,
                                                                                          EntityNotKnownException,
                                                                                          EntityNotDeletedException,
                                                                                          InvalidParameterException,
                                                                                          RepositoryErrorException,
                                                                                          FunctionNotSupportedException,
                                                                                          PropertyErrorException,
                                                                                          TypeErrorException,
                                                                                          PagingErrorException,
                                                                                          RelationshipNotKnownException,
                                                                                          EntityProxyOnlyException,
                                                                                          RelationshipNotDeletedException {
        String qualifiedNameForComplexSchemaType = QualifiedNameUtils.buildQualifiedName("", Constants.ASSET_SCHEMA_TYPE, payload.getReport().getId()  + Constants.TYPE_SUFFIX);

        List<Relationship> relationships = omEntityDao.getRelationships(Constants.ASSET_SCHEMA_TYPE, reportEntity.getGUID());
        //ASSET Schema type relationship can have 1 at max for reports
        Relationship schemaTypeRelationship = relationships != null && !relationships.isEmpty() ? relationships.get(0) : null;
        InstanceProperties complexSchemaTypeProperties = new EntityPropertiesBuilder()
                .withStringProperty(Constants.QUALIFIED_NAME, qualifiedNameForComplexSchemaType)
                .build();

        String schemaTypeGuid;
        EntityDetail schemaTypeEntity;
        if (schemaTypeRelationship != null) {
            schemaTypeGuid = schemaTypeRelationship.getEntityTwoProxy().getGUID();
            InstanceProperties proxyProperties = schemaTypeRelationship.getEntityTwoProxy().getUniqueProperties();
            if (EntityPropertiesUtils.matchExactlyInstanceProperties(proxyProperties, complexSchemaTypeProperties)) {
                log.info("Entity {} already exists", qualifiedNameForComplexSchemaType);
            } else {
                omEntityDao.purgeEntity(schemaTypeRelationship.getEntityTwoProxy());
                schemaTypeEntity = addAssetSchemaType(reportEntity.getGUID(), qualifiedNameForComplexSchemaType, Constants.COMPLEX_SCHEMA_TYPE, complexSchemaTypeProperties);
                schemaTypeGuid = schemaTypeEntity.getGUID();
            }
        } else {
            schemaTypeEntity = addAssetSchemaType(reportEntity.getGUID(), qualifiedNameForComplexSchemaType, Constants.COMPLEX_SCHEMA_TYPE, complexSchemaTypeProperties);
            schemaTypeGuid = schemaTypeEntity.getGUID();
        }

        String qualifiedNameForReport = helper.getStringProperty(Constants.INFORMATION_VIEW_OMAS_NAME, Constants.QUALIFIED_NAME, reportEntity.getProperties(), "updateReport");
        createOrUpdateElements(qualifiedNameForReport, schemaTypeGuid, payload.getReport().getReportElements());

    }

    /**
     *
     * @param qualifiedNameForParent - qualified name of the parent element
     * @param parentGuid - guid of the parent element
     * @param reportElements - elements describing the report
     * @throws Exception
     */
    private void createOrUpdateElements(String qualifiedNameForParent, String parentGuid, List<ReportElement> reportElements) throws
                                                                                                                              InvalidParameterException,
                                                                                                                              RelationshipNotDeletedException,
                                                                                                                              RelationshipNotKnownException,
                                                                                                                              EntityProxyOnlyException,
                                                                                                                              EntityNotDeletedException,
                                                                                                                              EntityNotKnownException,
                                                                                                                              FunctionNotSupportedException,
                                                                                                                              UserNotAuthorizedException,
                                                                                                                              RepositoryErrorException,
                                                                                                                              TypeErrorException,
                                                                                                                              PropertyErrorException,
                                                                                                                              PagingErrorException {
        List<Relationship> relationships = omEntityDao.getRelationships(Constants.ATTRIBUTE_FOR_SCHEMA, parentGuid);
        List<EntityDetail> matchingEntities = filterMatchingEntities(relationships, reportElements);
        if (reportElements != null && !reportElements.isEmpty()) {
            reportElements.forEach(e -> createOrUpdateReportElement(qualifiedNameForParent, parentGuid, matchingEntities, e));
        }
    }

    /**
     *
     * @param relationships - list of existing relationships linking to report elements
     * @param reportElements - list of report elements
     * @return - list of entities matching the report elements
     * @throws Exception
     */
    private List<EntityDetail> filterMatchingEntities(List<Relationship> relationships, List<ReportElement> reportElements) throws
                                                                                                                            RelationshipNotDeletedException,
                                                                                                                            UserNotAuthorizedException,
                                                                                                                            FunctionNotSupportedException,
                                                                                                                            InvalidParameterException,
                                                                                                                            RepositoryErrorException,
                                                                                                                            RelationshipNotKnownException,
                                                                                                                            EntityProxyOnlyException,
                                                                                                                            EntityNotKnownException,
                                                                                                                            EntityNotDeletedException,
                                                                                                                            TypeErrorException,
                                                                                                                            PropertyErrorException,
                                                                                                                            PagingErrorException {
        List<EntityDetail> matchingEntities = new ArrayList<>();
        if (relationships != null && !relationships.isEmpty()) {
            for (Relationship relationship : relationships) {
                String entity2Guid = relationship.getEntityTwoProxy().getGUID();
                EntityDetail entity = omEntityDao.getEntityByGuid(entity2Guid);
                if (isReportElementDeleted(reportElements, entity.getProperties())) {
                    omEntityDao.purgeRelationship(relationship);
                    deleteSection(entity);
                } else {
                    matchingEntities.add(entity);
                }
            }
        }
        return matchingEntities;
    }

    /**
     *
     * @param entity - entity describing the section that no longer exists
     * @throws RepositoryErrorException
     * @throws UserNotAuthorizedException
     * @throws InvalidParameterException
     * @throws RelationshipNotDeletedException
     * @throws RelationshipNotKnownException
     * @throws FunctionNotSupportedException
     * @throws EntityNotKnownException
     * @throws EntityNotDeletedException
     */
    private void deleteSection(EntitySummary entity) throws RepositoryErrorException, UserNotAuthorizedException,
                                                            InvalidParameterException, FunctionNotSupportedException,
                                                            EntityNotKnownException, EntityNotDeletedException,
                                                            TypeErrorException, PropertyErrorException,
                                                            PagingErrorException {

        List<Relationship> typeRelationships = omEntityDao.getRelationships(Constants.COMPLEX_SCHEMA_TYPE, entity.getGUID());
         if(typeRelationships != null && !typeRelationships.isEmpty()){
             EntityProxy typeProxy = typeRelationships.get(0).getEntityOneProxy();
                 List<Relationship> childrenRelationships = omEntityDao.getRelationships(Constants.ATTRIBUTE_FOR_SCHEMA, typeProxy.getGUID());
                 if(childrenRelationships != null && !childrenRelationships.isEmpty()){
                     for(Relationship relationship : childrenRelationships)
                     deleteSection(relationship.getEntityTwoProxy());
                 }
                 omEntityDao.purgeEntity(typeProxy);
         }
        omEntityDao.purgeEntity(entity);


    }

    /**
     *
     * @param reportElements - list of defined report elements
     * @param properties - properties of the report element to be checked
     * @return
     */
    private boolean isReportElementDeleted(List<ReportElement> reportElements, InstanceProperties properties) {
        String elementName = helper.getStringProperty(Constants.INFORMATION_VIEW_OMAS_NAME, Constants.NAME, properties, "isReportElementDeleted");
        return reportElements != null && !reportElements.isEmpty() && reportElements.stream().noneMatch((e -> e.getName().equals(elementName)));
    }


    /**
     *
     * @param qualifiedNameForParent qualified name for the parent
     * @param parentGuid guid of the report element
     * @param existingElements entities already defined
     * @param element element in the report
     */
    private void createOrUpdateReportElement(String qualifiedNameForParent, String parentGuid, List<EntityDetail> existingElements, ReportElement element) {
        try {
            if (element instanceof ReportSection) {
                createOrUpdateReportSection(qualifiedNameForParent, parentGuid, (ReportSection) element, existingElements);
            } else if (element instanceof ReportColumn) {
                createOrUpdateReportColumn(qualifiedNameForParent, parentGuid, (ReportColumn) element, existingElements);
            }
        } catch (TypeDefNotKnownException | InvalidParameterException | RelationshipNotDeletedException | FunctionNotSupportedException | EntityNotDeletedException | EntityProxyOnlyException | PagingErrorException | ClassificationErrorException | UserNotAuthorizedException | TypeErrorException | EntityNotKnownException | RepositoryErrorException | RelationshipNotKnownException | StatusNotSupportedException | PropertyErrorException e) {
            throw new ReportElementCreationException(ReportUpdater.class.getName(),
                                                    InformationViewErrorCode.REPORT_ELEMENT_CREATION_EXCEPTION.getFormattedErrorMessage(element.getName(), e.getMessage()),
                                                    InformationViewErrorCode.REPORT_ELEMENT_CREATION_EXCEPTION.getSystemAction(),
                                                    InformationViewErrorCode.REPORT_ELEMENT_CREATION_EXCEPTION.getUserAction(),
                                                    e);
        }
    }


    /**
     *
     * @param qualifiedNameForParent qualified name for the parent
     * @param parentGuid guid of the report element
     * @param reportSection section in the report
     * @param existingElements entities already defined
     * @throws Exception
     */
    private void createOrUpdateReportSection(String qualifiedNameForParent, String parentGuid, ReportSection reportSection, List<EntityDetail> existingElements) throws
                                                                                                                                                                 InvalidParameterException,
                                                                                                                                                                 TypeErrorException,
                                                                                                                                                                 PropertyErrorException,
                                                                                                                                                                 EntityNotKnownException,
                                                                                                                                                                 FunctionNotSupportedException,
                                                                                                                                                                 PagingErrorException,
                                                                                                                                                                 ClassificationErrorException,
                                                                                                                                                                 UserNotAuthorizedException,
                                                                                                                                                                 RepositoryErrorException,
                                                                                                                                                                 StatusNotSupportedException,
                                                                                                                                                                 EntityNotDeletedException,
                                                                                                                                                                 EntityProxyOnlyException,
                                                                                                                                                                 RelationshipNotDeletedException,
                                                                                                                                                                 RelationshipNotKnownException,
                                                                                                                                                                 TypeDefNotKnownException {

        EntityDetail matchingSection = findMatchingEntityForElements(reportSection, existingElements);
        if (matchingSection != null) {
            List<Relationship> sectionTypeRelationships;
            String sectionTypeGuid;
            String methodName = "createOrUpdateReportSection";
            String qualifiedNameForSection = helper.getStringProperty(Constants.INFORMATION_VIEW_OMAS_NAME, Constants.QUALIFIED_NAME, matchingSection.getProperties(), methodName);
            String qualifiedNameForSectionType = QualifiedNameUtils.buildQualifiedName(qualifiedNameForParent, Constants.DOCUMENT_SCHEMA_TYPE, reportSection.getName() + Constants.TYPE_SUFFIX);
            sectionTypeRelationships = omEntityDao.getRelationships(Constants.SCHEMA_ATTRIBUTE_TYPE, matchingSection.getGUID());
            if (sectionTypeRelationships == null || sectionTypeRelationships.isEmpty()) {
                EntityDetail schemaType = createSchemaType(Constants.DOCUMENT_SCHEMA_TYPE,  qualifiedNameForSectionType, helper.addStringPropertyToInstance(Constants.INFORMATION_VIEW_OMAS_NAME, new InstanceProperties(), Constants.QUALIFIED_NAME, qualifiedNameForSectionType, "addSchemaType"), Constants.SCHEMA_ATTRIBUTE_TYPE, matchingSection.getGUID() );
                sectionTypeGuid = schemaType.getGUID();
            } else {
                sectionTypeGuid = sectionTypeRelationships.get(0).getEntityTwoProxy().getGUID();
            }
            createOrUpdateElements(qualifiedNameForSection, sectionTypeGuid, reportSection.getElements());
        } else {
            EntityDetail sectionTypeEntity = addSectionAndSectionType(qualifiedNameForParent, parentGuid, reportSection);
            String qualifiedNameForSection = QualifiedNameUtils.buildQualifiedName(qualifiedNameForParent,Constants.DOCUMENT_SCHEMA_ATTRIBUTE, reportSection.getName());
            createOrUpdateElements(qualifiedNameForSection, sectionTypeEntity.getGUID(), reportSection.getElements());
        }
    }


    /**
     *
     * @param reportElement
     * @param existingElements
     * @return
     */
    private EntityDetail findMatchingEntityForElements(ReportElement reportElement, List<EntityDetail> existingElements) {
        List<EntityDetail> matchingElements = existingElements.stream().filter(e -> {
            String methodName = "findMatchingEntityForElements";
            return helper.getStringProperty(Constants.INFORMATION_VIEW_OMAS_NAME, Constants.NAME, e.getProperties(), methodName).contains(reportElement.getName());
        }).collect(Collectors.toList());
        if (matchingElements != null && !matchingElements.isEmpty()) {
            return matchingElements.get(0);
        }
        return null;
    }


    private void createOrUpdateReportColumn(String parentQualifiedName, String parentGuid, ReportColumn reportColumn, List<EntityDetail> existingElements) throws
                                                                                                                                                           InvalidParameterException,
                                                                                                                                                           StatusNotSupportedException,
                                                                                                                                                           PropertyErrorException,
                                                                                                                                                           EntityNotKnownException,
                                                                                                                                                           TypeErrorException,
                                                                                                                                                           FunctionNotSupportedException,
                                                                                                                                                           PagingErrorException,
                                                                                                                                                           ClassificationErrorException,
                                                                                                                                                           UserNotAuthorizedException,
                                                                                                                                                           RepositoryErrorException,
                                                                                                                                                           RelationshipNotKnownException,
                                                                                                                                                           TypeDefNotKnownException,
                                                                                                                                                           RelationshipNotDeletedException {

        EntityDetail matchingColumn = findMatchingEntityForElements(reportColumn, existingElements);
        List<Relationship> columnType;
        if (matchingColumn != null) {
            String qualifiedNameForColumn = helper.getStringProperty(Constants.INFORMATION_VIEW_OMAS_NAME, Constants.QUALIFIED_NAME, matchingColumn.getProperties(), "createOrUpdateReportColumn");

            InstanceProperties columnProperties = new EntityPropertiesBuilder()
                    .withStringProperty(Constants.QUALIFIED_NAME, qualifiedNameForColumn)
                    .withStringProperty(Constants.ATTRIBUTE_NAME, reportColumn.getName())
                    .withStringProperty(Constants.FORMULA, reportColumn.getFormula())
                    .build();

            OMEntityWrapper wrapper = omEntityDao.createOrUpdateEntity(Constants.DERIVED_SCHEMA_ATTRIBUTE, qualifiedNameForColumn, columnProperties, null, true, false);
            createOrUpdateSemanticAssignments(reportColumn, wrapper.getEntityDetail().getGUID());
            createOrUpdateSchemaQueryImplementation(reportColumn, wrapper.getEntityDetail().getGUID());

            columnType = omEntityDao.getRelationships(Constants.SCHEMA_ATTRIBUTE_TYPE, matchingColumn.getGUID());
            if (columnType == null || columnType.isEmpty()) {
                String qualifiedNameForColumnType = QualifiedNameUtils.buildQualifiedName(parentQualifiedName, Constants.SCHEMA_TYPE, reportColumn.getName());
                InstanceProperties schemaAttributeTypeProperties = new EntityPropertiesBuilder().withStringProperty(Constants.QUALIFIED_NAME, qualifiedNameForColumnType)
                                                                                                .build();
                createSchemaType(Constants.SCHEMA_TYPE,  qualifiedNameForColumnType, schemaAttributeTypeProperties, Constants.SCHEMA_ATTRIBUTE_TYPE, wrapper.getEntityDetail().getGUID() );
            }
        } else {
            addReportColumn(parentQualifiedName, parentGuid, reportColumn);
        }

    }

    private void createOrUpdateSchemaQueryImplementation(ReportColumn reportColumn, String columnGuid) throws
                                                                                                       UserNotAuthorizedException,
                                                                                                       FunctionNotSupportedException,
                                                                                                       InvalidParameterException,
                                                                                                       RepositoryErrorException,
                                                                                                       PropertyErrorException,
                                                                                                       TypeErrorException,
                                                                                                       PagingErrorException,
                                                                                                       StatusNotSupportedException,
                                                                                                       EntityNotKnownException,
                                                                                                       RelationshipNotKnownException,
                                                                                                       RelationshipNotDeletedException {

        List<Relationship> relationships = omEntityDao.getRelationships(Constants.SCHEMA_QUERY_IMPLEMENTATION, columnGuid);
        List<String> relationshipsToRemove = new ArrayList<>();
        if (relationships != null && !relationships.isEmpty()) {
            relationshipsToRemove = relationships.stream().map(e -> e.getEntityTwoProxy().getGUID()).collect(Collectors.toList());
        }
        for (Source source : reportColumn.getSources()) {
            String sourceColumnGuid = entityReferenceResolver.getSourceGuid(source);
            if (!StringUtils.isEmpty(sourceColumnGuid)) {
                log.info("source {} for reports column {} found.", source, reportColumn.getName());
                if (relationshipsToRemove != null && relationshipsToRemove.contains(sourceColumnGuid)) {
                    log.info("Relationship already exists and is valid");
                    relationshipsToRemove.remove(sourceColumnGuid);
                } else {
                    InstanceProperties schemaQueryImplProperties = new EntityPropertiesBuilder()
                            .withStringProperty(Constants.QUERY, "")
                            .build();
                    omEntityDao.addRelationship(Constants.SCHEMA_QUERY_IMPLEMENTATION,
                            columnGuid,
                            sourceColumnGuid,
                            schemaQueryImplProperties);
                }
            } else {
                log.error(MessageFormat.format("source column not found, unable to add relationship {0} between column {1} and source {2}", Constants.SCHEMA_QUERY_IMPLEMENTATION, columnGuid, source.toString()));
            }

            if (relationships != null && !relationships.isEmpty() && relationshipsToRemove != null && !relationshipsToRemove.isEmpty()) {
                for (Relationship relationship : relationships) {
                    if (relationshipsToRemove.contains(relationship.getGUID())) {
                        omEntityDao.purgeRelationship(relationship);
                    }
                }
            }
        }
    }

<<<<<<< HEAD
    private void createOrUpdateSemanticAssignment(ReportColumn reportColumn, String columnGuid) throws UserNotAuthorizedException,
                                                                                                       EntityNotKnownException,
                                                                                                       FunctionNotSupportedException,
                                                                                                       InvalidParameterException,
                                                                                                       RepositoryErrorException,
                                                                                                       PropertyErrorException,
                                                                                                       TypeErrorException,
                                                                                                       PagingErrorException,
                                                                                                       StatusNotSupportedException{
=======
    private void createOrUpdateSemanticAssignments(ReportColumn reportColumn, String columnGuid) throws UserNotAuthorizedException,
                                                                                                        EntityNotKnownException,
                                                                                                        FunctionNotSupportedException,
                                                                                                        InvalidParameterException,
                                                                                                        RepositoryErrorException,
                                                                                                        PropertyErrorException,
                                                                                                        TypeErrorException,
                                                                                                        PagingErrorException,
                                                                                                        RelationshipNotKnownException,
                                                                                                        RelationshipNotDeletedException,
                                                                                                        StatusNotSupportedException{
>>>>>>> a3f3a96f
        List<Relationship> existingAssignments = omEntityDao.getRelationships(Constants.SEMANTIC_ASSIGNMENT, columnGuid);
        if (reportColumn.getBusinessTerms() == null || reportColumn.getBusinessTerms().isEmpty()) {
            deleteRelationships(existingAssignments);
        } else {
            reportColumn.getBusinessTerms().stream().forEach( bt -> createOrUpdateSemanticAssignment(columnGuid, bt, existingAssignments));
        }
    }

    private void createOrUpdateSemanticAssignment(String columnGuid, BusinessTerm businessTerm,
                                                   List<Relationship> existingAssignments) {


        try {
            String businessTermAssignedToColumnGuid = entityReferenceResolver.getBusinessTermGuid(businessTerm);
            List<Relationship> matchingRelationship = new ArrayList<>();
            if (existingAssignments != null && !existingAssignments.isEmpty()) {
                matchingRelationship = existingAssignments.stream().filter(e -> e.getEntityTwoProxy().getGUID().equals(businessTermAssignedToColumnGuid)).collect(Collectors.toList());
                deleteRelationships(existingAssignments.stream().filter(e -> !e.getEntityTwoProxy().getGUID().equals(businessTermAssignedToColumnGuid)).collect(Collectors.toList()));
            }

            if ((matchingRelationship == null || matchingRelationship.isEmpty()) && !StringUtils.isEmpty(businessTermAssignedToColumnGuid)) {
                omEntityDao.addRelationship(Constants.SEMANTIC_ASSIGNMENT,
                        columnGuid,
                        businessTermAssignedToColumnGuid,
                        new InstanceProperties());
            }
        } catch (UserNotAuthorizedException | FunctionNotSupportedException | InvalidParameterException | RepositoryErrorException | PropertyErrorException | TypeErrorException | PagingErrorException | StatusNotSupportedException | EntityNotKnownException | RelationshipNotKnownException | RelationshipNotDeletedException e) {
            InformationViewErrorCode errorCode = InformationViewErrorCode.ADD_RELATIONSHIP_EXCEPTION;
            throw new AddRelationshipException(errorCode.getHttpErrorCode(), ReportUpdater.class.getName(),
                    errorCode.getFormattedErrorMessage(Constants.SEMANTIC_ASSIGNMENT, e.getMessage()),
                    errorCode.getSystemAction(),
                    errorCode.getUserAction(),
                    e);
        }
    }


}<|MERGE_RESOLUTION|>--- conflicted
+++ resolved
@@ -50,6 +50,8 @@
 import java.util.List;
 import java.util.stream.Collectors;
 
+import static org.odpi.openmetadata.accessservices.informationview.ffdc.ExceptionHandler.throwAddRelationshipException;
+
 public class ReportUpdater extends ReportBasicOperation {
 
 
@@ -398,17 +400,6 @@
         }
     }
 
-<<<<<<< HEAD
-    private void createOrUpdateSemanticAssignment(ReportColumn reportColumn, String columnGuid) throws UserNotAuthorizedException,
-                                                                                                       EntityNotKnownException,
-                                                                                                       FunctionNotSupportedException,
-                                                                                                       InvalidParameterException,
-                                                                                                       RepositoryErrorException,
-                                                                                                       PropertyErrorException,
-                                                                                                       TypeErrorException,
-                                                                                                       PagingErrorException,
-                                                                                                       StatusNotSupportedException{
-=======
     private void createOrUpdateSemanticAssignments(ReportColumn reportColumn, String columnGuid) throws UserNotAuthorizedException,
                                                                                                         EntityNotKnownException,
                                                                                                         FunctionNotSupportedException,
@@ -416,11 +407,7 @@
                                                                                                         RepositoryErrorException,
                                                                                                         PropertyErrorException,
                                                                                                         TypeErrorException,
-                                                                                                        PagingErrorException,
-                                                                                                        RelationshipNotKnownException,
-                                                                                                        RelationshipNotDeletedException,
-                                                                                                        StatusNotSupportedException{
->>>>>>> a3f3a96f
+                                                                                                        PagingErrorException{
         List<Relationship> existingAssignments = omEntityDao.getRelationships(Constants.SEMANTIC_ASSIGNMENT, columnGuid);
         if (reportColumn.getBusinessTerms() == null || reportColumn.getBusinessTerms().isEmpty()) {
             deleteRelationships(existingAssignments);
@@ -430,9 +417,7 @@
     }
 
     private void createOrUpdateSemanticAssignment(String columnGuid, BusinessTerm businessTerm,
-                                                   List<Relationship> existingAssignments) {
-
-
+                                                  List<Relationship> existingAssignments) {
         try {
             String businessTermAssignedToColumnGuid = entityReferenceResolver.getBusinessTermGuid(businessTerm);
             List<Relationship> matchingRelationship = new ArrayList<>();
@@ -443,17 +428,12 @@
 
             if ((matchingRelationship == null || matchingRelationship.isEmpty()) && !StringUtils.isEmpty(businessTermAssignedToColumnGuid)) {
                 omEntityDao.addRelationship(Constants.SEMANTIC_ASSIGNMENT,
-                        columnGuid,
-                        businessTermAssignedToColumnGuid,
-                        new InstanceProperties());
-            }
-        } catch (UserNotAuthorizedException | FunctionNotSupportedException | InvalidParameterException | RepositoryErrorException | PropertyErrorException | TypeErrorException | PagingErrorException | StatusNotSupportedException | EntityNotKnownException | RelationshipNotKnownException | RelationshipNotDeletedException e) {
-            InformationViewErrorCode errorCode = InformationViewErrorCode.ADD_RELATIONSHIP_EXCEPTION;
-            throw new AddRelationshipException(errorCode.getHttpErrorCode(), ReportUpdater.class.getName(),
-                    errorCode.getFormattedErrorMessage(Constants.SEMANTIC_ASSIGNMENT, e.getMessage()),
-                    errorCode.getSystemAction(),
-                    errorCode.getUserAction(),
-                    e);
+                                            columnGuid,
+                                            businessTermAssignedToColumnGuid,
+                                            new InstanceProperties());
+            }
+        } catch (UserNotAuthorizedException | FunctionNotSupportedException | InvalidParameterException | RepositoryErrorException | PropertyErrorException | TypeErrorException | PagingErrorException | StatusNotSupportedException | EntityNotKnownException e) {
+            throwAddRelationshipException(Constants.SEMANTIC_ASSIGNMENT, e, ReportUpdater.class.getName());
         }
     }
 
