--- conflicted
+++ resolved
@@ -37,13 +37,8 @@
 
         try
         {
-<<<<<<< HEAD
             String eventString = OBJECT_WRITER.writeValueAsString(event);
-            super.sendEvent(eventString);
-=======
-            String eventString = objectMapper.writeValueAsString(event);
             super.sendEvent(eventString).join();
->>>>>>> fb7be052
 
             if (super.auditLog != null)
             {
