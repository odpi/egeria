--- conflicted
+++ resolved
@@ -167,8 +167,6 @@
 
     @Override
     public void processConflictingTypeEvent(String sourceName, String originatorMetadataCollectionId, String originatorServerName, String originatorServerType, String originatorOrganizationName, String targetMetadataCollectionId, TypeDefSummary targetTypeDef, String targetInstanceGUID, TypeDefSummary otherTypeDef, String errorMessage) {
-<<<<<<< HEAD
-=======
     }
 
     public void sendEvent(SecurityOfficerEvent securityOfficerEvent) throws JsonProcessingException {
@@ -189,6 +187,5 @@
                     auditCode.getUserAction(),
                     e);
         }
->>>>>>> 37df8ff6
     }
 }