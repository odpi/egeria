--- conflicted
+++ resolved
@@ -148,10 +148,7 @@
             serverSecurityConnection        = template.getServerSecurityConnection();
             eventBusConfig                  = template.getEventBusConfig();
             accessServicesConfig            = template.getAccessServicesConfig();
-<<<<<<< HEAD
-=======
             integrationServicesConfig       = template.getIntegrationServicesConfig();
->>>>>>> 956a1523
             viewServicesConfig              = template.getViewServicesConfig();
             repositoryServicesConfig        = template.getRepositoryServicesConfig();
             conformanceSuiteConfig          = template.getConformanceSuiteConfig();
