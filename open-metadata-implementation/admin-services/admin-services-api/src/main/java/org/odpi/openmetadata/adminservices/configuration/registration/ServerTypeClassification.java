--- conflicted
+++ resolved
@@ -34,17 +34,9 @@
                  ServerTypeClassification.COHORT_MEMBER,
                 "https://egeria.odpi.org/open-metadata-implementation/admin-services/docs/concepts/conformance-test-server.html"),
     GOVERNANCE_SERVER("Governance Server",
-<<<<<<< HEAD
-                      "Server that hosts integration, management or governance function",
-                      ServerTypeClassification.OMAG_SERVER),
-    VIEW_SERVER("View Server",
-            "Server that hosts view services which are the task orientate services required by user interfaces.",
-            ServerTypeClassification.OMAG_SERVER),
-=======
                 "Server that hosts integration, management or governance function",
                  ServerTypeClassification.OMAG_SERVER,
                 "https://egeria.odpi.org/open-metadata-implementation/admin-services/docs/concepts/governance-server-types.html"),
->>>>>>> 85b93d65
     INTEGRATION_DAEMON("Integration Daemon",
                 "Governance server that hosts connectors that are exchanging metadata with third party technology.  " +
                                "These servers typically do not have their own API which is why they are called daemons",
@@ -88,6 +80,10 @@
                 "Server that manages the configuration for a data virtualization platform",
                  ServerTypeClassification.INTEGRATION_DAEMON,
                 "https://egeria.odpi.org/open-metadata-implementation/admin-services/docs/concepts/virtualizer.html"),
+    VIEW_SERVER("View Server",
+                "A View Server is an OMAG Server that hosts the view services to support a User Interface.",
+                ServerTypeClassification.OMAG_SERVER,
+                "https://egeria.odpi.org/open-metadata-implementation/admin-services/docs/concepts/view-server.html"),
     ;
 
     private String                   serverTypeName;
