/* SPDX-License-Identifier: Apache 2.0 */
/* Copyright Contributors to the ODPi Egeria project. */
package org.odpi.openmetadata.adminservices;

import org.odpi.openmetadata.adminservices.configuration.OMAGViewServiceRegistration;
import org.odpi.openmetadata.adminservices.configuration.properties.OMAGServerConfig;
import org.odpi.openmetadata.adminservices.configuration.properties.ViewServiceConfig;
import org.odpi.openmetadata.adminservices.configuration.registration.CommonServicesDescription;
import org.odpi.openmetadata.adminservices.configuration.registration.ServiceOperationalStatus;
import org.odpi.openmetadata.adminservices.configuration.registration.ViewServiceRegistration;
import org.odpi.openmetadata.adminservices.ffdc.exception.OMAGConfigurationErrorException;
import org.odpi.openmetadata.adminservices.ffdc.exception.OMAGInvalidParameterException;
import org.odpi.openmetadata.adminservices.ffdc.exception.OMAGNotAuthorizedException;
<<<<<<< HEAD
import org.odpi.openmetadata.adminservices.rest.ViewServiceRequestBody;
=======
import org.odpi.openmetadata.adminservices.rest.ViewServicesResponse;
>>>>>>> 118af316
import org.odpi.openmetadata.commonservices.ffdc.RESTCallLogger;
import org.odpi.openmetadata.commonservices.ffdc.RESTCallToken;
import org.odpi.openmetadata.commonservices.ffdc.rest.RegisteredOMAGService;
import org.odpi.openmetadata.commonservices.ffdc.rest.RegisteredOMAGServicesResponse;
import org.odpi.openmetadata.commonservices.ffdc.rest.VoidResponse;
import org.slf4j.LoggerFactory;

import java.util.ArrayList;
import java.util.Date;
import java.util.List;
import java.util.Map;

/**
 * OMAGServerAdminForViewServices provides the server-side support for the services that add view services
 * configuration to an OMAG Server.
 */
public class OMAGServerAdminForViewServices {
    private static RESTCallLogger restCallLogger = new RESTCallLogger(LoggerFactory.getLogger(OMAGServerAdminForViewServices.class),
                                                                      CommonServicesDescription.ADMIN_OPERATIONAL_SERVICES.getServiceName());

    private OMAGServerAdminStoreServices configStore = new OMAGServerAdminStoreServices();
    private OMAGServerErrorHandler errorHandler = new OMAGServerErrorHandler();
    private OMAGServerExceptionHandler exceptionHandler = new OMAGServerExceptionHandler();


    /**
     * Default constructor
     */
    public OMAGServerAdminForViewServices() {
    }


    /**
     * Return the list of view services that are configured for this server.
     *
     * @param userId     calling user
     * @param serverName name of server
     * @return list of view service descriptions
     */
    public RegisteredOMAGServicesResponse getConfiguredViewServices(String userId,
                                                                    String serverName) {
        final String methodName = "getConfiguredViewServices";

        RESTCallToken token = restCallLogger.logRESTCall(serverName, userId, methodName);

        RegisteredOMAGServicesResponse response = new RegisteredOMAGServicesResponse();

        try {
            /*
             * Validate and set up the userName and server name.
             */
            errorHandler.validateServerName(serverName, methodName);
            errorHandler.validateUserId(userId, serverName, methodName);

            OMAGServerConfig serverConfig = configStore.getServerConfig(userId, serverName, methodName);

            /*
             * Get the list of View Services configured in this server.
             */
            List<ViewServiceConfig> viewServiceConfigList = serverConfig.getViewServicesConfig();

            /*
             * Set up the available view services.
             */
            if ((viewServiceConfigList != null) && (!viewServiceConfigList.isEmpty())) {
                List<RegisteredOMAGService> services = new ArrayList<>();
                for (ViewServiceConfig viewServiceConfig : viewServiceConfigList) {
                    if (viewServiceConfig != null) {
                        if (viewServiceConfig.getViewServiceOperationalStatus() == ServiceOperationalStatus.ENABLED) {
                            RegisteredOMAGService service = new RegisteredOMAGService();
                            service.setServiceName(viewServiceConfig.getViewServiceFullName());
                            service.setServiceDescription(viewServiceConfig.getViewServiceDescription());
                            service.setServiceURLMarker(viewServiceConfig.getViewServiceURLMarker());
                            service.setServiceWiki(viewServiceConfig.getViewServiceWiki());
                            services.add(service);
                        }
                    }
                }
                if (!services.isEmpty()) {
                    response.setServices(services);
                }
            }
        } catch (OMAGInvalidParameterException error) {
            exceptionHandler.captureInvalidParameterException(response, error);
        } catch (OMAGNotAuthorizedException error) {
            exceptionHandler.captureNotAuthorizedException(response, error);
        } catch (Throwable error) {
            exceptionHandler.capturePlatformRuntimeException(serverName, methodName, response, error);
        }

        restCallLogger.logRESTCallReturn(token, response.toString());

        return response;
    }


    /**
     * Return the view services configuration for this server.
     *
     * @param userId     calling user
     * @param serverName name of server
     * @return view services response
     */
    public ViewServicesResponse getViewServicesConfiguration(String userId,
                                                             String serverName) {
        final String methodName = "getViewServicesConfiguration";

        RESTCallToken token = restCallLogger.logRESTCall(serverName, userId, methodName);

        ViewServicesResponse response = new ViewServicesResponse();

        try {
            /*
             * Validate and set up the userName and server name.
             */
            errorHandler.validateServerName(serverName, methodName);
            errorHandler.validateUserId(userId, serverName, methodName);

            OMAGServerConfig serverConfig = configStore.getServerConfig(userId, serverName, methodName);

            /*
             * Get the list of View Services configured in this server.
             */
            List<ViewServiceConfig> viewServiceConfigList = serverConfig.getViewServicesConfig();

            /*
             * Set up the available view services.
             */
            if ((viewServiceConfigList != null) && (!viewServiceConfigList.isEmpty())) {
                List<ViewServiceConfig> services = new ArrayList<>();
                for (ViewServiceConfig viewServiceConfig : viewServiceConfigList) {
                    if (viewServiceConfig != null) {
                        if (viewServiceConfig.getViewServiceOperationalStatus() == ServiceOperationalStatus.ENABLED) {
                            services.add(viewServiceConfig);
                        }
                    }
                }
                if (!services.isEmpty()) {
                    response.setServices(services);
                }
            }
        } catch (OMAGInvalidParameterException error) {
            exceptionHandler.captureInvalidParameterException(response, error);
        } catch (OMAGNotAuthorizedException error) {
            exceptionHandler.captureNotAuthorizedException(response, error);
        } catch (Throwable error) {
            exceptionHandler.capturePlatformRuntimeException(serverName, methodName, response, error);
        }

        restCallLogger.logRESTCallReturn(token, response.toString());

        return response;
    }


    /**
     * Configure a single view service.
     *
     * @param userId             user that is issuing the request.
     * @param serverName         local server name.
     * @param serviceURLMarker   view service name used in URL
<<<<<<< HEAD
     * @param requestBody       URL root and server name that are used to access the downstream OMAG Server.
=======
     * @param requestedViewServiceConfig  view service config
>>>>>>> 118af316
     * @return void response or
     * OMAGNotAuthorizedException the supplied userId is not authorized to issue this command or
     * OMAGConfigurationErrorException the event bus has not been configured or
     * OMAGInvalidParameterException invalid serverName parameter.
     */
    public VoidResponse configureViewService(String userId,
                                             String serverName,
                                             String serviceURLMarker,
<<<<<<< HEAD
                                             ViewServiceRequestBody requestBody) {
=======
                                             ViewServiceConfig requestedViewServiceConfig)
    {
>>>>>>> 118af316
        final String methodName = "configureViewService";

        RESTCallToken token = restCallLogger.logRESTCall(serverName, userId, methodName);

        VoidResponse response = new VoidResponse();

        try {
            /*
             * Validate and set up the userName and server name.
             */
            errorHandler.validateServerName(serverName, methodName);
            errorHandler.validateUserId(userId, serverName, methodName);
<<<<<<< HEAD
            errorHandler.validateOMAGServerClientConfig(serverName, requestBody, methodName);

=======
>>>>>>> 118af316

            OMAGServerConfig serverConfig = configStore.getServerConfig(userId, serverName, methodName);

            List<ViewServiceConfig> viewServiceConfigList = serverConfig.getViewServicesConfig();


            /*
             * Get the registration information for this view service.
             */
            ViewServiceRegistration viewServiceRegistration = OMAGViewServiceRegistration.getViewServiceRegistration(serviceURLMarker);

            errorHandler.validateViewServiceIsRegistered(viewServiceRegistration, serviceURLMarker, serverName, methodName);
<<<<<<< HEAD


            viewServiceConfigList = this.updateViewServiceConfig(createViewServiceConfig(viewServiceRegistration,
                                                                                         requestBody),
                                                                 viewServiceConfigList);

            this.storeViewServicesConfig(userId, serverName, serviceURLMarker, viewServiceConfigList, methodName);
=======
            ViewServiceConfig viewServiceConfig = createViewServiceConfig(viewServiceRegistration, requestedViewServiceConfig);
            viewServiceConfigList = this.updateViewServiceConfig(viewServiceConfig,
                                                                 viewServiceConfigList);
            this.setViewServicesConfig(userId, serverName, viewServiceConfigList);
>>>>>>> 118af316

        } catch (OMAGInvalidParameterException error) {
            exceptionHandler.captureInvalidParameterException(response, error);
        } catch (OMAGConfigurationErrorException error) {
            exceptionHandler.captureConfigurationErrorException(response, error);
        } catch (OMAGNotAuthorizedException error) {
            exceptionHandler.captureNotAuthorizedException(response, error);
        } catch (Throwable error) {
            exceptionHandler.capturePlatformRuntimeException(serverName, methodName, response, error);
        }

        restCallLogger.logRESTCallReturn(token, response.toString());

        return response;
    }


    /**
     * Enable all view services that are registered with this server platform.   The configuration properties
     * for each view service can be changed from their default using setViewServicesConfig operation.
     *
     * @param userId       user that is issuing the request.
     * @param serverName   local server name.
<<<<<<< HEAD
     * @param requestBody       URL root and server name that are used to access the downstream OMAG Server.
=======
     * @param requestedViewServiceConfig  requested View Service Config containing the OMAGServerName and OMAGServerRootPlatformURL
>>>>>>> 118af316
     * @return void response or
     * OMAGNotAuthorizedException the supplied userId is not authorized to issue this command or
     * OMAGConfigurationErrorException the event bus has not been configured or
     * OMAGInvalidParameterException invalid serverName parameter.
     */
    public VoidResponse configureAllViewServices(String userId,
                                                 String serverName,
<<<<<<< HEAD
                                                 ViewServiceRequestBody requestBody) {
=======
                                                 ViewServiceConfig requestedViewServiceConfig) {
>>>>>>> 118af316
        final String methodName = "configureViewServices";

        RESTCallToken token = restCallLogger.logRESTCall(serverName, userId, methodName);
        VoidResponse response = new VoidResponse();
        OMAGServerConfig serverConfig = null;
        try {
<<<<<<< HEAD
            /*
             * Validate and set up the userName and server name.
             */
            errorHandler.validateServerName(serverName, methodName);
            errorHandler.validateUserId(userId, serverName, methodName);
            errorHandler.validateOMAGServerClientConfig(serverName, requestBody,methodName);


=======
            serverConfig = configStore.getServerConfig(userId, serverName, methodName);
>>>>>>> 118af316
            List<ViewServiceConfig> viewServiceConfigList = new ArrayList<>();


            /*
             * Get the list of View Services implemented in this server.
             */
            List<ViewServiceRegistration> viewServiceRegistrationList = OMAGViewServiceRegistration.getViewServiceRegistrationList();

            /*
             * Set up the available view services.
             */
<<<<<<< HEAD
            if ((viewServiceRegistrationList != null) && (!viewServiceRegistrationList.isEmpty())) {
                for (ViewServiceRegistration registration : viewServiceRegistrationList) {
                    if (registration != null) {
                        if (registration.getViewServiceOperationalStatus() == ServiceOperationalStatus.ENABLED) {

                            viewServiceConfigList.add(createViewServiceConfig(registration, requestBody));
=======
            if ((viewServiceRegistrationList != null) && (! viewServiceRegistrationList.isEmpty()))
            {
                for (ViewServiceRegistration registration : viewServiceRegistrationList)
                {
                    if (registration != null)
                    {
                        if (registration.getViewServiceOperationalStatus() == ServiceOperationalStatus.ENABLED)
                        {
                            viewServiceConfigList.add(createViewServiceConfig(registration, requestedViewServiceConfig));
>>>>>>> 118af316
                        }
                    }
                }

            }

            if (viewServiceConfigList.isEmpty())
            {
                viewServiceConfigList = null;
            }

<<<<<<< HEAD
            this.storeViewServicesConfig(userId, serverName, null, viewServiceConfigList, methodName);
        } catch (OMAGInvalidParameterException error) {
=======
            this.setViewServicesConfig(userId, serverName, viewServiceConfigList);
        }
        catch (OMAGInvalidParameterException error)
        {
>>>>>>> 118af316
            exceptionHandler.captureInvalidParameterException(response, error);
        }
        catch (OMAGNotAuthorizedException error)
        {
            exceptionHandler.captureNotAuthorizedException(response, error);
        }
        catch (Throwable  error)
        {
            exceptionHandler.capturePlatformRuntimeException(serverName, methodName, response, error);
        }

        restCallLogger.logRESTCallReturn(token, response.toString());

        return response;
    }


    /**
     * Set up the configuration for a single view service.
     *
     * @param registration registration information about the service.
<<<<<<< HEAD
     * @param requestBody URL root and server name for the OMAG server that are used to access the downstream OMAG Server.
     * @return newly created config object
     */
    private ViewServiceConfig createViewServiceConfig(ViewServiceRegistration registration,
                                                      ViewServiceRequestBody  requestBody) {
        ViewServiceConfig viewServiceConfig = new ViewServiceConfig(registration);

        viewServiceConfig.setOMAGServerName(requestBody.getOMAGServerName());
        viewServiceConfig.setOMAGServerPlatformRootURL(requestBody.getOMAGServerPlatformRootURL());
        viewServiceConfig.setViewServiceOptions(requestBody.getViewServiceOptions());

=======
     * @param requestedViewServiceConfig requested view service config
     * @return newly created config object
     */
    private ViewServiceConfig createViewServiceConfig(ViewServiceRegistration     registration,
                                                      ViewServiceConfig           requestedViewServiceConfig)
    {
        ViewServiceConfig viewServiceConfig = new ViewServiceConfig(registration);
        Map<String, Object> viewOptions = requestedViewServiceConfig.getViewServiceOptions();
        viewServiceConfig.setViewServiceOptions(viewOptions);
        viewServiceConfig.setOMAGServerPlatformRootURL(requestedViewServiceConfig.getOMAGServerPlatformRootURL());
        viewServiceConfig.setOMAGServerName(requestedViewServiceConfig.getOMAGServerName());
>>>>>>> 118af316
        return viewServiceConfig;
    }

    /**
     * Add/update the configuration for a single service in the configuration.
     *
     * @param viewServiceConfig configuration to add/change
     * @param currentList       current config (may be null)
     * @return updated list
     */
    private List<ViewServiceConfig> updateViewServiceConfig(ViewServiceConfig viewServiceConfig,
                                                            List<ViewServiceConfig> currentList) {
        if (viewServiceConfig == null) {
            return currentList;
        } else {
            List<ViewServiceConfig> newList = new ArrayList<>();

            if (currentList != null) {
                for (ViewServiceConfig existingConfig : currentList) {
                    if (existingConfig != null) {
                        if (viewServiceConfig.getViewServiceId() != existingConfig.getViewServiceId()) {
                            newList.add(existingConfig);
                        }
                    }
                }
            }

            newList.add(viewServiceConfig);

            if (newList.isEmpty()) {
                return null;
            }

            return newList;
        }
    }


    /**
     * Disable the view services.  This removes all configuration for the view services
     * and disables the enterprise repository services.
     *
     * @param userId     user that is issuing the request.
     * @param serverName local server name.
     * @return void response or
     * OMAGNotAuthorizedException the supplied userId is not authorized to issue this command or
     * OMAGInvalidParameterException invalid serverName  parameter.
     */
    public VoidResponse clearAllViewServices(String userId,
                                             String serverName) {
        final String methodName = "clearAllViewServices";

        RESTCallToken token = restCallLogger.logRESTCall(serverName, userId, methodName);

        VoidResponse response = new VoidResponse();

        try {
            /*
             * Validate and set up the userName and server name.
             */
            errorHandler.validateServerName(serverName, methodName);
            errorHandler.validateUserId(userId, serverName, methodName);

            this.storeViewServicesConfig(userId, serverName, null, null, methodName);
        } catch (OMAGInvalidParameterException error) {
            exceptionHandler.captureInvalidParameterException(response, error);
        } catch (OMAGNotAuthorizedException error) {
            exceptionHandler.captureNotAuthorizedException(response, error);
        } catch (Throwable error) {
            exceptionHandler.capturePlatformRuntimeException(serverName, methodName, response, error);
        }

        restCallLogger.logRESTCallReturn(token, response.toString());

        return response;
    }


    /**
     * Set up the configuration for all of the open metadata view services (OMASs).  This overrides
     * the current values.
     *
     * @param userId             user that is issuing the request.
     * @param serverName         local server name.
     * @param viewServicesConfig list of configuration properties for each view service.
     * @return void response or
     * OMAGNotAuthorizedException  the supplied userId is not authorized to issue this command or
     * OMAGInvalidParameterException invalid serverName or viewServicesConfig parameter.
     */
    public VoidResponse setViewServicesConfig(String userId,
                                              String serverName,
                                              List<ViewServiceConfig> viewServicesConfig) {
        final String methodName = "setViewServicesConfig";

        RESTCallToken token = restCallLogger.logRESTCall(serverName, userId, methodName);

        VoidResponse response = storeViewServicesConfig(userId, serverName, null, viewServicesConfig, methodName);

        restCallLogger.logRESTCallReturn(token, response.toString());

        return response;

    }


    /**
     * Set up the configuration for all of the open metadata view services (OMASs).  This overrides
     * the current values.
     *
     * @param userId             user that is issuing the request.
     * @param serverName         local server name.
     * @param serviceURLMarker   identifier of specific view service
     * @param viewServicesConfig list of configuration properties for each view service.
     * @param methodName         calling method
     * @return void response or
     * OMAGNotAuthorizedException  the supplied userId is not authorized to issue this command or
     * OMAGInvalidParameterException invalid serverName or viewServicesConfig parameter.
     */
    private VoidResponse storeViewServicesConfig(String userId,
                                                 String serverName,
                                                 String serviceURLMarker,
                                                 List<ViewServiceConfig> viewServicesConfig,
                                                 String methodName) {

        VoidResponse response = new VoidResponse();

        try {
            errorHandler.validateServerName(serverName, methodName);
            errorHandler.validateUserId(userId, serverName, methodName);

            OMAGServerConfig serverConfig = configStore.getServerConfig(userId, serverName, methodName);

            List<String> configAuditTrail = serverConfig.getAuditTrail();

            if (configAuditTrail == null) {
                configAuditTrail = new ArrayList<>();
            }

            if (viewServicesConfig == null) {
                configAuditTrail.add(new Date().toString() + " " + userId + " removed configuration for view services.");
            } else if (serviceURLMarker == null) {
                configAuditTrail.add(new Date().toString() + " " + userId + " updated configuration for view services.");
            } else {
                configAuditTrail.add(new Date().toString() + " " + userId + " updated configuration for view service " + serviceURLMarker + ".");
            }

            serverConfig.setAuditTrail(configAuditTrail);

            serverConfig.setViewServicesConfig(viewServicesConfig);

            configStore.saveServerConfig(serverName, methodName, serverConfig);
        } catch (OMAGInvalidParameterException error) {
            exceptionHandler.captureInvalidParameterException(response, error);
        } catch (OMAGNotAuthorizedException error) {
            exceptionHandler.captureNotAuthorizedException(response, error);
        } catch (Throwable error) {
            exceptionHandler.capturePlatformRuntimeException(serverName, methodName, response, error);
        }

        return response;
    }
}<|MERGE_RESOLUTION|>--- conflicted
+++ resolved
@@ -11,11 +11,7 @@
 import org.odpi.openmetadata.adminservices.ffdc.exception.OMAGConfigurationErrorException;
 import org.odpi.openmetadata.adminservices.ffdc.exception.OMAGInvalidParameterException;
 import org.odpi.openmetadata.adminservices.ffdc.exception.OMAGNotAuthorizedException;
-<<<<<<< HEAD
-import org.odpi.openmetadata.adminservices.rest.ViewServiceRequestBody;
-=======
 import org.odpi.openmetadata.adminservices.rest.ViewServicesResponse;
->>>>>>> 118af316
 import org.odpi.openmetadata.commonservices.ffdc.RESTCallLogger;
 import org.odpi.openmetadata.commonservices.ffdc.RESTCallToken;
 import org.odpi.openmetadata.commonservices.ffdc.rest.RegisteredOMAGService;
@@ -26,13 +22,13 @@
 import java.util.ArrayList;
 import java.util.Date;
 import java.util.List;
-import java.util.Map;
 
 /**
  * OMAGServerAdminForViewServices provides the server-side support for the services that add view services
  * configuration to an OMAG Server.
  */
-public class OMAGServerAdminForViewServices {
+public class OMAGServerAdminForViewServices
+{
     private static RESTCallLogger restCallLogger = new RESTCallLogger(LoggerFactory.getLogger(OMAGServerAdminForViewServices.class),
                                                                       CommonServicesDescription.ADMIN_OPERATIONAL_SERVICES.getServiceName());
 
@@ -44,7 +40,8 @@
     /**
      * Default constructor
      */
-    public OMAGServerAdminForViewServices() {
+    public OMAGServerAdminForViewServices()
+    {
     }
 
 
@@ -56,14 +53,16 @@
      * @return list of view service descriptions
      */
     public RegisteredOMAGServicesResponse getConfiguredViewServices(String userId,
-                                                                    String serverName) {
+                                                                    String serverName)
+    {
         final String methodName = "getConfiguredViewServices";
 
         RESTCallToken token = restCallLogger.logRESTCall(serverName, userId, methodName);
 
         RegisteredOMAGServicesResponse response = new RegisteredOMAGServicesResponse();
 
-        try {
+        try
+        {
             /*
              * Validate and set up the userName and server name.
              */
@@ -80,11 +79,15 @@
             /*
              * Set up the available view services.
              */
-            if ((viewServiceConfigList != null) && (!viewServiceConfigList.isEmpty())) {
+            if ((viewServiceConfigList != null) && (!viewServiceConfigList.isEmpty()))
+            {
                 List<RegisteredOMAGService> services = new ArrayList<>();
-                for (ViewServiceConfig viewServiceConfig : viewServiceConfigList) {
-                    if (viewServiceConfig != null) {
-                        if (viewServiceConfig.getViewServiceOperationalStatus() == ServiceOperationalStatus.ENABLED) {
+                for (ViewServiceConfig viewServiceConfig : viewServiceConfigList)
+                {
+                    if (viewServiceConfig != null)
+                    {
+                        if (viewServiceConfig.getViewServiceOperationalStatus() == ServiceOperationalStatus.ENABLED)
+                        {
                             RegisteredOMAGService service = new RegisteredOMAGService();
                             service.setServiceName(viewServiceConfig.getViewServiceFullName());
                             service.setServiceDescription(viewServiceConfig.getViewServiceDescription());
@@ -94,15 +97,23 @@
                         }
                     }
                 }
-                if (!services.isEmpty()) {
+
+                if (!services.isEmpty())
+                {
                     response.setServices(services);
                 }
             }
-        } catch (OMAGInvalidParameterException error) {
+        }
+        catch (OMAGInvalidParameterException error)
+        {
             exceptionHandler.captureInvalidParameterException(response, error);
-        } catch (OMAGNotAuthorizedException error) {
+        }
+        catch (OMAGNotAuthorizedException error)
+        {
             exceptionHandler.captureNotAuthorizedException(response, error);
-        } catch (Throwable error) {
+        }
+        catch (Throwable error)
+        {
             exceptionHandler.capturePlatformRuntimeException(serverName, methodName, response, error);
         }
 
@@ -120,14 +131,16 @@
      * @return view services response
      */
     public ViewServicesResponse getViewServicesConfiguration(String userId,
-                                                             String serverName) {
+                                                             String serverName)
+    {
         final String methodName = "getViewServicesConfiguration";
 
         RESTCallToken token = restCallLogger.logRESTCall(serverName, userId, methodName);
 
         ViewServicesResponse response = new ViewServicesResponse();
 
-        try {
+        try
+        {
             /*
              * Validate and set up the userName and server name.
              */
@@ -144,24 +157,37 @@
             /*
              * Set up the available view services.
              */
-            if ((viewServiceConfigList != null) && (!viewServiceConfigList.isEmpty())) {
+            if ((viewServiceConfigList != null) && (!viewServiceConfigList.isEmpty()))
+            {
                 List<ViewServiceConfig> services = new ArrayList<>();
-                for (ViewServiceConfig viewServiceConfig : viewServiceConfigList) {
-                    if (viewServiceConfig != null) {
-                        if (viewServiceConfig.getViewServiceOperationalStatus() == ServiceOperationalStatus.ENABLED) {
+
+                for (ViewServiceConfig viewServiceConfig : viewServiceConfigList)
+                {
+                    if (viewServiceConfig != null)
+                    {
+                        if (viewServiceConfig.getViewServiceOperationalStatus() == ServiceOperationalStatus.ENABLED)
+                        {
                             services.add(viewServiceConfig);
                         }
                     }
                 }
-                if (!services.isEmpty()) {
+
+                if (!services.isEmpty())
+                {
                     response.setServices(services);
                 }
             }
-        } catch (OMAGInvalidParameterException error) {
+        }
+        catch (OMAGInvalidParameterException error)
+        {
             exceptionHandler.captureInvalidParameterException(response, error);
-        } catch (OMAGNotAuthorizedException error) {
+        }
+        catch (OMAGNotAuthorizedException error)
+        {
             exceptionHandler.captureNotAuthorizedException(response, error);
-        } catch (Throwable error) {
+        }
+        catch (Throwable error)
+        {
             exceptionHandler.capturePlatformRuntimeException(serverName, methodName, response, error);
         }
 
@@ -177,42 +203,31 @@
      * @param userId             user that is issuing the request.
      * @param serverName         local server name.
      * @param serviceURLMarker   view service name used in URL
-<<<<<<< HEAD
-     * @param requestBody       URL root and server name that are used to access the downstream OMAG Server.
-=======
      * @param requestedViewServiceConfig  view service config
->>>>>>> 118af316
      * @return void response or
      * OMAGNotAuthorizedException the supplied userId is not authorized to issue this command or
      * OMAGConfigurationErrorException the event bus has not been configured or
      * OMAGInvalidParameterException invalid serverName parameter.
      */
-    public VoidResponse configureViewService(String userId,
-                                             String serverName,
-                                             String serviceURLMarker,
-<<<<<<< HEAD
-                                             ViewServiceRequestBody requestBody) {
-=======
+    public VoidResponse configureViewService(String            userId,
+                                             String            serverName,
+                                             String            serviceURLMarker,
                                              ViewServiceConfig requestedViewServiceConfig)
     {
->>>>>>> 118af316
         final String methodName = "configureViewService";
 
         RESTCallToken token = restCallLogger.logRESTCall(serverName, userId, methodName);
 
         VoidResponse response = new VoidResponse();
 
-        try {
+        try
+        {
             /*
              * Validate and set up the userName and server name.
              */
             errorHandler.validateServerName(serverName, methodName);
             errorHandler.validateUserId(userId, serverName, methodName);
-<<<<<<< HEAD
-            errorHandler.validateOMAGServerClientConfig(serverName, requestBody, methodName);
-
-=======
->>>>>>> 118af316
+            errorHandler.validateOMAGServerClientConfig(serverName, requestedViewServiceConfig, methodName);
 
             OMAGServerConfig serverConfig = configStore.getServerConfig(userId, serverName, methodName);
 
@@ -225,28 +240,29 @@
             ViewServiceRegistration viewServiceRegistration = OMAGViewServiceRegistration.getViewServiceRegistration(serviceURLMarker);
 
             errorHandler.validateViewServiceIsRegistered(viewServiceRegistration, serviceURLMarker, serverName, methodName);
-<<<<<<< HEAD
-
 
             viewServiceConfigList = this.updateViewServiceConfig(createViewServiceConfig(viewServiceRegistration,
-                                                                                         requestBody),
+                                                                                         requestedViewServiceConfig),
                                                                  viewServiceConfigList);
 
             this.storeViewServicesConfig(userId, serverName, serviceURLMarker, viewServiceConfigList, methodName);
-=======
-            ViewServiceConfig viewServiceConfig = createViewServiceConfig(viewServiceRegistration, requestedViewServiceConfig);
-            viewServiceConfigList = this.updateViewServiceConfig(viewServiceConfig,
-                                                                 viewServiceConfigList);
-            this.setViewServicesConfig(userId, serverName, viewServiceConfigList);
->>>>>>> 118af316
-
-        } catch (OMAGInvalidParameterException error) {
+
+
+        }
+        catch (OMAGInvalidParameterException error)
+        {
             exceptionHandler.captureInvalidParameterException(response, error);
-        } catch (OMAGConfigurationErrorException error) {
+        }
+        catch (OMAGConfigurationErrorException error)
+        {
             exceptionHandler.captureConfigurationErrorException(response, error);
-        } catch (OMAGNotAuthorizedException error) {
+        }
+        catch (OMAGNotAuthorizedException error)
+        {
             exceptionHandler.captureNotAuthorizedException(response, error);
-        } catch (Throwable error) {
+        }
+        catch (Throwable error)
+        {
             exceptionHandler.capturePlatformRuntimeException(serverName, methodName, response, error);
         }
 
@@ -262,44 +278,32 @@
      *
      * @param userId       user that is issuing the request.
      * @param serverName   local server name.
-<<<<<<< HEAD
-     * @param requestBody       URL root and server name that are used to access the downstream OMAG Server.
-=======
      * @param requestedViewServiceConfig  requested View Service Config containing the OMAGServerName and OMAGServerRootPlatformURL
->>>>>>> 118af316
      * @return void response or
      * OMAGNotAuthorizedException the supplied userId is not authorized to issue this command or
      * OMAGConfigurationErrorException the event bus has not been configured or
      * OMAGInvalidParameterException invalid serverName parameter.
      */
-    public VoidResponse configureAllViewServices(String userId,
-                                                 String serverName,
-<<<<<<< HEAD
-                                                 ViewServiceRequestBody requestBody) {
-=======
-                                                 ViewServiceConfig requestedViewServiceConfig) {
->>>>>>> 118af316
+    public VoidResponse configureAllViewServices(String            userId,
+                                                 String            serverName,
+                                                 ViewServiceConfig requestedViewServiceConfig)
+    {
         final String methodName = "configureViewServices";
 
         RESTCallToken token = restCallLogger.logRESTCall(serverName, userId, methodName);
         VoidResponse response = new VoidResponse();
-        OMAGServerConfig serverConfig = null;
-        try {
-<<<<<<< HEAD
+
+        try
+        {
             /*
              * Validate and set up the userName and server name.
              */
             errorHandler.validateServerName(serverName, methodName);
             errorHandler.validateUserId(userId, serverName, methodName);
-            errorHandler.validateOMAGServerClientConfig(serverName, requestBody,methodName);
-
-
-=======
-            serverConfig = configStore.getServerConfig(userId, serverName, methodName);
->>>>>>> 118af316
+            errorHandler.validateOMAGServerClientConfig(serverName, requestedViewServiceConfig, methodName);
+
             List<ViewServiceConfig> viewServiceConfigList = new ArrayList<>();
 
-
             /*
              * Get the list of View Services implemented in this server.
              */
@@ -308,15 +312,7 @@
             /*
              * Set up the available view services.
              */
-<<<<<<< HEAD
-            if ((viewServiceRegistrationList != null) && (!viewServiceRegistrationList.isEmpty())) {
-                for (ViewServiceRegistration registration : viewServiceRegistrationList) {
-                    if (registration != null) {
-                        if (registration.getViewServiceOperationalStatus() == ServiceOperationalStatus.ENABLED) {
-
-                            viewServiceConfigList.add(createViewServiceConfig(registration, requestBody));
-=======
-            if ((viewServiceRegistrationList != null) && (! viewServiceRegistrationList.isEmpty()))
+            if (! viewServiceRegistrationList.isEmpty())
             {
                 for (ViewServiceRegistration registration : viewServiceRegistrationList)
                 {
@@ -325,7 +321,6 @@
                         if (registration.getViewServiceOperationalStatus() == ServiceOperationalStatus.ENABLED)
                         {
                             viewServiceConfigList.add(createViewServiceConfig(registration, requestedViewServiceConfig));
->>>>>>> 118af316
                         }
                     }
                 }
@@ -337,15 +332,10 @@
                 viewServiceConfigList = null;
             }
 
-<<<<<<< HEAD
             this.storeViewServicesConfig(userId, serverName, null, viewServiceConfigList, methodName);
-        } catch (OMAGInvalidParameterException error) {
-=======
-            this.setViewServicesConfig(userId, serverName, viewServiceConfigList);
         }
         catch (OMAGInvalidParameterException error)
         {
->>>>>>> 118af316
             exceptionHandler.captureInvalidParameterException(response, error);
         }
         catch (OMAGNotAuthorizedException error)
@@ -367,33 +357,21 @@
      * Set up the configuration for a single view service.
      *
      * @param registration registration information about the service.
-<<<<<<< HEAD
-     * @param requestBody URL root and server name for the OMAG server that are used to access the downstream OMAG Server.
-     * @return newly created config object
-     */
-    private ViewServiceConfig createViewServiceConfig(ViewServiceRegistration registration,
-                                                      ViewServiceRequestBody  requestBody) {
-        ViewServiceConfig viewServiceConfig = new ViewServiceConfig(registration);
-
-        viewServiceConfig.setOMAGServerName(requestBody.getOMAGServerName());
-        viewServiceConfig.setOMAGServerPlatformRootURL(requestBody.getOMAGServerPlatformRootURL());
-        viewServiceConfig.setViewServiceOptions(requestBody.getViewServiceOptions());
-
-=======
      * @param requestedViewServiceConfig requested view service config
      * @return newly created config object
      */
-    private ViewServiceConfig createViewServiceConfig(ViewServiceRegistration     registration,
-                                                      ViewServiceConfig           requestedViewServiceConfig)
+    private ViewServiceConfig createViewServiceConfig(ViewServiceRegistration    registration,
+                                                      ViewServiceConfig          requestedViewServiceConfig)
     {
         ViewServiceConfig viewServiceConfig = new ViewServiceConfig(registration);
-        Map<String, Object> viewOptions = requestedViewServiceConfig.getViewServiceOptions();
-        viewServiceConfig.setViewServiceOptions(viewOptions);
+
+        viewServiceConfig.setViewServiceOptions(requestedViewServiceConfig.getViewServiceOptions());
         viewServiceConfig.setOMAGServerPlatformRootURL(requestedViewServiceConfig.getOMAGServerPlatformRootURL());
         viewServiceConfig.setOMAGServerName(requestedViewServiceConfig.getOMAGServerName());
->>>>>>> 118af316
+
         return viewServiceConfig;
     }
+
 
     /**
      * Add/update the configuration for a single service in the configuration.
@@ -402,17 +380,25 @@
      * @param currentList       current config (may be null)
      * @return updated list
      */
-    private List<ViewServiceConfig> updateViewServiceConfig(ViewServiceConfig viewServiceConfig,
-                                                            List<ViewServiceConfig> currentList) {
-        if (viewServiceConfig == null) {
+    private List<ViewServiceConfig> updateViewServiceConfig(ViewServiceConfig       viewServiceConfig,
+                                                            List<ViewServiceConfig> currentList)
+    {
+        if (viewServiceConfig == null)
+        {
             return currentList;
-        } else {
+        }
+        else
+        {
             List<ViewServiceConfig> newList = new ArrayList<>();
 
-            if (currentList != null) {
-                for (ViewServiceConfig existingConfig : currentList) {
-                    if (existingConfig != null) {
-                        if (viewServiceConfig.getViewServiceId() != existingConfig.getViewServiceId()) {
+            if (currentList != null)
+            {
+                for (ViewServiceConfig existingConfig : currentList)
+                {
+                    if (existingConfig != null)
+                    {
+                        if (viewServiceConfig.getViewServiceId() != existingConfig.getViewServiceId())
+                        {
                             newList.add(existingConfig);
                         }
                     }
@@ -421,7 +407,8 @@
 
             newList.add(viewServiceConfig);
 
-            if (newList.isEmpty()) {
+            if (newList.isEmpty())
+            {
                 return null;
             }
 
@@ -441,14 +428,16 @@
      * OMAGInvalidParameterException invalid serverName  parameter.
      */
     public VoidResponse clearAllViewServices(String userId,
-                                             String serverName) {
+                                             String serverName)
+    {
         final String methodName = "clearAllViewServices";
 
         RESTCallToken token = restCallLogger.logRESTCall(serverName, userId, methodName);
 
         VoidResponse response = new VoidResponse();
 
-        try {
+        try
+        {
             /*
              * Validate and set up the userName and server name.
              */
@@ -456,11 +445,17 @@
             errorHandler.validateUserId(userId, serverName, methodName);
 
             this.storeViewServicesConfig(userId, serverName, null, null, methodName);
-        } catch (OMAGInvalidParameterException error) {
+        }
+        catch (OMAGInvalidParameterException error)
+        {
             exceptionHandler.captureInvalidParameterException(response, error);
-        } catch (OMAGNotAuthorizedException error) {
+        }
+        catch (OMAGNotAuthorizedException error)
+        {
             exceptionHandler.captureNotAuthorizedException(response, error);
-        } catch (Throwable error) {
+        }
+        catch (Throwable error)
+        {
             exceptionHandler.capturePlatformRuntimeException(serverName, methodName, response, error);
         }
 
@@ -481,9 +476,10 @@
      * OMAGNotAuthorizedException  the supplied userId is not authorized to issue this command or
      * OMAGInvalidParameterException invalid serverName or viewServicesConfig parameter.
      */
-    public VoidResponse setViewServicesConfig(String userId,
-                                              String serverName,
-                                              List<ViewServiceConfig> viewServicesConfig) {
+    public VoidResponse setViewServicesConfig(String                  userId,
+                                              String                  serverName,
+                                              List<ViewServiceConfig> viewServicesConfig)
+    {
         final String methodName = "setViewServicesConfig";
 
         RESTCallToken token = restCallLogger.logRESTCall(serverName, userId, methodName);
@@ -512,13 +508,15 @@
      */
     private VoidResponse storeViewServicesConfig(String userId,
                                                  String serverName,
-                                                 String serviceURLMarker,
+                                                 String                  serviceURLMarker,
                                                  List<ViewServiceConfig> viewServicesConfig,
-                                                 String methodName) {
+                                                 String                  methodName)
+    {
 
         VoidResponse response = new VoidResponse();
 
-        try {
+        try
+        {
             errorHandler.validateServerName(serverName, methodName);
             errorHandler.validateUserId(userId, serverName, methodName);
 
@@ -526,15 +524,21 @@
 
             List<String> configAuditTrail = serverConfig.getAuditTrail();
 
-            if (configAuditTrail == null) {
+            if (configAuditTrail == null)
+            {
                 configAuditTrail = new ArrayList<>();
             }
 
-            if (viewServicesConfig == null) {
+            if (viewServicesConfig == null)
+            {
                 configAuditTrail.add(new Date().toString() + " " + userId + " removed configuration for view services.");
-            } else if (serviceURLMarker == null) {
+            }
+            else if (serviceURLMarker == null)
+            {
                 configAuditTrail.add(new Date().toString() + " " + userId + " updated configuration for view services.");
-            } else {
+            }
+            else
+            {
                 configAuditTrail.add(new Date().toString() + " " + userId + " updated configuration for view service " + serviceURLMarker + ".");
             }
 
@@ -543,11 +547,17 @@
             serverConfig.setViewServicesConfig(viewServicesConfig);
 
             configStore.saveServerConfig(serverName, methodName, serverConfig);
-        } catch (OMAGInvalidParameterException error) {
+        }
+        catch (OMAGInvalidParameterException error)
+        {
             exceptionHandler.captureInvalidParameterException(response, error);
-        } catch (OMAGNotAuthorizedException error) {
+        }
+        catch (OMAGNotAuthorizedException error)
+        {
             exceptionHandler.captureNotAuthorizedException(response, error);
-        } catch (Throwable error) {
+        }
+        catch (Throwable error)
+        {
             exceptionHandler.capturePlatformRuntimeException(serverName, methodName, response, error);
         }
 
