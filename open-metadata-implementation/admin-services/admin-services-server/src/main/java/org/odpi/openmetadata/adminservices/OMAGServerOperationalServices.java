--- conflicted
+++ resolved
@@ -879,7 +879,6 @@
          */
         if (ServerTypeClassification.DATA_PLATFORM_SERVER.equals(serverTypeClassification))
         {
-<<<<<<< HEAD
             DataPlatformOperationalServices dataPlatformOperationalServices
                     = new DataPlatformOperationalServices(configuration.getLocalServerName(),
                                                           configuration.getLocalServerUserId(),
@@ -895,9 +894,6 @@
                                                                GovernanceServicesDescription.DATA_PLATFORM_SERVICES.getServiceWiki()));
 
             activatedServiceList.add(GovernanceServicesDescription.DATA_PLATFORM_SERVICES.getServiceName());
-=======
-             instance.getOpenLineageOperationalServices().shutdown();
->>>>>>> 311c1e73
         }
 
         /*
@@ -1132,7 +1128,7 @@
                  */
                 if (instance.getOpenLineageOperationalServices() != null)
                 {
-                    instance.getOpenLineageOperationalServices().disconnect(permanentDeactivation);
+                    instance.getOpenLineageOperationalServices().shutdown();
                 }
 
                 /*
