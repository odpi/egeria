<!-- SPDX-License-Identifier: CC-BY-4.0 -->
<!-- Copyright Contributors to the ODPi Egeria project. -->

# Server Platform Origin Service

The server platform origin service is a simple REST API that returns basic information about an
[Open Metadata and governance (OMAG) server Platform](omag-server-platform.md).

It is often used by operational scripts controlling the start up and shutdown of
OMAG Server Platforms to determine if the server platform is running.

There is a single operation on this service called `server-platform-origin`.

The format of the operation is:

```text
{serverPlatformURLroot}/open-metadata/platform-services/users/{userId}/server-platform-origin
```

where `{serverPlatformURLroot}` is typically the host name and port number for the server platform's
network endpoint and `{userId}` is the userId of an authorized administrator.

The response is a single string describing the implementation and version of the server platform.

For example, this is the response from the ODPi Egeria implementation of the OMAG Server Platform
which has an endpoint of `https://localhost:9443`.  Gary Geeke (`garygeeke`) is the administrator.

```bash
$ curl --insecure -X GET https://localhost:9443/open-metadata/platform-services/users/garygeeke/server-platform-origin
<<<<<<< HEAD
ODPi Egeria OMAG Server Platform (version 1.8-SNAPSHOT)
=======
ODPi Egeria OMAG Server Platform (version 2.0-SNAPSHOT)
>>>>>>> c84e076b
```



----
License: [CC BY 4.0](https://creativecommons.org/licenses/by/4.0/),
Copyright Contributors to the ODPi Egeria project.<|MERGE_RESOLUTION|>--- conflicted
+++ resolved
@@ -27,11 +27,7 @@
 
 ```bash
 $ curl --insecure -X GET https://localhost:9443/open-metadata/platform-services/users/garygeeke/server-platform-origin
-<<<<<<< HEAD
-ODPi Egeria OMAG Server Platform (version 1.8-SNAPSHOT)
-=======
 ODPi Egeria OMAG Server Platform (version 2.0-SNAPSHOT)
->>>>>>> c84e076b
 ```
 
 
