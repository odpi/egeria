--- conflicted
+++ resolved
@@ -36,10 +36,6 @@
         <dependency>
             <groupId>org.odpi.egeria</groupId>
             <artifactId>open-connector-framework</artifactId>
-<<<<<<< HEAD
-            <version>${open-metadata.version}</version>
-=======
->>>>>>> 37df8ff6
         </dependency>
 
     </dependencies>
