--- conflicted
+++ resolved
@@ -6,11 +6,8 @@
 import io.swagger.v3.oas.annotations.tags.Tag;
 import org.odpi.openmetadata.adminservices.OMAGServerAdminForViewServices;
 import org.odpi.openmetadata.adminservices.configuration.properties.ViewServiceConfig;
-<<<<<<< HEAD
 import org.odpi.openmetadata.adminservices.rest.ViewServiceConfigResponse;
-=======
 import org.odpi.openmetadata.adminservices.rest.ViewServiceRequestBody;
->>>>>>> a97a83f5
 import org.odpi.openmetadata.adminservices.rest.ViewServicesResponse;
 import org.odpi.openmetadata.commonservices.ffdc.rest.RegisteredOMAGServicesResponse;
 import org.odpi.openmetadata.commonservices.ffdc.rest.VoidResponse;
@@ -77,8 +74,8 @@
      */
     @GetMapping("/view-services/{serviceURLMarker}")
     public ViewServiceConfigResponse getViewServiceConfig(@PathVariable String              userId,
-                                                     @PathVariable String              serverName,
-                                                     @PathVariable String              serviceURLMarker)
+                                                     @PathVariable String                   serverName,
+                                                     @PathVariable String                   serviceURLMarker)
     {
         return adminAPI.getViewServiceConfig(userId, serverName, serviceURLMarker);
     }
@@ -89,14 +86,9 @@
      *
      * @param userId  user that is issuing the request.
      * @param serverName       local server name.
-<<<<<<< HEAD
-     * @param serviceURLMarker string indicating the view service to configure
-     * @param viewServiceConfig if specified, the view service config containing the remote OMAGServerName and OMAGServerPlatformRootURL that the view service will use.
-=======
      * @param serviceURLMarker string indicating which view service it is configuring
      * @param requestBody if specified, the view service config containing the remote OMAGServerName and OMAGServerPlatformRootURL that
      *                    the view service will use.
->>>>>>> a97a83f5
      * @return void response or
      * OMAGNotAuthorizedException the supplied userId is not authorized to issue this command or
      * OMAGConfigurationErrorException the event bus has not been configured or
@@ -112,87 +104,31 @@
     }
 
 
-<<<<<<< HEAD
-
     // ============================================================================================================================== //
     //   NOTE: This API has been removed, possibly temporarily, until the design is completed for how multiple view services          //
     //         can be configured with the same config properties or default properties. See issue #3836 for details.                  //
     // ============================================================================================================================== //
     //
-    //  /**
-    //   * Enable all view services that are registered with this server platform.
-    //   *
-    //   *
-    //   * @param userId      user that is issuing the request.
-    //   * @param serverName  local server name.
-    //   * @param viewServiceConfig view service config containing the remote OMAGServerName and OMAGServerPlatformRootURL for view services to use.
-    //   * @return void response or
-    //   * OMAGNotAuthorizedException the supplied userId is not authorized to issue this command or
-    //   * OMAGConfigurationErrorException the event bus has not been configured or
-    //   * OMAGInvalidParameterException invalid serverName parameter.
-    //   */
-    //
-    //  @PostMapping("/view-services")
-    //  public VoidResponse configureAllViewServices(@PathVariable                  String              userId,
-    //                                               @PathVariable                  String              serverName,
-    //                                               @RequestBody(required = false) ViewServiceConfig   viewServiceConfig)
-    //  {
-    //       return adminAPI.configureAllViewServices(userId, serverName, viewServiceConfig);
-    //  }
+    // /**
+    //  * Enable all view services that are registered with this server platform.
+    //  * The view services are set up to use the default event bus.
+    //  *
+    //  * @param userId      user that is issuing the request.
+    //  * @param serverName  local server name.
+    //  * @param requestBody  view service config containing the remote OMAGServerName and OMAGServerPlatformRootURL for view services to use.
+    //  * @return void response or
+    //  * OMAGNotAuthorizedException the supplied userId is not authorized to issue this command or
+    //  * OMAGConfigurationErrorException the event bus has not been configured or
+    //  * OMAGInvalidParameterException invalid serverName parameter.
+    //  */
+    // @PostMapping(path = "/view-services")
+    // public VoidResponse configureAllViewServices(@PathVariable String            userId,
+    //                                              @PathVariable String            serverName,
+    //                                              @RequestBody  ViewServiceConfig requestBody)
+    // {
+    //     return adminAPI.configureAllViewServices(userId, serverName, requestBody);
+    // }
 
-=======
->>>>>>> a97a83f5
-    /**
-     * Remove the config for a view service.
-     *
-     * @param userId  user that is issuing the request.
-     * @param serverName  local server name.
-<<<<<<< HEAD
-     * @param serviceURLMarker string indicating which view service to clear
-=======
-     * @param requestBody  view service config containing the remote OMAGServerName and OMAGServerPlatformRootURL for view services to use.
->>>>>>> a97a83f5
-     * @return void response or
-     * OMAGNotAuthorizedException the supplied userId is not authorized to issue this command or
-     * OMAGInvalidParameterException invalid serverName parameter or
-     * OMAGConfigurationErrorException unusual state in the admin server.
-     */
-<<<<<<< HEAD
-    @DeleteMapping(path = "/view-services/{serviceURLMarker}")
-    public VoidResponse clearViewService(@PathVariable String userId,
-                                         @PathVariable String serverName,
-                                         @PathVariable String serviceURLMarker)
-    {
-        return adminAPI.clearViewService(userId, serverName, serviceURLMarker);
-    }
-
-
-    /**
-     * Disable the view services.  This removes all configuration for the view services.
-     *
-     * @param userId  user that is issuing the request.
-     * @param serverName  local server name.
-     * @return void response or
-     * OMAGNotAuthorizedException the supplied userId is not authorized to issue this command or
-     * OMAGInvalidParameterException invalid serverName parameter or
-     * OMAGConfigurationErrorException unusual state in the admin server.
-     */
-    @DeleteMapping("/view-services")
-    public VoidResponse clearAllViewServices(@PathVariable String          userId,
-                                             @PathVariable String          serverName)
-    {
-        return adminAPI.clearAllViewServices(userId, serverName);
-    }
-=======
-    @PostMapping(path = "/view-services")
-    public VoidResponse configureAllViewServices(@PathVariable String            userId,
-                                                 @PathVariable String            serverName,
-                                                 @RequestBody  ViewServiceConfig requestBody)
-    {
-        return adminAPI.configureAllViewServices(userId, serverName, requestBody);
-    }
-
->>>>>>> a97a83f5
 
     /**
      * Set up the configuration for selected open metadata view services (OMVSs).  This overrides
@@ -214,6 +150,26 @@
         return adminAPI.setViewServicesConfig(userId, serverName, viewServicesConfig);
     }
 
+    /**
+     * Remove the config for a view service.
+     *
+     * @param userId  user that is issuing the request.
+     * @param serverName  local server name.
+     * @param serviceURLMarker string indicating which view service to clear
+     * @return void response or
+     * OMAGNotAuthorizedException the supplied userId is not authorized to issue this command or
+     * OMAGInvalidParameterException invalid serverName parameter or
+     * OMAGConfigurationErrorException unusual state in the admin server.
+     */
+    @DeleteMapping(path = "/view-services/{serviceURLMarker}")
+    public VoidResponse clearViewService(@PathVariable String userId,
+                                         @PathVariable String serverName,
+                                         @PathVariable String serviceURLMarker)
+    {
+        return adminAPI.clearViewService(userId, serverName, serviceURLMarker);
+    }
+
+
 
     /**
      * Disable the view services.  This removes all configuration for the view services.
