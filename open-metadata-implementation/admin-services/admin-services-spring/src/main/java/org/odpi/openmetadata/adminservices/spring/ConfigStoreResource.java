--- conflicted
+++ resolved
@@ -78,24 +78,14 @@
      */
     @DeleteMapping(path = "/default-configuration-document")
 
-<<<<<<< HEAD
-    @Operation(summary="clearDefaultServerConfig",
-=======
     @Operation(summary="clearDefaultOMAGServerConfig",
->>>>>>> 02dc41ad
             description="Clear the default configuration document.",
             externalDocs=@ExternalDocumentation(description="Further Information",
                     url="https://egeria-project.org/concepts/configuration-document/"))
 
-<<<<<<< HEAD
-    public VoidResponse clearDefaultServerConfig(@PathVariable String   userId)
-    {
-        return adminStoreAPI.clearDefaultServerConfig(userId);
-=======
     public VoidResponse clearDefaultOMAGServerConfig(@PathVariable String   userId)
     {
         return adminStoreAPI.clearDefaultOMAGServerConfig(userId);
->>>>>>> 02dc41ad
     }
 
 
