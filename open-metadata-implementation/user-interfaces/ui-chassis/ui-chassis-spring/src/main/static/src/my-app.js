/* SPDX-License-Identifier: Apache-2.0 */
/* Copyright Contributors to the ODPi Egeria project. */

import {PolymerElement, html} from '@polymer/polymer/polymer-element.js';
import {setPassiveTouchGestures, setRootPath} from '@polymer/polymer/lib/utils/settings.js';
import {mixinBehaviors} from "@polymer/polymer/lib/legacy/class.js";
import {AppLocalizeBehavior} from "@polymer/app-localize-behavior/app-localize-behavior.js";
import '@polymer/app-layout/app-drawer/app-drawer.js';
import '@polymer/app-layout/app-drawer-layout/app-drawer-layout.js';
import '@polymer/app-layout/app-header/app-header.js';
import '@polymer/app-layout/app-header-layout/app-header-layout.js';
import '@polymer/app-layout/app-scroll-effects/app-scroll-effects.js';
import '@polymer/app-layout/app-toolbar/app-toolbar.js';
import '@polymer/app-route/app-location.js';
import '@polymer/app-route/app-route.js';
import '@polymer/iron-pages/iron-pages.js';
import '@polymer/iron-selector/iron-selector.js';
import '@polymer/iron-localstorage/iron-localstorage';
import '@polymer/paper-icon-button/paper-icon-button.js';
import '@polymer/paper-menu-button/paper-menu-button.js';
import '@polymer/paper-item/paper-item.js';
import '@polymer/paper-dropdown-menu/paper-dropdown-menu.js';
import '@polymer/paper-listbox/paper-listbox.js';
import '@polymer/paper-item/paper-item.js';
import '@polymer/paper-input/paper-input.js';
import '@polymer/iron-icon/iron-icon.js';
import '@polymer/iron-icons/iron-icons.js';
import '@polymer/iron-form/iron-form.js';
import './my-icons.js';
import './token-ajax';
import './toast-feedback';
import './login-view.js';
import './user-options-menu';
import './shared-styles';
import './common/breadcrumb.js';

// Gesture events like tap and track generated from touch will not be
// preventable, allowing for better scrolling performance.
setPassiveTouchGestures(true);

// Set Polymer's root path to the same value we passed to our service worker
// in `index.html`.
setRootPath(MyAppGlobals.rootPath);

class MyApp extends mixinBehaviors([AppLocalizeBehavior], PolymerElement) {
    static get template() {
        return html`
      <style include="shared-styles">
        :host {
           display: block;
        };
        app-drawer-layout:not([narrow]) [drawer-toggle] {
          display: none;
        };
        app-header {
          color: #fff;
          background-color: var(--app-primary-color);
        };
        app-header paper-icon-button {
          --paper-icon-button-ink-color: white;
        };
        .drawer-list {
          margin: 0 20px;
        };
        .drawer-list a {
          display: block;
          padding: 0 16px;
          text-decoration: none;
          color: var(--app-secondary-color);
          line-height: 40px;
        };
        .drawer-list-selected,
        .drawer-list div.iron-selected {
          font-weight: bold;
          color: var(--app-secondary-color);
          background-color: var(--app-primary-color);
        };

        paper-input.custom:hover {
          border: 1px solid #29B6F6;
        };
        paper-input.custom {
          margin-bottom: 14px;
          --primary-text-color: #01579B;
          --paper-input-container-color: black;
          --paper-input-container-focus-color: black;
          --paper-input-container-invalid-color: black;
          border: 1px solid #BDBDBD;
          border-radius: 5px;

          /* Reset some defaults */
          --paper-input-container: { padding: 0;};
          --paper-input-container-underline: { display: none; height: 0;};
          --paper-input-container-underline-focus: { display: none; };

          /* New custom styles */
          --paper-input-container-input: {
            box-sizing: border-box;
            font-size: inherit;
            padding: 4px;
          };
          --paper-input-container-input-focus: {
            background: rgba(0, 0, 0, 0.1);
          };
          --paper-input-container-input-invalid: {
            background: rgba(255, 0, 0, 0.3);
          };
          --paper-input-container-label: {
            top: -8px;
            left: 4px;
            background: white;
            padding: 2px;
            font-weight: bold;
          };
          --paper-input-container-label-floating: {
            width: auto;
         };
         .yellow-button {
            text-transform: none;
            color: #eeff41;
          }
        
      </style>
     
      <iron-localstorage name="my-app-storage" value="{{token}}"></iron-localstorage>

      <app-location route="{{route}}" url-space-regex="^[[rootPath]]" use-hash-as-path query-params="{{queryParams}}"></app-location>

      <app-route route="{{route}}" pattern="[[rootPath]]:page" data="{{routeData}}" tail="{{subview}}"></app-route>
      
      <app-route route="{{subview}}" pattern="[[rootPath]]:subview" data="{{subviewData}}" tail="{{subroute2}}"></app-route>
      
      <app-route route="{{subroute2}}" pattern="[[rootPath]]:guid" data="{{subrouteData2}}"></app-route>
       
       
       <toast-feedback duration="0"></toast-feedback> 
       
        <template is="dom-if" if="[[!token]]"  restamp="true">
            <login-view id="loginView" token="{{token}}"></login-view>
        </template>
      
        <template is="dom-if" if="[[token]]"  restamp="true">
            
            <app-drawer-layout id="drawerLayout" flex forceNarrow  narrow="{{narrow}}" fullbleed="">
                <app-drawer id="drawer" slot="drawer"  swipe-open="[[narrow]]">
                  <img src="../images/Logo_trademark.jpg" height="60" style="margin: auto; display: block; margin-top: 15pt;"/>
                  <iron-selector selected="[[page]]" attr-for-selected="name"
                        class="drawer-list" swlectedClass="drawer-list-selected" role="navigation">
                    <div name="asset-search" language="[[language]]"><a href="[[rootPath]]#/asset-search">Asset Search</a></div>
                    <div name="asset-lineage"><a href="[[rootPath]]#/asset-lineage/[[subviewData.subview]]/[[subrouteData2.guid]]">Asset Lineage</a></div>
                    <div name="subject-area"><a href="[[rootPath]]#/subject-area">Subject Area</a></div>
                    <div name="type-explorer"><a href="[[rootPath]]#/type-explorer">Type Explorer</a></div>
<<<<<<< HEAD
                    <div name="repository-explorer"><a href="[[rootPath]]#/repository-explorer">Repository Explorer</a></div>
=======
                    <div name="about"><a href="[[rootPath]]#/about">About</a></div>
>>>>>>> 132ea4bb
                  </iron-selector>

                </app-drawer>
    
                <!-- Main content-->
                <app-header-layout>
        
                  <app-header slot="header" condenses="" reveals="" effects="waterfall">
                    <app-toolbar>
                      <paper-icon-button on-tap="_toggleDrawer" id="toggle" icon="menu"></paper-icon-button>
                      <template is="dom-if" if="[[narrow]]" >
                        <img src="../images/logo-white.png" style="vertical-align: middle; max-height: 80%; margin-left: 15pt; margin-right: 15pt; display: inline-block; "/>
                      </template>
                      <div>
                        <template is="dom-if" if="[[!narrow]]" >
                            Open Metadata -
                        </template>
                        [[page]]
                      </div>

                      <div main-title="">

                      </div>
                      <div style="float: right"><user-options></user-options></div>
                    </app-toolbar>
                  </app-header>
                  <div class="breadcrumb">
                     <bread-crumb id="breadcrumb" items="[[crumbs]]"></bread-crumb>
                  </div>
                  <iron-pages selected="[[page]]" attr-for-selected="name" role="main">
                    <asset-search-view language="[[language]]" name="asset-search"></asset-search-view>
                    <about-view language="[[language]]" name="about"></about-view>
                    <subject-area-component language="[[language]]" name="subject-area"></subject-area-component>
                    <asset-lineage-view language="[[language]]" name="asset-lineage" guid="[[subrouteData2.guid]]" usecase="[[subviewData.subview]]"></asset-lineage-view>
                    <type-explorer-view language="[[language]]" name="type-explorer"></type-explorer-view>
                    <repository-explorer-view language="[[language]]" name="repository-explorer"></repository-explorer-view>
                    <my-view404 name="view404"></my-view404>
                  </iron-pages>

                </app-header-layout>
            </app-drawer-layout>

         </template>
    `;
    }

    static get properties() {
        return {
            language: {value: 'en'},
            page: {
                type: String,
                reflectToAttribute: true,
                observer: '_pageChanged',
            },
            guid: {
                type: String,
                reflectToAttribute: true
            },
            token: {
                type: Object,
                notify: true,
                observer: '_tokenChanged'
            },
            routeData: Object,
            subview: {
                type: String,
                reflectToAttribute: true
            },
            subroute2: {
                type: String,
                reflectToAttribute: true
            },
            pages: {
                type: Array,
<<<<<<< HEAD
                value: ['asset-search', 'subject-area', 'asset-lineage', 'type-explorer', 'repository-explorer']
=======
                value: ['asset-search', 'subject-area', 'asset-lineage', 'type-explorer','about']
>>>>>>> 132ea4bb
            },
            feedback: {
                type: Object,
                notify: true,
                observer: '_feedbackChanged'
            },
            crumbs: {
                type: Array
            },
            allCrumbs: {
                type: Object,
                value:{
                    'home': {label: 'Home', href: this.rootPath + '#'},
                    'asset-search': {label: 'Asset Search', href: "/asset-search"},
                    'subject-area': {label: 'Subject Area', href: "/subject-area"},
                    'asset-lineage': {label: 'Asset Lineage', href: "/asset-lineage"},
                    'type-explorer': {label: 'Type Explorer', href: "/type-explorer"},
                    'repository-explorer': {label: 'Repository Explorer', href: "/repository-explorer"},
                    'ultimateSource': {label: 'Ultimate Source', href: "/ultimateSource"},
                    'ultimateDestination': {label: 'Ultimate Destination', href: "/ultimateDestination"},
                    'endToEnd': {label: 'End To End Lineage', href: "/endToEnd"},
                    'sourceAndDestination': {label: 'Source and Destination', href: "/sourceAndDestination"},
                    'glossaryLineage': {label: 'Glossary Lineage', href: "/glossaryLineage"},
                    'about': {label: 'About', href: "/about"}
                     }
            }
        };
    }

    static get observers() {
        return [
            '_routePageChanged(routeData.page)'
        ];
    }

    ready(){
        super.ready();
        this.addEventListener('logout', this._onLogout);
        this.addEventListener('open-page', this._onPageChanged);
        this.addEventListener('set-title', this._onSetTitle);
    }

    _getDrawer(){
        var dL = this.shadowRoot.querySelector('#drawerLayout');
        if(dL){
            return dL.drawer;
        }
        return;
    }

    _toggleDrawer() {
        var dL = this.shadowRoot.querySelector('#drawerLayout');
        if (dL.forceNarrow || !dL.narrow) {
            dL.forceNarrow = !dL.forceNarrow;
        } else {
            dL.drawer.toggle();
        }
    }

    _updateBreadcrumb(page){
        var crumbs = [];
        var allCrumbs = new Map(Object.entries(this.allCrumbs));

        crumbs.push(allCrumbs.get('home'));
        crumbs.push(allCrumbs.get(page));
        if(page == 'asset-lineage' && this.subview && this.subview.path && allCrumbs.get(this.subviewData.subview) ){
           crumbs.push(allCrumbs.get(this.subviewData.subview));
        }
        // if(page == 'asset-lineage' && this.subroute2 && this.subroute2.path){
        //     crumbs.push({label: this.subrouteData2.guid, href:  "/" + this.subrouteData2.guid });
        // }//TODO to create new service to get displayName instead of displaying the gui


        this.crumbs = crumbs;

    }

    _routePageChanged(page) {
        // Show the corresponding page according to the route.
        //
        // If no page was found in the route data, page will be an empty string.
        // Show 'asset-search' in that case. And if the page doesn't exist, show 'view404'.

        if (!page) {
            this.page = 'asset-search';
        } else if (this.pages.indexOf(page) !== -1) {
            this.page = page;
        } else {
            this.page = 'asset-search';
        }

        // Close a non-persistent drawer when the page & route are changed.
        var drawer = this._getDrawer();
        if (this.page!='login' && drawer && !drawer.persistent) {
            this._getDrawer().close();

        }
        this._updateBreadcrumb(this.page);
    }

    _onPageChanged(event) {
        this.page = event.detail.page;
        this.subview = event.detail.subview;
        this.guid = event.detail.guid;
    }

    _onLogout(event) {
        console.log('removing token:');
        //TODO invalidate token from server
        console.log('LOGOUT: removing token...');
        this.token = null;
    }

    _hasToken(){
        return typeof this.token !== "undefined" && this.token != null;
    }

    _tokenChanged(newValue, oldValue) {
        console.debug('token changed from: '+ oldValue +' \nto new value: ' + newValue)
    }

    _pageChanged(page) {
        // Import the page component on demand.
        //
        // Note: `polymer build` doesn't like string concatenation in the import
        // statement, so break it up.
        console.log(page);
        switch (page) {
            case 'subject-area':
                import('./subject-area/subject-area-component.js');
                break;
            case 'asset-lineage':
                import('./asset-lineage/asset-lineage-view.js');
                break;
            case 'type-explorer':
                import('./type-explorer/type-explorer-view.js');
                break;
            case 'repository-explorer':
                import('./repository-explorer/repository-explorer-view.js');
                break;
            case 'view404':
                import('./asset-search/my-view404.js');
                break;
            case 'asset-search' :
                import('./asset-search/asset-search-view.js');
                break;
            case 'about' :
                import('./about-view.js');
                break;
        }

        this._updateBreadcrumb(this.page);
    }

    attached() {
        this.loadResources(
            // The specified file only contains the flattened translations for that language:
            'locales/en.json',  //e.g. for es {"hi": "hola"}
            'en',               // unflatten -> {"es": {"hi": "hola"}}
            true                // merge so existing resources won't be clobbered
        );
    }
}

window.customElements.define('my-app', MyApp);<|MERGE_RESOLUTION|>--- conflicted
+++ resolved
@@ -150,11 +150,8 @@
                     <div name="asset-lineage"><a href="[[rootPath]]#/asset-lineage/[[subviewData.subview]]/[[subrouteData2.guid]]">Asset Lineage</a></div>
                     <div name="subject-area"><a href="[[rootPath]]#/subject-area">Subject Area</a></div>
                     <div name="type-explorer"><a href="[[rootPath]]#/type-explorer">Type Explorer</a></div>
-<<<<<<< HEAD
+                    <div name="about"><a href="[[rootPath]]#/about">About</a></div>
                     <div name="repository-explorer"><a href="[[rootPath]]#/repository-explorer">Repository Explorer</a></div>
-=======
-                    <div name="about"><a href="[[rootPath]]#/about">About</a></div>
->>>>>>> 132ea4bb
                   </iron-selector>
 
                 </app-drawer>
@@ -229,11 +226,7 @@
             },
             pages: {
                 type: Array,
-<<<<<<< HEAD
-                value: ['asset-search', 'subject-area', 'asset-lineage', 'type-explorer', 'repository-explorer']
-=======
-                value: ['asset-search', 'subject-area', 'asset-lineage', 'type-explorer','about']
->>>>>>> 132ea4bb
+                value: ['asset-search', 'subject-area', 'asset-lineage', 'type-explorer','about', 'repository-explorer']
             },
             feedback: {
                 type: Object,
