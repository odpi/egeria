--- conflicted
+++ resolved
@@ -1,4 +1,3 @@
-
 /* SPDX-License-Identifier: Apache-2.0 */
 /* Copyright Contributors to the ODPi Egeria project. */
 import { PolymerElement, html } from '@polymer/polymer';
@@ -18,7 +17,7 @@
         }
         
       </style>
-<<<<<<< HEAD
+      <app-route route="{{route}}" pattern="/:guid" data="{{routeData}}" tail="{{tail}}"></app-route>
       <token-ajax id="tokenAjaxDetails" last-response="{{glossaries}}" url="/api/glossaries" auto></token-ajax>
 
       <div class="container">
@@ -26,49 +25,50 @@
       </div>
        <vaadin-grid id="grid" items="[[glossaries]]" theme="row-stripes"
                            column-reordering-allowed multi-sort>
-                  <vaadin-grid-column width="10em" resizable>
-                      <template class="header">
-                          <vaadin-grid-sorter path="displayName">Name</vaadin-grid-sorter>
-                      </template>
-                      <template>
-                        [[item.typeDefName]]
-                      </template>
-                  </vaadin-grid-column>
+          <vaadin-grid-column width="10em" resizable>
+              <template class="header">
+                  <vaadin-grid-sorter path="displayName">Name</vaadin-grid-sorter>
+              </template>
+              <template>
+                [[item.typeDefName]]
+              </template>
+          </vaadin-grid-column>
 
-                   <vaadin-grid-column width="6em" resizable>
-                      <template class="header">
-                          <vaadin-grid-sorter path="createdBy">Created By</vaadin-grid-sorter>
-                      </template>
-                      <template>[[item.createdBy]]</template>
-                  </vaadin-grid-column>
+           <vaadin-grid-column width="6em" resizable>
+              <template class="header">
+                  <vaadin-grid-sorter path="createdBy">Created By</vaadin-grid-sorter>
+              </template>
+              <template>[[item.createdBy]]</template>
+          </vaadin-grid-column>
 
 
-                  <vaadin-grid-column width="15em" resizable>
-                      <template class="header">
-                          <vaadin-grid-sorter path="status">Status</vaadin-grid-sorter>
-                      </template>
-                      <template>[[item.status]]</template>
-                  </vaadin-grid-column>
+          <vaadin-grid-column width="15em" resizable>
+              <template class="header">
+                  <vaadin-grid-sorter path="status">Status</vaadin-grid-sorter>
+              </template>
+              <template>[[item.status]]</template>
+          </vaadin-grid-column>
 
-                  <vaadin-grid-column width="15em" resizable>
-                      <template class="header">
-                          <vaadin-grid-sorter path="qualifiedName">QualifiedName</vaadin-grid-sorter>
-                      </template>
-                      <template>[[item.qualifiedName]]</template>
-                  </vaadin-grid-column>
-              </vaadin-grid>
+          <vaadin-grid-column width="15em" resizable>
+              <template class="header">
+                  <vaadin-grid-sorter path="qualifiedName">QualifiedName</vaadin-grid-sorter>
+              </template>
+              <template>[[item.qualifiedName]]</template>
+          </vaadin-grid-column>
+      </vaadin-grid>
     `;
     }
 
     _retrieve_all_glossaries() {
         console.debug('searching: '+ this.q);
         var types = [];
-=======
-      
-      <app-route route="{{route}}" pattern="/:guid" data="{{routeData}}" tail="{{tail}}"></app-route>
-      <token-ajax id="tokenAjaxDetails" last-response="{{item}}" ></token-ajax>
-      
-    `;
+
+        this.$.combo.selectedItems.forEach(function(item){
+            types.push( item.name);
+        });
+
+        this.$.tokenAjax.url = '/api/glossaries';
+        this.$.tokenAjax._go();
     }
 
     static get observers() {
@@ -90,15 +90,7 @@
         console.log('connect glossary-view');
 
     }
->>>>>>> b047b15c
 
-        this.$.combo.selectedItems.forEach(function(item){
-            types.push( item.name);
-        });
-
-        this.$.tokenAjax.url = '/api/glossaries';
-        this.$.tokenAjax._go();
-    }
 }
 
 window.customElements.define('glossary-view', GlossaryView);