--- conflicted
+++ resolved
@@ -42,11 +42,8 @@
     "react-bootstrap": "^1.2.0",
     "react-cookie": "^4.0.3",
     "react-dom": "^16.13.1",
-<<<<<<< HEAD
     "react-json-pretty": "^2.2.0",
-=======
     "react-markdown": "^4.3.1",
->>>>>>> 5c57776f
     "react-router-dom": "^5.2.0",
     "sass-loader": "^8.0.2",
     "use-debounce": "^3.4.3",
