--- conflicted
+++ resolved
@@ -31,19 +31,8 @@
   /*
    * Handler for change to enterprise option checkbox
    */
-<<<<<<< HEAD
-  const [repositoryServerName, setRepositoryServerName]                         = useState("");  
-  const [repositoryServerRootURL, setRepositoryServerRootURL]                   = useState("");  
-  const [repositoryServerEnterpriseOption, setRepositoryServerEnterpriseOption] = useState(false);  
-
-   
- 
-  const getRepositoryServerEnterpriseOption = () => {
-    return repositoryServerEnterpriseOption;
-=======
   const updateEnterpriseOption = () => {
     setEnterpriseOption(!enterpriseOption);
->>>>>>> 956a1523
   }
 
   /*
@@ -59,15 +48,9 @@
    */
   const buildBaseBody = () => {
     const base = {
-<<<<<<< HEAD
-      serverName       : repositoryServerName,
-      serverRootURL    : repositoryServerRootURL,
-      enterpriseOption : repositoryServerEnterpriseOption };
-=======
       serverName       : repositoryServer.serverName,
       platformName     : repositoryServer.platformName,
       enterpriseOption : enterpriseOption };
->>>>>>> 956a1523
     return base;
   };
 
@@ -134,16 +117,10 @@
    * e.g.
    * repositoryPOST("types", null, _loadTypeInfo)      - there are no operation-specific body parms for this operation
    * 
-<<<<<<< HEAD
-   * The caller does not need to specfiy the serverName, serverRootURL or enterpriseOption. The other components using
-   * this context have access to repositoryServerName, etc. but there is no point passing them in every time wehen they 
-   * are already in the context.
-=======
    * repositoryPOST("types", { searchText: <String> , typeName : <String> , etc ... }, _findEntitiesByPropertyValue)
    * 
    * The context must already have the serverName and platformName in repositiryServer. 
    * The current value of enterpriseOption is used.
->>>>>>> 956a1523
    */ 
   const repositoryPOST = (uri, bodyParms, callback) => {
 
@@ -210,17 +187,6 @@
   return (
     <RepositoryServerContext.Provider
       value={{       
-<<<<<<< HEAD
-        repositoryServerName, 
-        setRepositoryServerName,
-        getRepositoryServerName,
-        repositoryServerRootURL, 
-        setRepositoryServerRootURL,
-        repositoryServerEnterpriseOption, 
-        setRepositoryServerEnterpriseOption,      
-        getRepositoryServerEnterpriseOption,      
-        repositoryPOST              
-=======
         repositoryServer, 
         setRepositoryServer,
         updateEnterpriseOption,
@@ -229,7 +195,6 @@
         repositoryPOST,
         callGET,
         callPOST     
->>>>>>> 956a1523
       }}
     >      
       {props.children}
