/* SPDX-License-Identifier: Apache-2.0 */
/* Copyright Contributors to the ODPi Egeria project. */
package org.odpi.openmetadata.userinterface.accessservices.api;

import org.odpi.openmetadata.userinterface.accessservices.auth.AuthService;
<<<<<<< HEAD
=======
import org.odpi.openmetadata.userinterface.accessservices.auth.TokenUser;
>>>>>>> f3906b67
import org.odpi.openmetadata.userinterface.accessservices.domain.User;
import org.springframework.beans.factory.annotation.Autowired;
import org.springframework.security.core.Authentication;

import javax.servlet.http.HttpServletRequest;
import javax.servlet.http.HttpSession;

/**
 * This class provides a method to access the user name from the servlet session. This class should be subclassed so that the user
 * can be obtained and then used on omas calls.
 */
public class SecureController {

    @Autowired
    private AuthService authService;

    /**
     * Return user name if there is one or null. Passing null as the user to a rest call should result in a user not authorized error.
     * @param request servlet request
     * @return userName or null if there is not one
     */
    protected String getUser(HttpServletRequest request) {
<<<<<<< HEAD
        HttpSession session = request.getSession();
        String userName =null;
        if (session !=null) {
            Authentication auth = authService.getAuthentication(request);
             User user = (User) session.getAttribute("user");
             if (user.getName() !=null) {
                 userName = user.getUsername();
             }
=======
        String userName = null;
        Authentication auth = authService.getAuthentication(request);
        if(auth != null && auth.getDetails() != null && (auth.getDetails() instanceof TokenUser)){
            userName = ((TokenUser) auth.getDetails()).getUser().getUsername();
        }

        if(userName ==  null){
            throw new UserNotAuthorizedException("User is not authorized");
>>>>>>> f3906b67
        }
        return userName;
    }
}<|MERGE_RESOLUTION|>--- conflicted
+++ resolved
@@ -3,10 +3,7 @@
 package org.odpi.openmetadata.userinterface.accessservices.api;
 
 import org.odpi.openmetadata.userinterface.accessservices.auth.AuthService;
-<<<<<<< HEAD
-=======
 import org.odpi.openmetadata.userinterface.accessservices.auth.TokenUser;
->>>>>>> f3906b67
 import org.odpi.openmetadata.userinterface.accessservices.domain.User;
 import org.springframework.beans.factory.annotation.Autowired;
 import org.springframework.security.core.Authentication;
@@ -29,16 +26,6 @@
      * @return userName or null if there is not one
      */
     protected String getUser(HttpServletRequest request) {
-<<<<<<< HEAD
-        HttpSession session = request.getSession();
-        String userName =null;
-        if (session !=null) {
-            Authentication auth = authService.getAuthentication(request);
-             User user = (User) session.getAttribute("user");
-             if (user.getName() !=null) {
-                 userName = user.getUsername();
-             }
-=======
         String userName = null;
         Authentication auth = authService.getAuthentication(request);
         if(auth != null && auth.getDetails() != null && (auth.getDetails() instanceof TokenUser)){
@@ -47,7 +34,6 @@
 
         if(userName ==  null){
             throw new UserNotAuthorizedException("User is not authorized");
->>>>>>> f3906b67
         }
         return userName;
     }
