/* SPDX-License-Identifier: Apache-2.0 */
/* Copyright Contributors to the ODPi Egeria project. */
package org.odpi.openmetadata.frameworks.connectors.ffdc;

/**
 * ConnectionCheckedException provides a checked exception for reporting errors found in connection objects.
 * Typically these errors are configuration errors that can be fixed by an administrator or power user.
 * The connection object has a complex structure and the aim of this exception, in conjunction with
 * OCFErrorCode, is to identify exactly what is wrong with the contents of the connection object
 * and the consequences of this error.
 */
public class ConnectionCheckedException extends OCFCheckedExceptionBase
{
<<<<<<< HEAD
=======
    private static final long    serialVersionUID = 1L;

    private static final Logger log = LoggerFactory.getLogger(ConnectionCheckedException.class);
>>>>>>> 557fcad8

    /**
     * This is the typical constructor for creating a ConnectionCheckedException.  It captures the essential details
     * about the error, where it occurred and how to fix it.
     *
     * @param httpCode code to use across a REST interface
     * @param className name of class reporting error
     * @param actionDescription description of function it was performing when error detected
     * @param errorMessage description of error
     * @param systemAction actions of the system as a result of the error
     * @param userAction instructions for correcting the error
     */
    public ConnectionCheckedException(int httpCode, String className, String  actionDescription, String errorMessage, String systemAction, String userAction)
    {
        super(httpCode, className, actionDescription, errorMessage, systemAction, userAction);
    }


    /**
     * This constructor is used when an unexpected exception has been caught that needs to be wrapped in a
     * ConnectionCheckedException in order to add the essential details about the error, where it occurred and
     * how to fix it.
     *
     * @param httpCode code to use across a REST interface
     * @param className name of class reporting error
     * @param actionDescription description of function it was performing when error detected
     * @param errorMessage description of error
     * @param systemAction actions of the system as a result of the error
     * @param userAction instructions for correcting the error
     * @param caughtError the exception/error that caused this exception to be raised
     */
    public ConnectionCheckedException(int httpCode, String className, String  actionDescription, String errorMessage, String systemAction, String userAction, Throwable caughtError)
    {
        super(httpCode, className, actionDescription, errorMessage, systemAction, userAction, caughtError);
    }


    /**
     * This is the copy/clone constructor used for creating an exception.
     *
     * @param errorMessage associated message
     * @param template   object to copy
     */
    public ConnectionCheckedException(String                     errorMessage,
                                      ConnectionCheckedException template)
    {
        super(errorMessage, template);
    }
}<|MERGE_RESOLUTION|>--- conflicted
+++ resolved
@@ -1,6 +1,9 @@
 /* SPDX-License-Identifier: Apache-2.0 */
 /* Copyright Contributors to the ODPi Egeria project. */
 package org.odpi.openmetadata.frameworks.connectors.ffdc;
+
+import org.slf4j.Logger;
+import org.slf4j.LoggerFactory;
 
 /**
  * ConnectionCheckedException provides a checked exception for reporting errors found in connection objects.
@@ -11,12 +14,9 @@
  */
 public class ConnectionCheckedException extends OCFCheckedExceptionBase
 {
-<<<<<<< HEAD
-=======
     private static final long    serialVersionUID = 1L;
 
     private static final Logger log = LoggerFactory.getLogger(ConnectionCheckedException.class);
->>>>>>> 557fcad8
 
     /**
      * This is the typical constructor for creating a ConnectionCheckedException.  It captures the essential details
@@ -32,6 +32,8 @@
     public ConnectionCheckedException(int httpCode, String className, String  actionDescription, String errorMessage, String systemAction, String userAction)
     {
         super(httpCode, className, actionDescription, errorMessage, systemAction, userAction);
+
+        log.debug("{}, {}, {}", httpCode, className, actionDescription);
     }
 
 
@@ -51,6 +53,8 @@
     public ConnectionCheckedException(int httpCode, String className, String  actionDescription, String errorMessage, String systemAction, String userAction, Throwable caughtError)
     {
         super(httpCode, className, actionDescription, errorMessage, systemAction, userAction, caughtError);
+
+        log.debug("{}, {}, {}, {}", httpCode, className, actionDescription, caughtError);
     }
 
 
