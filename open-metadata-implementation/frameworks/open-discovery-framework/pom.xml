<?xml version="1.0" encoding="UTF-8"?>

<!-- SPDX-License-Identifier: Apache-2.0 -->

<project xmlns="http://maven.apache.org/POM/4.0.0"
         xmlns:xsi="http://www.w3.org/2001/XMLSchema-instance"
         xsi:schemaLocation="http://maven.apache.org/POM/4.0.0 http://maven.apache.org/xsd/maven-4.0.0.xsd">

    <parent>
        <artifactId>frameworks</artifactId>
        <groupId>org.odpi.egeria</groupId>
        <version>1.1-SNAPSHOT</version>
    </parent>

    <modelVersion>4.0.0</modelVersion>

    <name>Open Discovery Framework (ODF)</name>
    <description>
        The Open Discovery Framework (ODF) provides the interfaces and base implementations for components
        (called discovery services) that access data-related assets and extract characteristics
        about the data that can be stored in an open metadata repository.
    </description>

    <artifactId>open-discovery-framework</artifactId>

    <dependencies>

        <dependency>
            <groupId>org.slf4j</groupId>
            <artifactId>slf4j-api</artifactId>
<<<<<<< HEAD
            <version>${slf4j.version}</version>
=======
>>>>>>> e12c9568
        </dependency>

       <dependency>
            <groupId>com.fasterxml.jackson.core</groupId>
            <artifactId>jackson-databind</artifactId>
<<<<<<< HEAD
            <version>${jackson.version}</version>
=======
>>>>>>> e12c9568
        </dependency>

        <!-- Now explicitly pull in same version of annotations.... -->
        <dependency>
            <groupId>com.fasterxml.jackson.core</groupId>
            <artifactId>jackson-annotations</artifactId>
<<<<<<< HEAD
            <version>${jackson.version}</version>
=======
>>>>>>> e12c9568
        </dependency>

        <dependency>
            <groupId>org.odpi.egeria</groupId>
            <artifactId>open-connector-framework</artifactId>
        </dependency>

        <dependency>
            <groupId>org.testng</groupId>
            <artifactId>testng</artifactId>
            <scope>test</scope>
        </dependency>

        <dependency>
            <groupId>org.testng</groupId>
            <artifactId>testng</artifactId>
            <version>${testng.version}</version>
            <scope>test</scope>
        </dependency>

    </dependencies>

</project><|MERGE_RESOLUTION|>--- conflicted
+++ resolved
@@ -28,29 +28,17 @@
         <dependency>
             <groupId>org.slf4j</groupId>
             <artifactId>slf4j-api</artifactId>
-<<<<<<< HEAD
-            <version>${slf4j.version}</version>
-=======
->>>>>>> e12c9568
         </dependency>
 
        <dependency>
             <groupId>com.fasterxml.jackson.core</groupId>
             <artifactId>jackson-databind</artifactId>
-<<<<<<< HEAD
-            <version>${jackson.version}</version>
-=======
->>>>>>> e12c9568
         </dependency>
 
         <!-- Now explicitly pull in same version of annotations.... -->
         <dependency>
             <groupId>com.fasterxml.jackson.core</groupId>
             <artifactId>jackson-annotations</artifactId>
-<<<<<<< HEAD
-            <version>${jackson.version}</version>
-=======
->>>>>>> e12c9568
         </dependency>
 
         <dependency>
@@ -64,13 +52,6 @@
             <scope>test</scope>
         </dependency>
 
-        <dependency>
-            <groupId>org.testng</groupId>
-            <artifactId>testng</artifactId>
-            <version>${testng.version}</version>
-            <scope>test</scope>
-        </dependency>
-
     </dependencies>
 
 </project>