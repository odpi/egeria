--- conflicted
+++ resolved
@@ -31,13 +31,7 @@
     private Resource serverConfigFile;
 
     /**
-<<<<<<< HEAD
      * Configures the default user parameter used to activate the OMAG server instance using platform operational services.
-     * @see org.odpi.openmetadata.platformservices.server.OMAGServerOperationalServices#activateWithSuppliedConfig(String, String, OMAGServerConfig)
-=======
-     * Configures the username parameter used to activate the OMAG server instance using platform operational services.
-     * Default value is set to 'system', can be overwritted
->>>>>>> f9c30811
      */
     @Value("${omag.server-user:${omag.server.user:system}}")
     private String defaultUser;
