/* SPDX-License-Identifier: Apache-2.0 */
/* Copyright Contributors to the ODPi Egeria project. */
package org.odpi.openmetadata.serverchassis.springboot;

import org.odpi.openmetadata.adminservices.configuration.properties.OMAGServerConfig;
<<<<<<< HEAD
import org.odpi.openmetadata.platformservices.rest.SuccessMessageResponse;
import org.odpi.openmetadata.platformservices.server.OMAGServerOperationalServices;
import org.odpi.openmetadata.serverchassis.springboot.config.OMAGConfigHelper;
=======
import org.odpi.openmetadata.serveroperations.rest.SuccessMessageResponse;
import org.odpi.openmetadata.serveroperations.server.OMAGServerOperationalServices;
import org.odpi.openmetadata.serverchassis.springboot.config.OMAGServerProperties;
>>>>>>> f9c30811
import org.odpi.openmetadata.serverchassis.springboot.exception.OMAGServerActivationError;
import org.slf4j.Logger;
import org.slf4j.LoggerFactory;
import org.springframework.beans.factory.annotation.Autowired;
import org.springframework.boot.ApplicationArguments;
import org.springframework.boot.ApplicationRunner;
import org.springframework.boot.SpringApplication;
import org.springframework.boot.autoconfigure.SpringBootApplication;
import org.springframework.boot.builder.SpringApplicationBuilder;
import org.springframework.context.ConfigurableApplicationContext;
import org.springframework.context.event.ContextClosedEvent;
import org.springframework.context.event.EventListener;
import java.util.List;

/**
 * OMAGServer provides the main program for the OMAG Server spring-boot based starter application.
 */
@SpringBootApplication(
        scanBasePackages = {"org.odpi.openmetadata"}
)
public class OMAGServer implements ApplicationRunner {

    private static final Logger LOG = LoggerFactory.getLogger(OMAGServer.class);
    private final ConfigurableApplicationContext context;
<<<<<<< HEAD
    private final OMAGServerOperationalServices operationalServices;
    private OMAGConfigHelper configHelper;
=======
    private final ObjectMapper                  objectMapper;
    private final OMAGServerOperationalServices operationalServices;
    private final OMAGServerProperties          serverProperties;
    private OMAGServerConfig serverConfigDocument;
    private String serverName;
>>>>>>> f9c30811

    /**
     * Constructor injecting the beans required.

     */
    @Autowired
    public OMAGServer(ConfigurableApplicationContext ctx, OMAGConfigHelper configHelper, OMAGServerOperationalServices omagServerOperationalServices) {
        this.context = ctx;
        this.operationalServices = omagServerOperationalServices;
        this.configHelper = configHelper;
    }


    /**
     * Main program, creating spring boot application instance.
     * @param args
     */
    public static void main(String[] args) {
        new SpringApplicationBuilder().sources(OMAGServer.class).run(args);
    }

    /**
     * ApplicationRunner implementation.
     * The purpose of this class is to provide a standard way to run the OMAG server activation task, separate from the main application thread.
     * Executing the server activation in a runner task affects internal availability state by default as the runners are part of the standard application lifecycle.
     */
    @Override
    public void run(ApplicationArguments args) {
        LOG.debug("Application runner executing run");
        try {
            activateOMAGServer();
        } catch (OMAGServerActivationError e) {
            LOG.error("Server activation failed due to internal application error", e);
            /**
             *  Any exception captured at this point means that there was problem activating the OMAG server, thus the application should be shut down.
             *  Propagating the error further does not properly stop the application, instead we are explicitly exiting the application and jvm. //TODO: Check if this is the most optimal solution.
             */
            System.exit(SpringApplication.exit(context));
        }
    }

    /**
     * Handling Spring Boot ContextClosedEvent
     * This handler provides a way to hook to the standard Spring Boot application shut-down event and call OMAG operational services to deactivate the server instance by name.
     */
    @EventListener(ContextClosedEvent.class)
    private void onContextClosedEvent() {
        //TODO: Improvement required: the name of the server should be taken for the configuration.
        if (configHelper.getOmagServerConfig().getLocalServerName() != null) {
            LOG.info("Application stopped, deactivating server: {}", configHelper.getOmagServerConfig().getLocalServerName());
            operationalServices.deactivateTemporarilyServerList(configHelper.getServerProperties().getDefaultUser(), List.of(configHelper.getOmagServerConfig().getLocalServerName()));
        }
    }

    /**
     * This method activates OMAGServer instance using OMAG platform operational services.
     * @see OMAGServerOperationalServices
     *
     * The activation process requires OMAGServerConfig document.
     * @see OMAGServerConfig
     *
     * The OMAGServerConfig document location is provided as org.springframework.core.io.Resource and configured by application property `omag.server-config`.
     *
     * @throws OMAGServerActivationError
     */
    private void activateOMAGServer() throws OMAGServerActivationError {

        LOG.debug("Activation started");

        configHelper.loadConfig();

        if (configHelper.getOmagServerConfig() == null) {
            LOG.info("Activation failed, the cause is that the OMAGServerConfig document is null");
            throw new OMAGServerActivationError("Activation failed, the cause is that the OMAGServerConfig document is null");
        }

        LOG.info("Sending activation request for server: {} and user: {}", configHelper.getOmagServerConfig().getLocalServerName(), configHelper.getOmagServerConfig().getLocalServerUserId());

        SuccessMessageResponse response = operationalServices
                .activateWithSuppliedConfig(configHelper.getOmagServerConfig().getLocalServerUserId(), configHelper.getOmagServerConfig().getLocalServerName(), configHelper.getOmagServerConfig());

        if (response == null) {
            LOG.info("Activation has failed. The cause is that response is null");
            throw new OMAGServerActivationError("Activation has failed. The cause is that response is null");
        }

        if (response.getRelatedHTTPCode() != 200) {
            LOG.info("Activation has failed with response code: {}", response.getRelatedHTTPCode());
            throw new OMAGServerActivationError(String.format("Server activation failed with response code %s", response.getRelatedHTTPCode()));
        }

        if (response.getRelatedHTTPCode() == 200) {
            LOG.info("Activation succeeded for server: {}", configHelper.getOmagServerConfig().getLocalServerName());
        }

    }

}<|MERGE_RESOLUTION|>--- conflicted
+++ resolved
@@ -3,15 +3,9 @@
 package org.odpi.openmetadata.serverchassis.springboot;
 
 import org.odpi.openmetadata.adminservices.configuration.properties.OMAGServerConfig;
-<<<<<<< HEAD
-import org.odpi.openmetadata.platformservices.rest.SuccessMessageResponse;
-import org.odpi.openmetadata.platformservices.server.OMAGServerOperationalServices;
-import org.odpi.openmetadata.serverchassis.springboot.config.OMAGConfigHelper;
-=======
 import org.odpi.openmetadata.serveroperations.rest.SuccessMessageResponse;
 import org.odpi.openmetadata.serveroperations.server.OMAGServerOperationalServices;
-import org.odpi.openmetadata.serverchassis.springboot.config.OMAGServerProperties;
->>>>>>> f9c30811
+import org.odpi.openmetadata.serverchassis.springboot.config.OMAGConfigHelper;
 import org.odpi.openmetadata.serverchassis.springboot.exception.OMAGServerActivationError;
 import org.slf4j.Logger;
 import org.slf4j.LoggerFactory;
@@ -36,25 +30,17 @@
 
     private static final Logger LOG = LoggerFactory.getLogger(OMAGServer.class);
     private final ConfigurableApplicationContext context;
-<<<<<<< HEAD
     private final OMAGServerOperationalServices operationalServices;
     private OMAGConfigHelper configHelper;
-=======
-    private final ObjectMapper                  objectMapper;
-    private final OMAGServerOperationalServices operationalServices;
-    private final OMAGServerProperties          serverProperties;
-    private OMAGServerConfig serverConfigDocument;
-    private String serverName;
->>>>>>> f9c30811
 
     /**
      * Constructor injecting the beans required.
 
      */
     @Autowired
-    public OMAGServer(ConfigurableApplicationContext ctx, OMAGConfigHelper configHelper, OMAGServerOperationalServices omagServerOperationalServices) {
+    public OMAGServer(ConfigurableApplicationContext ctx, OMAGConfigHelper configHelper, OMAGServerOperationalServices serverOperationalServices) {
         this.context = ctx;
-        this.operationalServices = omagServerOperationalServices;
+        this.operationalServices = serverOperationalServices;
         this.configHelper = configHelper;
     }
 
