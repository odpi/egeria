--- conflicted
+++ resolved
@@ -14,11 +14,8 @@
 import org.slf4j.LoggerFactory;
 
 import java.util.ArrayList;
-<<<<<<< HEAD
 import java.util.HashMap;
-=======
 import java.util.Date;
->>>>>>> 118af316
 import java.util.List;
 import java.util.Map;
 
@@ -473,54 +470,6 @@
         return attachedEntityGUID;
     }
 
-
-    /**
-     * Update the properties of an existing entity in the open metadata repository.
-     * This method is deprecated because it does not pass the external source identifiers and so the
-     * metadata provenance can not be verified.
-     *
-     * @param userId calling user
-     * @param entityGUID unique identifier of entity to update
-     * @param entityTypeGUID type of entity to create
-     * @param entityTypeName name of the entity's type
-     * @param properties properties for the entity
-     * @param methodName name of calling method
-     *
-     * @throws PropertyServerException problem accessing property server
-     * @throws UserNotAuthorizedException security access problem
-     */
-    @Deprecated
-    public void    updateEntity(String                  userId,
-                                String                  entityGUID,
-                                String                  entityTypeGUID,
-                                String                  entityTypeName,
-                                InstanceProperties      properties,
-                                String                  methodName) throws UserNotAuthorizedException,
-                                                                           PropertyServerException
-    {
-        try
-        {
-            EntityDetail newEntity = metadataCollection.updateEntityProperties(userId,
-                                                                               entityGUID,
-                                                                               properties);
-
-            if (newEntity == null)
-            {
-                errorHandler.handleNoEntity(entityTypeGUID,
-                                            entityTypeName,
-                                            properties,
-                                            methodName);
-            }
-        }
-        catch (org.odpi.openmetadata.repositoryservices.ffdc.exception.UserNotAuthorizedException error)
-        {
-            errorHandler.handleUnauthorizedUser(userId, methodName);
-        }
-        catch (Throwable   error)
-        {
-            errorHandler.handleRepositoryError(error, methodName);
-        }
-    }
 
 
     /**
@@ -863,21 +812,22 @@
      * @param classifications classifications for entity
      * @param methodName name of calling method
      *
+     * @return returned entity containing the update
      * @throws InvalidParameterException problem with the GUID
      * @throws PropertyServerException problem accessing property server
      * @throws UserNotAuthorizedException security access problem
      */
-    public void updateEntity(String                  userId,
-                             String                  externalSourceGUID,
-                             String                  externalSourceName,
-                             String                  entityGUID,
-                             String                  entityTypeGUID,
-                             String                  entityTypeName,
-                             InstanceProperties      properties,
-                             List<Classification>    classifications,
-                             String                  methodName) throws InvalidParameterException,
-                                                                        UserNotAuthorizedException,
-                                                                        PropertyServerException
+    public EntityDetail updateEntity(String                  userId,
+                                     String                  externalSourceGUID,
+                                     String                  externalSourceName,
+                                     String                  entityGUID,
+                                     String                  entityTypeGUID,
+                                     String                  entityTypeName,
+                                     InstanceProperties      properties,
+                                     List<Classification>    classifications,
+                                     String                  methodName) throws InvalidParameterException,
+                                                                                UserNotAuthorizedException,
+                                                                                PropertyServerException
     {
         EntityDetail entity = this.updateEntityProperties(userId,
                                                           externalSourceGUID,
@@ -895,6 +845,8 @@
                                          entity.getClassifications(),
                                          classifications,
                                          methodName);
+
+        return entity;
     }
 
 
@@ -1074,60 +1026,40 @@
 
 
     /**
-     * Update an existing entity status in the open metadata repository.  The external source identifiers
-     * are used to validate the provenance of the entity before the update.  If they are null,
-     * only local cohort entities can be updated.  If they are not null, they need to match the instances
-     * metadata collection identifiers.
+     * Update the properties of an existing entity in the open metadata repository.
+     * This method is deprecated because it does not pass the external source identifiers and so the
+     * metadata provenance can not be verified.
      *
      * @param userId calling user
-     * @param externalSourceGUID unique identifier (guid) for the external source, or null for local.
-     * @param externalSourceName unique name for the external source.
-     * @param entityHeader header of the existing entity
+     * @param entityGUID unique identifier of entity to update
      * @param entityTypeGUID type of entity to create
      * @param entityTypeName name of the entity's type
-     * @param instanceStatus initial status (needs to be valid for type)
+     * @param properties properties for the entity
      * @param methodName name of calling method
-     * @return updated EntityDetail or null
      *
      * @throws PropertyServerException problem accessing property server
      * @throws UserNotAuthorizedException security access problem
      */
-<<<<<<< HEAD
-    public void    updateEntityStatus(String                  userId,
-                                      String                  externalSourceGUID,
-                                      String                  externalSourceName,
-                                      InstanceHeader          entityHeader,
-                                      String                  entityTypeGUID,
-                                      String                  entityTypeName,
-                                      InstanceStatus          instanceStatus,
-                                      String                  methodName) throws UserNotAuthorizedException,
-                                                                                 PropertyServerException
-=======
-    public EntityDetail updateEntity(String                  userId,
-                                     String                  entityGUID,
-                                     String                  entityTypeGUID,
-                                     String                  entityTypeName,
-                                     InstanceProperties      properties,
-                                     String                  methodName) throws UserNotAuthorizedException,
-                                                                                PropertyServerException
->>>>>>> 118af316
-    {
-        errorHandler.validateProvenance(userId,
-                                        entityHeader,
-                                        entityHeader.getGUID(),
-                                        externalSourceGUID, externalSourceName, methodName);
-
-        try
-        {
-            EntityDetail newEntity = metadataCollection.updateEntityStatus(userId,
-                                                                           entityHeader.getGUID(),
-                                                                           instanceStatus);
+    @Deprecated
+    public EntityDetail    updateEntity(String                  userId,
+                                        String                  entityGUID,
+                                        String                  entityTypeGUID,
+                                        String                  entityTypeName,
+                                        InstanceProperties      properties,
+                                        String                  methodName) throws UserNotAuthorizedException,
+                                                                                   PropertyServerException
+    {
+        try
+        {
+            EntityDetail newEntity = metadataCollection.updateEntityProperties(userId,
+                                                                               entityGUID,
+                                                                               properties);
 
             if (newEntity == null)
             {
                 errorHandler.handleNoEntity(entityTypeGUID,
                                             entityTypeName,
-                                            null,
+                                            properties,
                                             methodName);
             }
 
@@ -1549,7 +1481,6 @@
      * @throws UserNotAuthorizedException user not authorized to issue this request.
      * @throws PropertyServerException problem accessing the property server
      */
-<<<<<<< HEAD
     public void removeEntityOnLastUse(String userId,
                                       String externalSourceGUID,
                                       String externalSourceName,
@@ -1582,39 +1513,6 @@
                                             entityTypeGUID,
                                             entityTypeName,
                                             methodName);
-=======
-    public void removeEntityOnLastUse(String                  userId,
-                                      String                  obsoleteEntityGUID,
-                                      String                  guidParameterName,
-                                      String                  entityTypeGUID,
-                                      String                  entityTypeName,
-                                      String                  methodName) throws InvalidParameterException,
-                                                                                 UserNotAuthorizedException,
-                                                                                 PropertyServerException {
-        try {
-            try {
-                List<Relationship> relationships = metadataCollection.getRelationshipsForEntity(userId,
-                        obsoleteEntityGUID,
-                        null,
-                        0,
-                        null,
-                        null,
-                        null,
-                        null,
-                        5);
-
-                if ((relationships == null) || (relationships.isEmpty())) {
-                    this.removeIsolatedEntity(userId, obsoleteEntityGUID, entityTypeGUID, entityTypeName, methodName);
-                }
-            } catch (org.odpi.openmetadata.repositoryservices.ffdc.exception.FunctionNotSupportedException error) {
-                this.purgeEntity(userId, obsoleteEntityGUID, entityTypeGUID, entityTypeName, methodName);
-                auditLog.logMessage(methodName,
-                        RepositoryHandlerAuditCode.ENTITY_PURGED.getMessageDefinition(obsoleteEntityGUID,
-                                entityTypeName,
-                                entityTypeGUID,
-                                methodName,
-                                metadataCollection.getMetadataCollectionId(userId)));
->>>>>>> 118af316
             }
         } catch (org.odpi.openmetadata.repositoryservices.ffdc.exception.EntityNotKnownException error) {
             errorHandler.handleUnknownEntity(error, obsoleteEntityGUID, entityTypeName, methodName, guidParameterName);
@@ -1643,7 +1541,6 @@
      * @throws PropertyServerException problem accessing property server
      * @throws UserNotAuthorizedException security access problem
      */
-<<<<<<< HEAD
     private void isolateAndRemoveEntity(String userId,
                                         String externalSourceGUID,
                                         String externalSourceName,
@@ -1672,7 +1569,10 @@
         }
         catch (Throwable   error)
         {
-=======
+            errorHandler.handleRepositoryError(error, methodName);
+        }
+    }
+
     public void removeIsolatedEntity(String           userId,
                                      String           obsoleteEntityGUID,
                                      String           entityTypeGUID,
@@ -1685,15 +1585,9 @@
                 metadataCollection.deleteEntity(userId, entityTypeGUID, entityTypeName, obsoleteEntityGUID);
             } catch (org.odpi.openmetadata.repositoryservices.ffdc.exception.FunctionNotSupportedException error) {
                 this.purgeEntity(userId, obsoleteEntityGUID, entityTypeGUID, entityTypeName, methodName);
-                auditLog.logMessage(methodName,
-                        RepositoryHandlerAuditCode.ENTITY_PURGED.getMessageDefinition(obsoleteEntityGUID,
-                                entityTypeName,
-                                entityTypeGUID,
-                                methodName,
-                                metadataCollection.getMetadataCollectionId(userId)));
+
             }
         } catch (Throwable error) {
->>>>>>> 118af316
             errorHandler.handleRepositoryError(error, methodName);
         }
     }
@@ -1712,15 +1606,21 @@
      * @throws UserNotAuthorizedException security access problem
      */
     public void  purgeEntity(String           userId,
-                              String           obsoleteEntityGUID,
-                              String           entityTypeGUID,
-                              String           entityTypeName,
-                              String           methodName) throws UserNotAuthorizedException,
-                                                                  PropertyServerException
+                             String           obsoleteEntityGUID,
+                             String           entityTypeGUID,
+                             String           entityTypeName,
+                             String           methodName) throws UserNotAuthorizedException,
+                                                                 PropertyServerException
     {
         try
         {
             metadataCollection.purgeEntity(userId, entityTypeGUID, entityTypeName, obsoleteEntityGUID);
+            auditLog.logMessage(methodName,
+                                RepositoryHandlerAuditCode.ENTITY_PURGED.getMessageDefinition(obsoleteEntityGUID,
+                                                                                              entityTypeName,
+                                                                                              entityTypeGUID,
+                                                                                              methodName,
+                                                                                              metadataCollection.getMetadataCollectionId(userId)));
         }
         catch (org.odpi.openmetadata.repositoryservices.ffdc.exception.UserNotAuthorizedException error)
         {
@@ -1731,6 +1631,7 @@
             errorHandler.handleRepositoryError(error, methodName);
         }
     }
+
 
     /**
      * Restore the requested entity to the state it was before it was deleted.
@@ -1801,7 +1702,6 @@
 
         if (entity != null)
         {
-<<<<<<< HEAD
             this.isolateAndRemoveEntity(userId,
                                         externalSourceGUID,
                                         externalSourceName,
@@ -1809,45 +1709,6 @@
                                         attachedEntityTypeGUID,
                                         attachedEntityTypeName,
                                         methodName);
-=======
-            String attachedEntityGUID = entity.getGUID();
-
-            try
-            {
-                try {
-                    metadataCollection.deleteEntity(userId,
-                            attachedEntityTypeGUID,
-                            attachedEntityTypeName,
-                            attachedEntityGUID);
-                } catch (org.odpi.openmetadata.repositoryservices.ffdc.exception.FunctionNotSupportedException error) {
-                    this.purgeEntity(userId, attachedEntityTypeGUID, attachedEntityTypeName, attachedEntityGUID, methodName);
-                    auditLog.logMessage(methodName,
-                            RepositoryHandlerAuditCode.ENTITY_PURGED.getMessageDefinition(attachedEntityTypeGUID,
-                                    attachedEntityTypeName,
-                                    attachedEntityGUID,
-                                    methodName,
-                                    metadataCollection.getMetadataCollectionId(userId)));
-                }
-            }
-            catch (org.odpi.openmetadata.repositoryservices.ffdc.exception.EntityNotKnownException error)
-            {
-                final String guidParameterName = "attachedEntityGUID";
-
-                errorHandler.handleUnknownEntity(error,
-                                                 anchorEntityGUID,
-                                                 attachedEntityTypeName,
-                                                 methodName,
-                                                 guidParameterName);
-            }
-            catch (org.odpi.openmetadata.repositoryservices.ffdc.exception.UserNotAuthorizedException error)
-            {
-                errorHandler.handleUnauthorizedUser(userId, methodName);
-            }
-            catch (Throwable error)
-            {
-                errorHandler.handleRepositoryError(error, methodName);
-            }
->>>>>>> 118af316
         }
     }
 
@@ -2761,32 +2622,16 @@
      * Return the entities that match all supplied properties.
      *
      * @param userId calling userId
-<<<<<<< HEAD
      * @param properties list of name properties to search on.
      * @param entityTypeGUID unique identifier of the entity's type
      * @param startingFrom initial position in the stored list.
      * @param pageSize maximum number of definitions to return on this call.
      * @param methodName calling method
      *
-=======
-     * @param entityTypeGUID unique identifier of the entity's type
-     * @param searchCriteria String Java regular expression used to match against any of the String property values
-     *                             within entity instances of the specified type(s).
-     *                             This parameter must not be null.
-     * @param startingFrom initial position in the stored list.
-     * @param pageSize maximum number of definitions to return on this call.
-     * @param asOfTime Requests a historical query of the entity.  Null means return the present values.
-     * @param sequencingOrder Enum defining how the results should be ordered.
-     * @param methodName calling method
-     *
-     * @param sequencingProperty String name of the property that is to be used to sequence the results.
-     *                              Null means do not sequence on a property name (see SequencingOrder).
->>>>>>> 118af316
      * @return list of returned entities
      * @throws UserNotAuthorizedException user not authorized to issue this request.
      * @throws PropertyServerException problem retrieving the entity.
      */
-<<<<<<< HEAD
     public List<EntityDetail>  getEntitiesWithoutPropertyValues(String                 userId,
                                                                 InstanceProperties     properties,
                                                                 String                 entityTypeGUID,
@@ -2843,32 +2688,70 @@
                                                   int        pageSize,
                                                   String     methodName) throws UserNotAuthorizedException,
                                                                                 PropertyServerException
-=======
-    public List<EntityDetail>  getEntitiesByPropertyValue(String userId,
-                                                          String entityTypeGUID,
-                                                          String searchCriteria,
-                                                          int startingFrom,
-                                                          int pageSize,
-                                                          Date asOfTime,
-                                                          String sequencingProperty,
+    {
+        try
+        {
+            return metadataCollection.findEntitiesByPropertyValue(userId,
+                                                                  entityTypeGUID,
+                                                                  propertyValue,
+                                                                  startingFrom,
+                                                                  null,
+                                                                  null,
+                                                                  null,
+                                                                  null,
+                                                                  null,
+                                                                  pageSize);
+        }
+        catch (org.odpi.openmetadata.repositoryservices.ffdc.exception.UserNotAuthorizedException error)
+        {
+            errorHandler.handleUnauthorizedUser(userId, methodName);
+        }
+        catch (Throwable   error)
+        {
+            errorHandler.handleRepositoryError(error, methodName);
+        }
+
+        return null;
+    }
+
+
+    /**
+     * Return the entities that match all supplied properties.
+     *
+     * @param userId calling user
+     * @param entityTypeGUID unique identifier of the entity's type
+     * @param searchCriteria String Java regular expression used to match against any of the String property values
+     *                             within entity instances of the specified type(s).
+     *                             This parameter must not be null.
+     * @param startingFrom initial position in the stored list.
+     * @param pageSize maximum number of definitions to return on this call.
+     * @param asOfTime Requests a historical query of the entity.  Null means return the present values.
+     * @param sequencingOrder Enum defining how the results should be ordered.
+     * @param methodName calling method
+     *
+     * @param sequencingProperty String name of the property that is to be used to sequence the results.
+     *                              Null means do not sequence on a property name (see SequencingOrder).
+     * @param methodName calling method
+     *
+     * @return list of returned entities
+     * @throws UserNotAuthorizedException user not authorized to issue this request.
+     * @throws PropertyServerException problem retrieving the entity.
+     */
+    public List<EntityDetail>  getEntitiesByPropertyValue(String          userId,
+                                                          String          entityTypeGUID,
+                                                          String          searchCriteria,
+                                                          int             startingFrom,
+                                                          int             pageSize,
+                                                          Date            asOfTime,
+                                                          String          sequencingProperty,
                                                           SequencingOrder sequencingOrder,
-                                                          String methodName) throws UserNotAuthorizedException,
-                                                                                    PropertyServerException
->>>>>>> 118af316
+                                                          String          methodName) throws UserNotAuthorizedException,
+                                                                                             PropertyServerException
     {
         try
         {
             return metadataCollection.findEntitiesByPropertyValue(userId,
                                                              entityTypeGUID,
-<<<<<<< HEAD
-                                                             propertyValue,
-                                                             startingFrom,
-                                                             null,
-                                                             null,
-                                                             null,
-                                                             null,
-                                                             null,
-=======
                                                              searchCriteria,
                                                              startingFrom,
                                                              null,
@@ -2876,7 +2759,6 @@
                                                              asOfTime,
                                                              sequencingProperty,
                                                              sequencingOrder,
->>>>>>> 118af316
                                                              pageSize);
         }
         catch (org.odpi.openmetadata.repositoryservices.ffdc.exception.UserNotAuthorizedException error)
@@ -3107,6 +2989,7 @@
         return null;
     }
 
+
     /**
      * Return the list of relationships of the requested type connected to the starting entity.
      * The list is expected to be small.
@@ -3151,8 +3034,8 @@
             {
                 if (log.isDebugEnabled())
                 {
-                    log.debug("No relationships of type " + relationshipTypeName +
-                              " found for " + startingEntityTypeName + " entity " + startingEntityGUID);
+                    log.debug("No relationships of type " + relationshipTypeGUID +
+                                      " found for entity " + startingEntityGUID);
                 }
 
                 return null;
@@ -3164,14 +3047,125 @@
             {
                 if (relationship != null)
                 {
-                    errorHandler.validateInstanceType(relationship, relationshipTypeName, methodName);
+                    errorHandler.validateInstanceType(relationship, relationshipTypeGUID, methodName);
                     this.getOtherEnd(startingEntityGUID, startingEntityTypeName, relationship, methodName);
 
-<<<<<<< HEAD
                     results.add(relationship);
                 }
             }
-=======
+
+            if (results.isEmpty())
+            {
+                return null;
+            }
+
+            return results;
+        }
+        catch (org.odpi.openmetadata.repositoryservices.ffdc.exception.UserNotAuthorizedException  error)
+        {
+            errorHandler.handleUnauthorizedUser(userId, methodName);
+        }
+        catch (Throwable   error)
+        {
+            errorHandler.handleRepositoryError(error, methodName);
+        }
+
+        return null;
+    }
+
+
+    /**
+     * Return the list of relationships of the requested type connected to the starting entity.
+     * The list is expected to be small.
+     *
+     * @param userId  user making the request
+     * @param startingEntityGUID  starting entity's GUID
+     * @param relationshipTypeGUID  identifier for the relationship to follow
+     * @param limitResultsByStatus By default, relationships in all statuses are returned.  However, it is possible
+     *                             to specify a list of statuses (eg ACTIVE) to restrict the results to.  Null means all
+     *                             status values.
+     * @param asOfTime Requests a historical query of the relationships for the entity.  Null means return the
+     *                 present values.
+     * @param sequencingProperty String name of the property that is to be used to sequence the results.
+     *                           Null means do not sequence on a property name (see SequencingOrder).
+     * @param sequencingOrder Enum defining how the results should be ordered.
+     * @param startingFrom initial position in the stored list.
+     * @param pageSize maximum number of definitions to return on this call.
+     * @param methodName  name of calling method
+     *
+     * @return retrieved relationships or null
+     *
+     * @throws UserNotAuthorizedException security access problem
+     * @throws PropertyServerException problem accessing the property server
+     */
+    public List<Relationship> getRelationshipsByType(String                 userId,
+                                                     String                 startingEntityGUID,
+                                                     String                 relationshipTypeGUID,
+                                                     List<InstanceStatus>   limitResultsByStatus,
+                                                     Date                   asOfTime,
+                                                     String                 sequencingProperty,
+                                                     SequencingOrder        sequencingOrder,
+                                                     int                    startingFrom,
+                                                     int                    pageSize,
+                                                     String                 methodName) throws UserNotAuthorizedException,
+                                                                                               PropertyServerException
+    {
+        try
+        {
+            List<Relationship> relationships = metadataCollection.getRelationshipsForEntity(userId,
+                                                                                            startingEntityGUID,
+                                                                                            relationshipTypeGUID,
+                                                                                            startingFrom,
+                                                                                            limitResultsByStatus,
+                                                                                            asOfTime,
+                                                                                            sequencingProperty,
+                                                                                            sequencingOrder,
+                                                                                            pageSize);
+
+            if ((relationships == null) || (relationships.isEmpty()))
+            {
+                if (log.isDebugEnabled())
+                {
+                    log.debug("No relationships of type " + relationshipTypeGUID +
+                              " found for entity " + startingEntityGUID);
+                }
+
+                return null;
+            }
+
+            List<Relationship>  results = new ArrayList<>();
+
+            for (Relationship relationship : relationships)
+            {
+                if (relationship != null)
+                {
+                    errorHandler.validateInstanceType(relationship, relationshipTypeGUID, methodName);
+                    this.getOtherEnd(startingEntityGUID, relationship);
+
+                    results.add(relationship);
+                }
+            }
+
+            if (results.isEmpty())
+            {
+                return null;
+            }
+
+            return results;
+        }
+        catch (org.odpi.openmetadata.repositoryservices.ffdc.exception.UserNotAuthorizedException  error)
+        {
+            errorHandler.handleUnauthorizedUser(userId, methodName);
+        }
+        catch (Throwable   error)
+        {
+            errorHandler.handleRepositoryError(error, methodName);
+        }
+
+        return null;
+    }
+
+
     /**
      * Return the list of relationships of the requested type connected to the anchor entity.
      * No relationships found results in an exception.
@@ -3196,21 +3190,20 @@
                                                              String                 methodName) throws UserNotAuthorizedException,
                                                                                                        PropertyServerException
     {
-       return this.getRequiredRelationshipsByType(
-               userId,
-               anchorEntityGUID,
-               anchorEntityTypeName,
-               relationshipTypeGUID,
-               relationshipTypeName,
-               0,
-               null,
-               null,
-               null,
-               null,
-               100,
-               methodName
-       );
-    }
+        return this.getRequiredRelationshipsByType(userId,
+                                                   anchorEntityGUID,
+                                                   anchorEntityTypeName,
+                                                   relationshipTypeGUID,
+                                                   relationshipTypeName,
+                                                   0,
+                                                   null,
+                                                   null,
+                                                   null,
+                                                   null,
+                                                   100,
+                                                   methodName);
+    }
+
 
     /**
      * Return the list of relationships of the requested type connected to the anchor entity.
@@ -3253,14 +3246,13 @@
                                                                                             sequencingProperty,
                                                                                             sequencingOrder,
                                                                                             pageSize);
->>>>>>> 118af316
-
-            if (results.isEmpty())
+
+            if (relationships.isEmpty())
             {
                 return null;
             }
 
-            return results;
+            return relationships;
         }
         catch (org.odpi.openmetadata.repositoryservices.ffdc.exception.UserNotAuthorizedException  error)
         {
@@ -3648,42 +3640,10 @@
      * @throws PropertyServerException problem accessing property server
      * @throws UserNotAuthorizedException security access problem
      */
-<<<<<<< HEAD
-    public void createRelationship(String                  userId,
-                                   String                  relationshipTypeGUID,
-                                   String                  externalSourceGUID,
-                                   String                  externalSourceName,
-                                   String                  end1GUID,
-                                   String                  end2GUID,
-                                   InstanceProperties      relationshipProperties,
-                                   String                  methodName) throws UserNotAuthorizedException,
-                                                                              PropertyServerException
-    {
-        try
-        {
-            if (externalSourceGUID == null)
-            {
-                metadataCollection.addRelationship(userId,
-                                                   relationshipTypeGUID,
-                                                   relationshipProperties,
-                                                   end1GUID,
-                                                   end2GUID,
-                                                   InstanceStatus.ACTIVE);
-            }
-            else
-            {
-                metadataCollection.addExternalRelationship(userId,
-                                                           relationshipTypeGUID,
-                                                           externalSourceGUID,
-                                                           externalSourceName,
-                                                           relationshipProperties,
-                                                           end1GUID,
-                                                           end2GUID,
-                                                           InstanceStatus.ACTIVE);
-            }
-=======
     public Relationship createRelationship(String                  userId,
                                            String                  relationshipTypeGUID,
+                                           String                  externalSourceGUID,
+                                           String                  externalSourceName,
                                            String                  end1GUID,
                                            String                  end2GUID,
                                            InstanceProperties      relationshipProperties,
@@ -3692,13 +3652,27 @@
     {
         try
         {
-           return metadataCollection.addRelationship(userId,
-                                               relationshipTypeGUID,
-                                               relationshipProperties,
-                                               end1GUID,
-                                               end2GUID,
-                                               InstanceStatus.ACTIVE);
->>>>>>> 118af316
+            if (externalSourceGUID == null)
+            {
+                return metadataCollection.addRelationship(userId,
+                                                          relationshipTypeGUID,
+                                                          relationshipProperties,
+                                                          end1GUID,
+                                                          end2GUID,
+                                                          InstanceStatus.ACTIVE);
+            }
+            else
+            {
+                return metadataCollection.addExternalRelationship(userId,
+                                                                  relationshipTypeGUID,
+                                                                  externalSourceGUID,
+                                                                  externalSourceName,
+                                                                  relationshipProperties,
+                                                                  end1GUID,
+                                                                  end2GUID,
+                                                                  InstanceStatus.ACTIVE);
+            }
+
         }
         catch (org.odpi.openmetadata.repositoryservices.ffdc.exception.UserNotAuthorizedException  error)
         {
@@ -3980,11 +3954,11 @@
      * @throws PropertyServerException problem accessing property server
      * @throws UserNotAuthorizedException security access problem
      */
-    private void purgeRelationship(String                  userId,
-                                   String                  relationshipTypeGUID,
-                                   String                  relationshipTypeName,
-                                   String                  relationshipGUID,
-                                   String                  methodName) throws UserNotAuthorizedException,
+    public void purgeRelationship(String userId,
+                                  String relationshipTypeGUID,
+                                  String relationshipTypeName,
+                                  String relationshipGUID,
+                                  String methodName) throws UserNotAuthorizedException,
                                                                               PropertyServerException
     {
         try
@@ -4079,52 +4053,6 @@
                                         relationship,
                                         methodName);
             }
-        }
-    }
-
-
-    /**
-     * Delete a relationship between two specific entities.  This method is deprecated because it is not possible
-     * to verify the metadata provenance of the relationship.
-     *
-     * @param userId calling user
-     * @param relationshipTypeGUID unique identifier of the type of relationship to delete
-     * @param relationshipTypeName name of the type of relationship to delete
-     * @param entity1GUID unique identifier of the entity at end 1 of the relationship to delete
-     * @param entity1TypeName type name of the entity at end 1 of the relationship to delete
-     * @param entity2GUID unique identifier of the entity at end 1 of the relationship to delete
-     * @param methodName name of calling method
-     *
-     * @throws InvalidParameterException type of entity 1 is invalid
-     * @throws PropertyServerException problem accessing property server
-     * @throws UserNotAuthorizedException security access problem
-     */
-    @Deprecated
-    public void removeRelationshipBetweenEntities(String   userId,
-                                                  String   relationshipTypeGUID,
-                                                  String   relationshipTypeName,
-                                                  String   entity1GUID,
-                                                  String   entity1TypeName,
-                                                  String   entity2GUID,
-                                                  String   methodName) throws InvalidParameterException,
-                                                                              UserNotAuthorizedException,
-                                                                              PropertyServerException
-    {
-        Relationship  relationship = this.getRelationshipBetweenEntities(userId,
-                                                                         entity1GUID,
-                                                                         entity1TypeName,
-                                                                         entity2GUID,
-                                                                         relationshipTypeGUID,
-                                                                         relationshipTypeName,
-                                                                         methodName);
-
-        if (relationship != null)
-        {
-            this.removeRelationship(userId,
-                                    relationshipTypeGUID,
-                                    relationshipTypeName,
-                                    relationship.getGUID(),
-                                    methodName);
         }
     }
 
@@ -4314,6 +4242,7 @@
             errorHandler.handleRepositoryError(error, methodName);
         }
     }
+
 
     /**
      * Update the properties in the requested relationship.
@@ -4550,8 +4479,8 @@
                                                List<String>         limitResultsByClassification,
                                                Date                 asOfTime,
                                                int                  level,
-                                               String                 methodName) throws UserNotAuthorizedException,
-                                                                                            PropertyServerException
+                                               String               methodName) throws UserNotAuthorizedException,
+                PropertyServerException
     {
         try
         {
