--- conflicted
+++ resolved
@@ -1077,62 +1077,6 @@
         }
     }
 
-<<<<<<< HEAD
-=======
-
-
-    /**
-     * Update an existing entity status in the open metadata repository.
-     * This method is deprecated because it is not possible to validate the metadata provenance without
-     * the external source identifiers (if any)
-     *
-     * @param userId calling user
-     * @param entityGUID unique identifier of entity to update
-     * @param entityTypeGUID type of entity to create
-     * @param entityTypeName name of the entity's type
-     * @param instanceStatus initial status (needs to be valid for type)
-     * @param methodName name of calling method
-     *
-     * @throws PropertyServerException problem accessing property server
-     * @throws UserNotAuthorizedException security access problem
-     */
-    @Deprecated
-    public void    updateEntityStatus(String                  userId,
-                                      String                  entityGUID,
-                                      String                  entityTypeGUID,
-                                      String                  entityTypeName,
-                                      InstanceStatus          instanceStatus,
-                                      String                  methodName) throws UserNotAuthorizedException,
-                                                                                 PropertyServerException
-    {
-        final String localMethodName = "updateEntityStatus(deprecated)";
-
-        try
-        {
-            EntityDetail newEntity = metadataCollection.updateEntityStatus(userId,
-                                                                           entityGUID,
-                                                                           instanceStatus);
-
-            if (newEntity == null)
-            {
-                errorHandler.handleNoEntity(entityTypeGUID,
-                                            entityTypeName,
-                                            null,
-                                            methodName);
-            }
-        }
-        catch (org.odpi.openmetadata.repositoryservices.ffdc.exception.UserNotAuthorizedException error)
-        {
-            errorHandler.handleUnauthorizedUser(userId, methodName);
-        }
-        catch (Exception   error)
-        {
-            errorHandler.handleRepositoryError(error, methodName, localMethodName);
-        }
-    }
-
-
->>>>>>> 76758398
     /**
      * Update an existing entity status in the open metadata repository.  The external source identifiers
      * are used to validate the provenance of the entity before the update.  If they are null,
@@ -1318,68 +1262,6 @@
         return null;
     }
 
-<<<<<<< HEAD
-=======
-
-    /**
-     * Add a new classification to an existing entity in the open metadata repository.
-     *
-     * @param userId calling user
-     * @param entityGUID unique identifier of entity to update
-     * @param classificationTypeGUID identifier of the classification's type
-     * @param classificationTypeName name of the classification's type
-     * @param properties properties for the classification
-     * @param methodName name of calling method
-     * @return updated entity
-     *
-     * @throws PropertyServerException problem accessing property server
-     * @throws UserNotAuthorizedException security access problem
-     */
-    @Deprecated
-    public EntityDetail    classifyEntity(String                  userId,
-                                          String                  entityGUID,
-                                          String                  classificationTypeGUID,
-                                          String                  classificationTypeName,
-                                          InstanceProperties      properties,
-                                          String                  methodName) throws UserNotAuthorizedException,
-                                                                                     PropertyServerException
-    {
-        final String localMethodName = "classifyEntity(deprecated)";
-
-        try
-        {
-            EntityDetail newEntity = metadataCollection.classifyEntity(userId,
-                                                                       entityGUID,
-                                                                       classificationTypeName,
-                                                                       properties);
-
-            if (newEntity == null)
-            {
-                errorHandler.handleNoEntityForClassification(entityGUID,
-                                                             classificationTypeGUID,
-                                                             classificationTypeName,
-                                                             properties,
-                                                             methodName);
-            }
-            else
-            {
-                return newEntity;
-            }
-        }
-        catch (org.odpi.openmetadata.repositoryservices.ffdc.exception.UserNotAuthorizedException error)
-        {
-            errorHandler.handleUnauthorizedUser(userId, methodName);
-        }
-        catch (Exception   error)
-        {
-            errorHandler.handleRepositoryError(error, methodName, localMethodName);
-        }
-
-        return null;
-    }
-
-
->>>>>>> 76758398
     /**
      * Add a new classification to an existing entity in the open metadata repository.
      *
@@ -1453,83 +1335,6 @@
      * Update the properties of an existing classification to an existing entity in the open metadata repository.
      *
      * @param userId calling user
-<<<<<<< HEAD
-=======
-     * @param entityGUID unique identifier of entity to update
-     * @param classificationTypeName name of the classification's type
-     * @param existingClassificationHeader current value of classification
-     * @param newProperties properties for the classification
-     * @param methodName name of calling method
-     *
-     * @throws InvalidParameterException invalid parameters passed - probably GUID
-     * @throws PropertyServerException problem accessing property server
-     * @throws UserNotAuthorizedException security access problem
-     */
-    @Deprecated
-    public void    reclassifyEntity(String                  userId,
-                                    String                  entityGUID,
-                                    String                  classificationTypeName,
-                                    InstanceAuditHeader     existingClassificationHeader,
-                                    InstanceProperties      newProperties,
-                                    String                  methodName) throws InvalidParameterException,
-                                                                               UserNotAuthorizedException,
-                                                                               PropertyServerException
-    {
-        final String localMethodName = "reclassifyEntity";
-
-        InstanceAuditHeader auditHeader = existingClassificationHeader;
-
-        if (auditHeader == null)
-        {
-            auditHeader = this.getClassificationForEntity(userId, entityGUID, classificationTypeName, methodName);
-        }
-
-        /*
-         * OK to reclassify.
-         */
-        if (auditHeader != null)
-        {
-            try
-            {
-                EntityDetail newEntity = metadataCollection.updateEntityClassification(userId,
-                                                                                       entityGUID,
-                                                                                       classificationTypeName,
-                                                                                       newProperties);
-
-                if (newEntity == null)
-                {
-                    errorHandler.handleNoEntityForClassification(entityGUID,
-                                                                 null,
-                                                                 classificationTypeName,
-                                                                 newProperties,
-                                                                 methodName);
-                }
-            }
-            catch (org.odpi.openmetadata.repositoryservices.ffdc.exception.UserNotAuthorizedException error)
-            {
-                errorHandler.handleUnauthorizedUser(userId, methodName);
-            }
-            catch (Exception error)
-            {
-                errorHandler.handleRepositoryError(error, methodName, localMethodName);
-            }
-        }
-        else /* should be a classify */
-        {
-            this.classifyEntity(userId,
-                                entityGUID,
-                                classificationTypeName,
-                                newProperties,
-                                methodName);
-        }
-    }
-
-
-    /**
-     * Update the properties of an existing classification to an existing entity in the open metadata repository.
-     *
-     * @param userId calling user
->>>>>>> 76758398
      * @param externalSourceGUID unique identifier (guid) for the external source, or null for local.
      * @param externalSourceName unique name for the external source.
      * @param entityGUID unique identifier of entity to update
@@ -1771,81 +1576,6 @@
         }
     }
 
-<<<<<<< HEAD
-=======
-
-    /**
-     * Remove an entity from the open metadata repository if the validating properties match.
-     *
-     * @param userId calling user
-     * @param obsoleteEntityGUID unique identifier of the entity
-     * @param entityTypeGUID type of entity to delete
-     * @param entityTypeName name of the entity's type
-     * @param validatingPropertyName name of property that should be in the entity if we have the correct one.
-     * @param validatingProperty value of property that should be in the entity if we have the correct one.
-     * @param methodName name of calling method
-     *
-     * @throws PropertyServerException problem accessing property server
-     * @throws UserNotAuthorizedException security access problem
-     * @throws InvalidParameterException mismatch on properties
-     */
-    @Deprecated
-    public void removeEntity(String           userId,
-                             String           obsoleteEntityGUID,
-                             String           entityTypeGUID,
-                             String           entityTypeName,
-                             String           validatingPropertyName,
-                             String           validatingProperty,
-                             String           methodName) throws InvalidParameterException,
-                                                                  UserNotAuthorizedException,
-                                                                  PropertyServerException
-    {
-        final String guidParameterName = "obsoleteEntityGUID";
-        final String localMethodName   = "removeEntity(deprecated)";
-
-        try
-        {
-            EntityDetail obsoleteEntity = this.getEntityByGUID(userId,
-                                                               obsoleteEntityGUID,
-                                                               guidParameterName,
-                                                               entityTypeName,
-                                                               methodName);
-
-            if (obsoleteEntity != null)
-            {
-                errorHandler.validateProperties(obsoleteEntityGUID,
-                                                validatingPropertyName,
-                                                validatingProperty,
-                                                obsoleteEntity.getProperties(),
-                                                methodName);
-
-            }
-        }
-        catch (UserNotAuthorizedException | PropertyServerException | InvalidParameterException error)
-        {
-            throw error;
-        }
-        catch (Exception   error)
-        {
-            errorHandler.handleRepositoryError(error, methodName, localMethodName);
-        }
-
-        try
-        {
-            metadataCollection.deleteEntity(userId, entityTypeGUID, entityTypeName, obsoleteEntityGUID);
-        }
-        catch (org.odpi.openmetadata.repositoryservices.ffdc.exception.FunctionNotSupportedException error)
-        {
-            this.purgeEntity(userId, obsoleteEntityGUID, entityTypeGUID, entityTypeName, methodName);
-        }
-        catch (Exception   error)
-        {
-            errorHandler.handleRepositoryError(error, methodName, localMethodName);
-        }
-    }
-
-
->>>>>>> 76758398
     /**
      * Remove an entity from the open metadata repository if the validating properties match. The external source identifiers
      * are used to validate the provenance of the entity before the update.  If they are null,
