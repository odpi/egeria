/* SPDX-License-Identifier: Apache 2.0 */
/* Copyright Contributors to the ODPi Egeria project. */
package org.odpi.openmetadata.commonservices.ocf.metadatamanagement.builders;

import org.odpi.openmetadata.commonservices.ocf.metadatamanagement.mappers.AssetMapper;
import org.odpi.openmetadata.frameworks.connectors.properties.beans.OwnerType;
import org.odpi.openmetadata.frameworks.connectors.ffdc.InvalidParameterException;
import org.odpi.openmetadata.repositoryservices.connectors.stores.metadatacollectionstore.properties.instances.InstanceProperties;
import org.odpi.openmetadata.repositoryservices.connectors.stores.metadatacollectionstore.repositoryconnector.OMRSRepositoryHelper;

import java.util.List;
import java.util.Map;

/**
 * AssetBuilder creates the root repository entity for an asset.
 */
public class AssetBuilder extends ReferenceableBuilder
{
    private String       displayName;
    private String       description;
    private String       owner          = null;
    private OwnerType    ownerType      = null;
    private List<String> zoneMembership = null;
    private String       latestChange   = null;


    /**
     * Minimal constructor
     *
     * @param qualifiedName unique name
     * @param displayName new value for the display name.
     * @param repositoryHelper helper methods
     * @param serviceName name of this OMAS
     * @param serverName name of local server
     */
    public AssetBuilder(String               qualifiedName,
                        String               displayName,
                        OMRSRepositoryHelper repositoryHelper,
                        String               serviceName,
                        String               serverName)
    {
        super(qualifiedName, repositoryHelper, serviceName, serverName);

        this.displayName = displayName;
<<<<<<< HEAD
=======
        this.description = null;
>>>>>>> e3f8a1ba
    }


    /**
     * Creation constructor
     *
     * @param qualifiedName unique name
     * @param displayName new value for the display name.
     * @param description new description for the asset.
     * @param repositoryHelper helper methods
     * @param serviceName name of this OMAS
     * @param serverName name of local server
     */
    public AssetBuilder(String               qualifiedName,
                        String               displayName,
                        String               description,
                        OMRSRepositoryHelper repositoryHelper,
                        String               serviceName,
                        String               serverName)
    {
        super(qualifiedName, repositoryHelper, serviceName, serverName);

        this.displayName = displayName;
        this.description = description;
    }


    /**
     * Constructor supporting all properties.
     *
     * @param qualifiedName unique name
     * @param displayName new value for the display name.
     * @param description new description for the asset.
     * @param owner name of the owner
     * @param ownerType type of owner
     * @param zoneMembership list of zones that this asset belongs to.
     * @param latestChange description of the last change to the asset.
     * @param additionalProperties additional properties
     * @param extendedProperties  properties from the subtype.
     * @param repositoryHelper helper methods
     * @param serviceName name of this OMAS
     * @param serverName name of local server
     */
    public AssetBuilder(String               qualifiedName,
                        String               displayName,
                        String               description,
                        String               owner,
                        OwnerType            ownerType,
                        List<String>         zoneMembership,
                        String               latestChange,
                        Map<String, String>  additionalProperties,
                        Map<String, Object>  extendedProperties,
                        OMRSRepositoryHelper repositoryHelper,
                        String               serviceName,
                        String               serverName)
    {
        super(qualifiedName,
              additionalProperties,
              extendedProperties,
              repositoryHelper,
              serviceName,
              serverName);

        this.displayName = displayName;
        this.description = description;
        this.owner = owner;
        this.ownerType = ownerType;
        this.zoneMembership = zoneMembership;
        this.latestChange = latestChange;
    }


    /**
     * Return the supplied bean properties in an InstanceProperties object.
     *
     * @param methodName name of the calling method
     * @return InstanceProperties object
     * @throws InvalidParameterException there is a problem with the properties
     */
    public InstanceProperties getInstanceProperties(String  methodName) throws InvalidParameterException
    {
        InstanceProperties properties = super.getInstanceProperties(methodName);

        if (displayName != null)
        {
            properties = repositoryHelper.addStringPropertyToInstance(serviceName,
                                                                      properties,
                                                                      AssetMapper.DISPLAY_NAME_PROPERTY_NAME,
                                                                      displayName,
                                                                      methodName);
        }

        if (description != null)
        {
            properties = repositoryHelper.addStringPropertyToInstance(serviceName,
                                                                      properties,
                                                                      AssetMapper.DESCRIPTION_PROPERTY_NAME,
                                                                      description,
                                                                      methodName);
        }

        if (owner != null)
        {
            properties = repositoryHelper.addStringPropertyToInstance(serviceName,
                                                                      properties,
                                                                      AssetMapper.OWNER_PROPERTY_NAME,
                                                                      owner,
                                                                      methodName);
        }

        if (ownerType != null)
        {
            properties = this.addOwnerTypeToProperties(properties, methodName);
        }

        if (zoneMembership != null)
        {
            properties = repositoryHelper.addStringArrayPropertyToInstance(serviceName,
                                                                           properties,
                                                                           AssetMapper.ZONE_MEMBERSHIP_PROPERTY_NAME,
                                                                           zoneMembership,
                                                                           methodName);
        }

        if (latestChange != null)
        {
            properties = repositoryHelper.addStringPropertyToInstance(serviceName,
                                                                      properties,
                                                                      AssetMapper.LATEST_CHANGE_PROPERTY_NAME,
                                                                      latestChange,
                                                                      methodName);
        }

        return properties;
    }


    /**
     * Return the supplied bean properties that represent a name in an InstanceProperties object.
     *
     * @param methodName name of the calling method
     * @return InstanceProperties object
     */
    public InstanceProperties getNameInstanceProperties(String  methodName)
    {
        InstanceProperties properties = super.getNameInstanceProperties(methodName);

        if (displayName != null)
        {
            properties = repositoryHelper.addStringPropertyToInstance(serviceName,
                                                                      properties,
                                                                      AssetMapper.DISPLAY_NAME_PROPERTY_NAME,
                                                                      displayName,
                                                                      methodName);
        }

        return properties;
    }


    /**
     * Add the OwnerType enum to the properties.
     *
     * @param properties current properties
     * @param methodName calling method
     * @return updated properties
     */
    private InstanceProperties addOwnerTypeToProperties(InstanceProperties properties,
                                                        String             methodName)
    {
        InstanceProperties resultingProperties = properties;

        switch (ownerType)
        {
            case USER_ID:
                resultingProperties = repositoryHelper.addEnumPropertyToInstance(serviceName,
                                                                                 resultingProperties,
                                                                                 AssetMapper.OWNER_TYPE_PROPERTY_NAME,
                                                                                 0,
                                                                                 "UserId",
                                                                                 "The owner's userId is specified (default).",
                                                                                 methodName);
                break;

            case PROFILE_ID:
                resultingProperties = repositoryHelper.addEnumPropertyToInstance(serviceName,
                                                                                 resultingProperties,
                                                                                 AssetMapper.OWNER_TYPE_PROPERTY_NAME,
                                                                                 1,
                                                                                 "ProfileId",
                                                                                 "The unique identifier (guid) of the profile of the owner.",
                                                                                 methodName);
                break;

            case OTHER:
                resultingProperties = repositoryHelper.addEnumPropertyToInstance(serviceName,
                                                                                 resultingProperties,
                                                                                 AssetMapper.OWNER_TYPE_PROPERTY_NAME,
                                                                                 99,
                                                                                 "Other",
                                                                                 "Another type of owner identifier, probably not supported by open metadata.",
                                                                                 methodName);
                break;
        }

        return resultingProperties;
    }
}<|MERGE_RESOLUTION|>--- conflicted
+++ resolved
@@ -42,10 +42,7 @@
         super(qualifiedName, repositoryHelper, serviceName, serverName);
 
         this.displayName = displayName;
-<<<<<<< HEAD
-=======
         this.description = null;
->>>>>>> e3f8a1ba
     }
 
 
