/* SPDX-License-Identifier: Apache-2.0 */
/* Copyright Contributors to the ODPi Egeria project. */
package org.odpi.openmetadata.commonservices.ffdc;

import org.odpi.openmetadata.frameworks.auditlog.messagesets.ExceptionMessageDefinition;
import org.odpi.openmetadata.frameworks.auditlog.messagesets.ExceptionMessageSet;


/**
 * The OMAGCommonErrorCode is used to define first failure data capture (FFDC) for common errors.  It belongs to the FFDC Services module
 * and should not be used by other modules.
 *
 * The 5 fields in the enum are:
 * <ul>
 *     <li>HTTP Error Code - for translating between REST and JAVA.   Typically the numbers used are:</li>
 *     <li><ul>
 *         <li>500 - internal error</li>
 *         <li>400 - invalid parameters</li>
 *         <li>403 - forbidden</li>
 *         <li>404 - not found</li>
 *         <li>409 - data conflict errors - eg item already defined</li>
 *     </ul></li>
 *     <li>Error Message Id - to uniquely identify the message</li>
 *     <li>Error Message Text - includes placeholder to allow additional values to be captured</li>
 *     <li>SystemAction - describes the result of the error</li>
 *     <li>UserAction - describes how a consumer should correct the error</li>
 * </ul>
 */
public enum OMAGCommonErrorCode implements ExceptionMessageSet
{
    SERVER_URL_NOT_SPECIFIED(400, "OMAG-COMMON-400-001",
                             "The OMAG Server Platform URL is null",
                             "The system is unable to identify the OMAG Server Platform.",
                             "Create a new client and pass the URL for the server on the constructor."),

    SERVER_URL_MALFORMED(400, "OMAG-COMMON-400-002",
                         "The OMAS Server URL {0} is not in a recognized format",
                         "The system is unable to connect to the OMAG Server Platform to fulfill any requests.",
                         "Create a new client and pass the correct URL for the server on the constructor."),

    SERVER_NAME_NOT_SPECIFIED(400, "OMAG-COMMON-400-003",
                              "The OMAG Server name is null",
                              "The system is unable to locate to the OMAG Server to fulfill any request.",
                              "Create a new client and pass the correct name for the server on the constructor."),

    NULL_USER_ID(400, "OMAG-COMMON-400-004",
                 "The user identifier (user id) passed on the {0} operation is null",
                 "The system is unable to process the request without a user id.",
                 "Correct the code in the caller to provide the user id."),

    NULL_GUID(400, "OMAG-COMMON-400-005",
              "The unique identifier (guid) passed on the {0} parameter of the {1} operation is null",
              "The system is unable to process the request without a guid.",
              "Correct the code in the caller to provide the guid."),

    NULL_NAME(400, "OMAG-COMMON-400-006",
              "The name passed on the {0} parameter of the {1} operation is null",
              "The system is unable to process the request without a name.",
              "Correct the code in the caller to provide the name on the parameter."),

    NULL_ARRAY_PARAMETER(400, "OMAG-COMMON-400-007",
                         "The array value passed on the {0} parameter of the {1} operation is null or empty",
                         "The system is unable to process the request without this value.",
                         "Correct the code in the caller to provide the array."),

    NEGATIVE_START_FROM(400, "OMAG-COMMON-400-008",
            "The starting point for the results {0}, passed on the {1} parameter of the {2} operation, is negative",
            "The system is unable to process the request with this invalid value.  It should be zero for the start of the values, or a number greater than 0 to start partway down the list",
            "Correct the code in the caller to provide a non-negative value for the starting point."),

    NEGATIVE_PAGE_SIZE(400, "OMAG-COMMON-400-009",
                        "The page size {0} for the results, passed on the {1} parameter of the {2} operation, is negative",
                        "The system is unable to process the request with this invalid value.  It should be zero to return all of the result, or greater than zero to set a maximum",
                        "Correct the code in the caller to provide a non-negative value for the page size."),

    MAX_PAGE_SIZE(400, "OMAG-COMMON-400-010",
            "The number of records to return, {0}, passed on the {1} parameter of the {2} operation, is greater than the allowable maximum of {3}",
            "The system is unable to process the request with this page size value.",
            "Correct the code in the caller to provide a smaller page size ."),

    NULL_CONNECTION_PARAMETER(400, "OMAG-COMMON-400-011",
                              "The connection object passed on the {0} parameter of the {1} operation is null",
                              "The system is unable to process the request without this connection.",
                              "Correct the code in the caller to provide the connection."),

    NULL_ENUM(400, "OMAG-COMMON-400-012",
              "The enumeration value passed on the {0} parameter of the {1} operation is null",
              "The system is unable to process the request without this enumeration value.",
              "Correct the code in the caller to provide the enumeration value."),

    NULL_TEXT(400, "OMAG-COMMON-400-013",
              "The text field value passed on the {0} parameter of the {1} operation is null",
              "The system is unable to process the request without this text field value.",
              "Correct the code in the caller to provide a value in the text field."),

    NULL_LOCAL_SERVER_NAME(400, "OMAG-COMMON-400-014",
                           "OMAG server has been called with a null local server name",
                           "The system is unable to configure the local server without knowing what it is called.",
                           "The local server name is supplied by the caller to the OMAG server. This call needs to be corrected before the server can operate correctly."),

    NULL_OBJECT(400, "OMAG-COMMON-400-015",
                "The object passed on the {0} parameter of the {1} operation is null",
                "The system is unable to process the request without this object.",
                "Correct the code in the caller to provide the object."),

    UNEXPECTED_EXCEPTION(400, "OMAG-COMMON-400-016",
              "An unexpected {0} exception was caught by {1}; error message was {2}",
              "The system is unable to process the request.",
              "Review the error message and other diagnostics created at the same time."),

    NO_REQUEST_BODY(400, "OMAG-COMMON-400-017",
                    "An request by user {0} to method {1} on server {2} had no request body",
                    "The system is unable to process the request without the request body since it contains key information.",
                    "Update the caller to provide the request body."),

    UNRECOGNIZED_TYPE_NAME(400, "OMAG-COMMON-400-018",
                    "The type name {0} passed on method {1} of service {2} is not recognized",
                    "The system is unable to process the request because it does not understand the type.",
                    "Update the caller to provide a correct type name."),

    BAD_SUB_TYPE_NAME(400, "OMAG-COMMON-400-019",
                    "The type name {0} passed on method {1} of service {2} is not a sub-type of {3}",
                    "The system is unable to process the request because one of the parameters is not of the right type.",
                    "Update the caller to provide a valid type name for this request."),

    NOT_IN_THE_ZONE(400, "OMAG-COMMON-400-020",
                      "Asset {0} is not recognized by the {1} service",
                      "The system is unable to process the request because it can not retrieve the asset.",
                      "Update the caller to provide a recognized asset identifier."),

    UNKNOWN_ELEMENT(400, "OMAG-COMMON-400-021",
                    "The identifier {0} of the {1} passed by {2} to method {3} of service {4} is not recognized by the {5} server",
                    "The system is unable to process the request because the identifier is invalid.",
                    "Update the caller to provide a correct asset identifier."),

    NULL_SEARCH_STRING(400, "OMAG-COMMON-400-022",
              "The search string passed on the {0} parameter of the {1} operation is null",
              "The system is unable to process the request without a search string.",
              "Correct the code in the caller to provide the search string."),

    CANNOT_DELETE_ELEMENT_IN_USE(400, "OMAG-COMMON-400-023",
              "Method {0} of service {1} is unable to delete {2} identified by {3} because it is still in use.",
              "The system is unable to process the request because it may cause other processing to fail.",
              "Ensure the element is no longer in use before retrying the operation."),

    NULL_CONNECTOR_TYPE_PARAMETER(400, "OMAG-COMMON-400-024",
             "The connection object passed on the {0} parameter of the {1} operation has a null connector type",
             "The system is unable to process the request without knowing the type of the connector that the connection object is requesting.",
             "Correct the code in the caller to provide the connector type embedded in the connection."),

    WRONG_METADATA_COLLECTION_FOR_UPDATE(400, "OMAG-COMMON-400-025",
              "Method {0} of service {1} is not able to update instance {2} of type {3} as part of {4} metadata collection named {5} " +
                      "(GUID {6}) because this instance actually belongs to {7} metadata collection name {8} (GUID {9})",
              "The system is unable to process the request because it belongs to a metadata collection that this request is not permitted to update.",
              "The ability to update an instance in a metadata collection is determined by the type of collection. Some APIs" +
                        "support the updating of metadata instances owned by a repository in the local cohort, whilst " +
                        "other APIs support the updating of metadata instances from external metadata collections. If the API " +
                        "supports the management of instances from an external metadata collection, the supplied " +
                        "metadata collection name and guid must match that of the instance.  None of these " +
                        "situations is true in this case.  Use the values in this message to determine the type of API " +
                        "and metadata collection values necessary to make the request successful."),

<<<<<<< HEAD
    VIEW_SERVICE_NULL_PLATFORM_NAME(400, "OMAG-COMMON-400-026",
                           "OMAG view service has been called with a null platform name",
                           "The system is unable to resolve the platform to query without knowing what it is called.",
                           "The platform name is supplied by the caller to the OMAG view service. This call needs to be corrected before the view service can perform the request."),

    VIEW_SERVICE_NULL_SERVER_NAME(400, "OMAG-COMMON-400-027",
                       "OMAG view service has been called with a null server name",
                       "The system is unable to resolve the server to query without knowing what it is called.",
                       "The server name is supplied by the caller to the OMAG view service. This call needs to be corrected before the view service can perform the request."),

    VIEW_SERVICE_UNKNOWN_SERVER_NAME(400, "OMAG-COMMON-400-028",
                                  "OMAG view service {0} method has been called with an unknown server name of {1}",
                                  "The system is unable to resolve the server name.",
                                  "The server name is supplied by the caller to the OMAG view service. Please ensure a known server name is passed and retry the call to the view service."),
=======
    BAD_ANCHOR_GUID(400, "OMAG-COMMON-400-026",
               "The {0} element {1} is expected to be anchored to {2} but is in fact anchored to {3}",
               "The system is unable to process the request because the requested object is anchored to a different element.",
               "Correct the code in the caller to provide either the correct identifier of the object or the correct anchor identifier."),
>>>>>>> 956a1523

    INSTANCE_WRONG_TYPE_FOR_GUID(404, "OMAG-COMMON-404-001",
                                 "The {0} method has retrieved an instance for unique identifier (guid) {1} which is of type {2} rather than type {3}",
                                 "The request fails because the requested object is not of the right type.",
                                 "Retry the request with the correct unique identifier (or a different request suitable for the type of " +
                                         "instance requested)."),

    UNIQUE_NAME_ALREADY_IN_USE(409, "OMAG-COMMON-409-001",
                               "Method {0} of service {1} is not able to create an instance of type {2} because parameter name {3} is " +
                                       "defined as a unique property and value {4} is not available for use",
                               "The system is unable to process the request because the unique property for this new entity " +
                                       "is not permitted either because it is a reserved value, or it is already in use.",
                               "Retry the request with a different unique parameter name."),

    METHOD_NOT_IMPLEMENTED(500, "OMAG-COMMON-500-001",
                           "Method {0} called by user {1} to OMAG Server {2} is not implemented in service {3}",
                           "The user has issued a valid call to an open metadata REST API that is currently not yet implemented.",
                           "Look to become a contributor or advocate for the ODPi Egeria community to help get this method implemented as soon as possible."),

    CLIENT_SIDE_REST_API_ERROR(503, "OMAG-COMMON-503-001",
                               "A client-side exception was received from API call {0} to OMAG Server {1} at {2}.  The error message was {3}",
                               "The server has issued a call to the open metadata access service REST API in a remote server and has received an exception from the local client libraries.",
                               "Look for errors in the local server's console to understand and correct the source of the error.")
    ;

    private ExceptionMessageDefinition messageDefinition;

    /**
     * The constructor for OMAGCommonErrorCode expects to be passed one of the enumeration rows defined in
     * OMAGCommonErrorCode above.   For example:
     *
     *     OMAGCommonErrorCode   errorCode = OMAGCommonErrorCode.SERVER_URL_NOT_SPECIFIED;
     *
     * This will expand out to the 5 parameters shown below.
     *
     * @param httpErrorCode   error code to use over REST calls
     * @param errorMessageId   unique Id for the message
     * @param errorMessage   text for the message
     * @param systemAction   description of the action taken by the system when the error condition happened
     * @param userAction   instructions for resolving the error
     */
    OMAGCommonErrorCode(int  httpErrorCode, String errorMessageId, String errorMessage, String systemAction, String userAction)
    {
        this.messageDefinition = new ExceptionMessageDefinition(httpErrorCode,
                                                                errorMessageId,
                                                                errorMessage,
                                                                systemAction,
                                                                userAction);
    }


    /**
     * Retrieve a message definition object for an exception.  This method is used when there are no message inserts.
     *
     * @return message definition object.
     */
    public ExceptionMessageDefinition getMessageDefinition()
    {
        return messageDefinition;
    }


    /**
     * Retrieve a message definition object for an exception.  This method is used when there are values to be inserted into the message.
     *
     * @param params array of parameters (all strings).  They are inserted into the message according to the numbering in the message text.
     * @return message definition object.
     */
    public ExceptionMessageDefinition getMessageDefinition(String... params)
    {
        messageDefinition.setMessageParameters(params);

        return messageDefinition;
    }


    /**
     * JSON-style toString
     *
     * @return string of property names and values for this enum
     */
    @Override
    public String toString()
    {
        return "OMAGCommonErrorCode{" +
                "messageDefinition=" + messageDefinition +
                '}';
    }
}<|MERGE_RESOLUTION|>--- conflicted
+++ resolved
@@ -160,27 +160,10 @@
                         "situations is true in this case.  Use the values in this message to determine the type of API " +
                         "and metadata collection values necessary to make the request successful."),
 
-<<<<<<< HEAD
-    VIEW_SERVICE_NULL_PLATFORM_NAME(400, "OMAG-COMMON-400-026",
-                           "OMAG view service has been called with a null platform name",
-                           "The system is unable to resolve the platform to query without knowing what it is called.",
-                           "The platform name is supplied by the caller to the OMAG view service. This call needs to be corrected before the view service can perform the request."),
-
-    VIEW_SERVICE_NULL_SERVER_NAME(400, "OMAG-COMMON-400-027",
-                       "OMAG view service has been called with a null server name",
-                       "The system is unable to resolve the server to query without knowing what it is called.",
-                       "The server name is supplied by the caller to the OMAG view service. This call needs to be corrected before the view service can perform the request."),
-
-    VIEW_SERVICE_UNKNOWN_SERVER_NAME(400, "OMAG-COMMON-400-028",
-                                  "OMAG view service {0} method has been called with an unknown server name of {1}",
-                                  "The system is unable to resolve the server name.",
-                                  "The server name is supplied by the caller to the OMAG view service. Please ensure a known server name is passed and retry the call to the view service."),
-=======
     BAD_ANCHOR_GUID(400, "OMAG-COMMON-400-026",
                "The {0} element {1} is expected to be anchored to {2} but is in fact anchored to {3}",
                "The system is unable to process the request because the requested object is anchored to a different element.",
                "Correct the code in the caller to provide either the correct identifier of the object or the correct anchor identifier."),
->>>>>>> 956a1523
 
     INSTANCE_WRONG_TYPE_FOR_GUID(404, "OMAG-COMMON-404-001",
                                  "The {0} method has retrieved an instance for unique identifier (guid) {1} which is of type {2} rather than type {3}",
