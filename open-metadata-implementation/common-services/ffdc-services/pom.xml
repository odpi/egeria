<?xml version="1.0" encoding="UTF-8"?>

<!-- SPDX-License-Identifier: Apache-2.0 -->
<!-- Copyright Contributors to the ODPi Egeria project.  -->

<project xmlns="http://maven.apache.org/POM/4.0.0"
         xmlns:xsi="http://www.w3.org/2001/XMLSchema-instance"
         xsi:schemaLocation="http://maven.apache.org/POM/4.0.0 http://maven.apache.org/xsd/maven-4.0.0.xsd">
    <parent>
        <artifactId>common-services</artifactId>
        <groupId>org.odpi.egeria</groupId>
        <version>1.1-SNAPSHOT</version>
    </parent>

    <modelVersion>4.0.0</modelVersion>

    <name>FFDC Common Services</name>
    <description>
        Common services for First-Failure Data Capture (FFDC).
    </description>

    <artifactId>ffdc-services</artifactId>

    <dependencies>

        <dependency>
            <groupId>com.fasterxml.jackson.core</groupId>
            <artifactId>jackson-databind</artifactId>
        </dependency>

        <dependency>
            <groupId>com.fasterxml.jackson.core</groupId>
            <artifactId>jackson-annotations</artifactId>
        </dependency>

        <dependency>
            <groupId>org.slf4j</groupId>
            <artifactId>slf4j-api</artifactId>
        </dependency>

        <dependency>
            <groupId>org.odpi.egeria</groupId>
            <artifactId>rest-client-connectors-api</artifactId>
        </dependency>

        <dependency>
            <groupId>org.odpi.egeria</groupId>
<<<<<<< HEAD
            <artifactId>repository-services-apis</artifactId>
            <version>${open-metadata.version}</version>
=======
            <artifactId>rest-client-factory</artifactId>
>>>>>>> 12f679f4
        </dependency>

        <dependency>
            <groupId>org.odpi.egeria</groupId>
<<<<<<< HEAD
            <artifactId>rest-client-factory</artifactId>
            <version>${open-metadata.version}</version>
=======
            <artifactId>repository-services-apis</artifactId>
        </dependency>

        <dependency>
            <groupId>org.odpi.egeria</groupId>
            <artifactId>open-connector-framework</artifactId>
        </dependency>

        <dependency>
            <groupId>org.testng</groupId>
            <artifactId>testng</artifactId>
            <scope>test</scope>
>>>>>>> 12f679f4
        </dependency>

    </dependencies>
</project><|MERGE_RESOLUTION|>--- conflicted
+++ resolved
@@ -45,20 +45,11 @@
 
         <dependency>
             <groupId>org.odpi.egeria</groupId>
-<<<<<<< HEAD
-            <artifactId>repository-services-apis</artifactId>
-            <version>${open-metadata.version}</version>
-=======
             <artifactId>rest-client-factory</artifactId>
->>>>>>> 12f679f4
         </dependency>
 
         <dependency>
             <groupId>org.odpi.egeria</groupId>
-<<<<<<< HEAD
-            <artifactId>rest-client-factory</artifactId>
-            <version>${open-metadata.version}</version>
-=======
             <artifactId>repository-services-apis</artifactId>
         </dependency>
 
@@ -71,7 +62,6 @@
             <groupId>org.testng</groupId>
             <artifactId>testng</artifactId>
             <scope>test</scope>
->>>>>>> 12f679f4
         </dependency>
 
     </dependencies>
