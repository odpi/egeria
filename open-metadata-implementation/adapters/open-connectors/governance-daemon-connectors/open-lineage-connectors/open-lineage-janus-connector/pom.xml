<?xml version="1.0" encoding="UTF-8"?>
<!-- SPDX-License-Identifier: Apache-2.0 -->
<!-- Copyright Contributors to the ODPi Egeria project. -->
<project xmlns="http://maven.apache.org/POM/4.0.0"
         xmlns:xsi="http://www.w3.org/2001/XMLSchema-instance"
         xsi:schemaLocation="http://maven.apache.org/POM/4.0.0 http://maven.apache.org/xsd/maven-4.0.0.xsd">
    <parent>
        <artifactId>open-lineage-connectors</artifactId>
        <groupId>org.odpi.egeria</groupId>
        <version>1.3-SNAPSHOT</version>
    </parent>
    <modelVersion>4.0.0</modelVersion>

    <artifactId>open-lineage-janus-connector</artifactId>
    <dependencies>
        <dependency>
            <groupId>org.odpi.egeria</groupId>
            <artifactId>open-connector-framework</artifactId>
        </dependency>

        <dependency>
            <groupId>org.janusgraph</groupId>
            <artifactId>janusgraph-core</artifactId>
        </dependency>

        <dependency>
            <groupId>org.apache.tinkerpop</groupId>
            <artifactId>gremlin-core</artifactId>
        </dependency>

        <dependency>
            <groupId>org.slf4j</groupId>
            <artifactId>slf4j-api</artifactId>
        </dependency>

        <dependency>
            <groupId>org.janusgraph</groupId>
            <artifactId>janusgraph-cql</artifactId>
        </dependency>

        <dependency>
            <groupId>org.janusgraph</groupId>
            <artifactId>janusgraph-es</artifactId>
        </dependency>

        <dependency>
            <groupId>commons-logging</groupId>
            <artifactId>commons-logging</artifactId>
        </dependency>

        <dependency>
            <groupId>commons-codec</groupId>
            <artifactId>commons-codec</artifactId>
        </dependency>
        <dependency>
            <groupId>org.odpi.egeria</groupId>
            <artifactId>open-lineage-services-api</artifactId>
        </dependency>

        <dependency>
            <groupId>org.odpi.egeria</groupId>
            <artifactId>asset-lineage-api</artifactId>
        </dependency>

<<<<<<< HEAD

        <!-- berkeley & lucene aren't compile dependencies, so need exception for maven dependency plugin -->
        <dependency>
            <groupId>org.janusgraph</groupId>
            <artifactId>janusgraph-berkeleyje</artifactId>
        </dependency>

        <dependency>
            <groupId>org.janusgraph</groupId>
            <artifactId>janusgraph-lucene</artifactId>
        </dependency>


=======
        <dependency>
            <groupId>org.mockito</groupId>
            <artifactId>mockito-core</artifactId>
            <scope>test</scope>
        </dependency>

        <dependency>
        <groupId>junit</groupId>
        <artifactId>junit</artifactId>
        <scope>test</scope>
        </dependency>

>>>>>>> b23e40fa
    </dependencies>

    <build>
        <plugins>
            <plugin>
                <groupId>org.apache.maven.plugins</groupId>
                <artifactId>maven-dependency-plugin</artifactId>
                <executions>
                    <execution>
                        <id>analyze</id>
                        <goals>
                            <goal>analyze-only</goal>
                        </goals>
                        <configuration>
                            <ignoredUnusedDeclaredDependencies combine.children="append">
                                <!-- Runtime dependencies for janusgraph-->
<<<<<<< HEAD
                                <ignoredUnusedDeclaredDependency>org.janusgraph:janusgraph-cql:*</ignoredUnusedDeclaredDependency>
                                <ignoredUnusedDeclaredDependency>org.janusgraph:janusgraph-es:*</ignoredUnusedDeclaredDependency>
                                <ignoredUnusedDeclaredDependency>commons-logging:commons-logging:*</ignoredUnusedDeclaredDependency>
                                <ignoredUnusedDeclaredDependency>commons-codec:commons-codec:*</ignoredUnusedDeclaredDependency>
                                <ignoredUnusedDeclaredDependency>org.janusgraph:janusgraph-berkeleyje:*</ignoredUnusedDeclaredDependency>
                                <ignoredUnusedDeclaredDependency>org.janusgraph:janusgraph-lucene:*</ignoredUnusedDeclaredDependency>
=======
                                <ignoredUnusedDeclaredDependency>org.janusgraph:janusgraph-cql:*
                                </ignoredUnusedDeclaredDependency>
                                <ignoredUnusedDeclaredDependency>org.janusgraph:janusgraph-es:*
                                </ignoredUnusedDeclaredDependency>
                                <ignoredUnusedDeclaredDependency>commons-logging:commons-logging:*
                                </ignoredUnusedDeclaredDependency>
                                <ignoredUnusedDeclaredDependency>commons-codec:commons-codec:*
                                </ignoredUnusedDeclaredDependency>
>>>>>>> b23e40fa
                            </ignoredUnusedDeclaredDependencies>
                        </configuration>
                    </execution>
                </executions>
            </plugin>

            <plugin>
                <groupId>org.apache.maven.plugins</groupId>
                <artifactId>maven-assembly-plugin</artifactId>
                <configuration>
                    <descriptorRefs>
                        <descriptorRef>jar-with-dependencies</descriptorRef>
                    </descriptorRefs>
                </configuration>
                <executions>
                    <execution>
                        <id>assemble-all</id>
                        <phase>package</phase>
                        <goals>
                            <goal>single</goal>
                        </goals>
                    </execution>
                </executions>
            </plugin>
        </plugins>
    </build>

</project><|MERGE_RESOLUTION|>--- conflicted
+++ resolved
@@ -62,7 +62,6 @@
             <artifactId>asset-lineage-api</artifactId>
         </dependency>
 
-<<<<<<< HEAD
 
         <!-- berkeley & lucene aren't compile dependencies, so need exception for maven dependency plugin -->
         <dependency>
@@ -76,7 +75,6 @@
         </dependency>
 
 
-=======
         <dependency>
             <groupId>org.mockito</groupId>
             <artifactId>mockito-core</artifactId>
@@ -89,7 +87,6 @@
         <scope>test</scope>
         </dependency>
 
->>>>>>> b23e40fa
     </dependencies>
 
     <build>
@@ -106,23 +103,12 @@
                         <configuration>
                             <ignoredUnusedDeclaredDependencies combine.children="append">
                                 <!-- Runtime dependencies for janusgraph-->
-<<<<<<< HEAD
                                 <ignoredUnusedDeclaredDependency>org.janusgraph:janusgraph-cql:*</ignoredUnusedDeclaredDependency>
                                 <ignoredUnusedDeclaredDependency>org.janusgraph:janusgraph-es:*</ignoredUnusedDeclaredDependency>
                                 <ignoredUnusedDeclaredDependency>commons-logging:commons-logging:*</ignoredUnusedDeclaredDependency>
                                 <ignoredUnusedDeclaredDependency>commons-codec:commons-codec:*</ignoredUnusedDeclaredDependency>
                                 <ignoredUnusedDeclaredDependency>org.janusgraph:janusgraph-berkeleyje:*</ignoredUnusedDeclaredDependency>
                                 <ignoredUnusedDeclaredDependency>org.janusgraph:janusgraph-lucene:*</ignoredUnusedDeclaredDependency>
-=======
-                                <ignoredUnusedDeclaredDependency>org.janusgraph:janusgraph-cql:*
-                                </ignoredUnusedDeclaredDependency>
-                                <ignoredUnusedDeclaredDependency>org.janusgraph:janusgraph-es:*
-                                </ignoredUnusedDeclaredDependency>
-                                <ignoredUnusedDeclaredDependency>commons-logging:commons-logging:*
-                                </ignoredUnusedDeclaredDependency>
-                                <ignoredUnusedDeclaredDependency>commons-codec:commons-codec:*
-                                </ignoredUnusedDeclaredDependency>
->>>>>>> b23e40fa
                             </ignoredUnusedDeclaredDependencies>
                         </configuration>
                     </execution>
