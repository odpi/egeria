--- conflicted
+++ resolved
@@ -9,8 +9,9 @@
 
 public class GraphConstants {
 
-    public static final String PROPERTY_KEY_PREFIX_ElEMENT = "ve";
-    public static final String PROPERTY_KEY_PREFIX_RELATIONSHIP = "ed";
+    public static final String PROPERTY_KEY_PREFIX_ELEMENT = "vertex--";
+    public static final String PROPERTY_KEY_PREFIX_RELATIONSHIP = "edge--";
+    public static final String PROPERTY_KEY_PREFIX_INSTANCE_PROPERTY = "vertex--InstanceProp";
 
     public static final String PROPERTY_NAME_NODE_ID = "nodeID";
     public static final String PROPERTY_VALUE_NODE_ID_CONDENSED_SOURCE = "condensedSource";
@@ -26,11 +27,8 @@
     public static final String PROPERTY_NAME_PROXY = "proxy";
     public static final String PROPERTY_NAME_GLOSSARY_TERM = "glossaryTerm";
     public static final String PROPERTY_NAME_DISPLAY_NAME = "displayName";
-<<<<<<< HEAD
-=======
     public static final String PROPERTY_NAME_ALTERNATIVE_DISPLAY_NAME = "propdisplayName";
     public static final String PROPERTY_NAME_HOST_DISPLAY_NAME = "displayname";
->>>>>>> 01e4938e
     public static final String PROPERTY_NAME_DATABASE_DISPLAY_NAME = "databaseDisplayname";
     public static final String PROPERTY_NAME_SCHEMA_DISPLAY_NAME = "schemaDisplayname";
     public static final String PROPERTY_NAME_TABLE_DISPLAY_NAME = "tableDisplayname";
@@ -58,20 +56,20 @@
     public static final String EDGE_LABEL_INCLUDED_IN = "includedIn";
 
 
-    public static final String PROPERTY_KEY_ENTITY_NODE_ID = PROPERTY_KEY_PREFIX_ElEMENT + PROPERTY_NAME_NODE_ID;
-    public static final String PROPERTY_KEY_ENTITY_GUID = PROPERTY_KEY_PREFIX_ElEMENT + PROPERTY_NAME_GUID;
-    public static final String PROPERTY_KEY_NAME_QUALIFIED_NAME = PROPERTY_KEY_PREFIX_ElEMENT + PROPERTY_NAME_QUALIFIED_NAME;
-    public static final String PROPERTY_KEY_LABEL = PROPERTY_KEY_PREFIX_ElEMENT + PROPERTY_NAME_LABEL;
-    public static final String PROPERTY_KEY_PROXY = PROPERTY_KEY_PREFIX_ElEMENT + PROPERTY_NAME_PROXY;
-    public static final String PROPERTY_KEY_GLOSSARY_TERM = PROPERTY_KEY_PREFIX_ElEMENT + PROPERTY_NAME_GLOSSARY_TERM;
-    public static final String PROPERTY_KEY_DISPLAY_NAME = PROPERTY_KEY_PREFIX_ElEMENT + PROPERTY_NAME_DISPLAY_NAME;
-    public static final String PROPERTY_KEY_ALTERNATIVE_DISPLAY_NAME = PROPERTY_KEY_PREFIX_ElEMENT + PROPERTY_NAME_ALTERNATIVE_DISPLAY_NAME;
+    public static final String PROPERTY_KEY_ENTITY_NODE_ID = PROPERTY_KEY_PREFIX_ELEMENT + PROPERTY_NAME_NODE_ID;
+    public static final String PROPERTY_KEY_ENTITY_GUID = PROPERTY_KEY_PREFIX_ELEMENT + PROPERTY_NAME_GUID;
+    public static final String PROPERTY_KEY_NAME_QUALIFIED_NAME = PROPERTY_KEY_PREFIX_ELEMENT + PROPERTY_NAME_QUALIFIED_NAME;
+    public static final String PROPERTY_KEY_LABEL = PROPERTY_KEY_PREFIX_ELEMENT + PROPERTY_NAME_LABEL;
+    public static final String PROPERTY_KEY_PROXY = PROPERTY_KEY_PREFIX_ELEMENT + PROPERTY_NAME_PROXY;
+    public static final String PROPERTY_KEY_GLOSSARY_TERM = PROPERTY_KEY_PREFIX_ELEMENT + PROPERTY_NAME_GLOSSARY_TERM;
+    public static final String PROPERTY_KEY_DISPLAY_NAME = PROPERTY_KEY_PREFIX_ELEMENT + PROPERTY_NAME_DISPLAY_NAME;
+    public static final String PROPERTY_KEY_ALTERNATIVE_DISPLAY_NAME = PROPERTY_KEY_PREFIX_ELEMENT + PROPERTY_NAME_ALTERNATIVE_DISPLAY_NAME;
 
-    public static final String PROPERTY_KEY_ENTITY_VERSION = PROPERTY_KEY_PREFIX_ElEMENT + PROPERTY_NAME_VERSION;
-    public static final String PROPERTY_KEY_ENTITY_CREATED_BY = PROPERTY_KEY_PREFIX_ElEMENT + PROPERTY_NAME_CREATED_BY;
-    public static final String PROPERTY_KEY_ENTITY_CREATE_TIME = PROPERTY_KEY_PREFIX_ElEMENT + PROPERTY_NAME_CREATE_TIME;
-    public static final String PROPERTY_KEY_ENTITY_UPDATED_BY = PROPERTY_KEY_PREFIX_ElEMENT + PROPERTY_NAME_UPDATED_BY;
-    public static final String PROPERTY_KEY_ENTITY_UPDATE_TIME = PROPERTY_KEY_PREFIX_ElEMENT + PROPERTY_NAME_UPDATE_TIME;
+    public static final String PROPERTY_KEY_ENTITY_VERSION = PROPERTY_KEY_PREFIX_ELEMENT + PROPERTY_NAME_VERSION;
+    public static final String PROPERTY_KEY_ENTITY_CREATED_BY = PROPERTY_KEY_PREFIX_ELEMENT + PROPERTY_NAME_CREATED_BY;
+    public static final String PROPERTY_KEY_ENTITY_CREATE_TIME = PROPERTY_KEY_PREFIX_ELEMENT + PROPERTY_NAME_CREATE_TIME;
+    public static final String PROPERTY_KEY_ENTITY_UPDATED_BY = PROPERTY_KEY_PREFIX_ELEMENT + PROPERTY_NAME_UPDATED_BY;
+    public static final String PROPERTY_KEY_ENTITY_UPDATE_TIME = PROPERTY_KEY_PREFIX_ELEMENT + PROPERTY_NAME_UPDATE_TIME;
 
     public static final String PROPERTY_KEY_RELATIONSHIP_GUID = PROPERTY_KEY_PREFIX_RELATIONSHIP + PROPERTY_NAME_GUID;
     public static final String PROPERTY_KEY_RELATIONSHIP_VERSION = PROPERTY_KEY_PREFIX_RELATIONSHIP + PROPERTY_NAME_VERSION;
@@ -102,7 +100,6 @@
             put(PROPERTY_KEY_ENTITY_NODE_ID, PROPERTY_NAME_NODE_ID);
             put(PROPERTY_KEY_ENTITY_GUID, PROPERTY_NAME_GUID);
             put(PROPERTY_KEY_NAME_QUALIFIED_NAME, PROPERTY_NAME_QUALIFIED_NAME);
-            put(PROPERTY_KEY_ENTITY_NAME, PROPERTY_NAME_NAME);
             put(PROPERTY_KEY_LABEL, PROPERTY_NAME_LABEL);
             put(PROPERTY_KEY_PROXY, PROPERTY_NAME_PROXY);
             put(PROPERTY_KEY_GLOSSARY_TERM, PROPERTY_NAME_GLOSSARY_TERM);
