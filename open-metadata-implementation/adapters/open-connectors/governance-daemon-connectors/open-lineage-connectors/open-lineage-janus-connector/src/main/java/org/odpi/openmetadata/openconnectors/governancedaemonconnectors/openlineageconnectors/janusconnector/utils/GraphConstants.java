/* SPDX-License-Identifier: Apache-2.0 */
/* Copyright Contributors to the ODPi Egeria project. */

package org.odpi.openmetadata.openconnectors.governancedaemonconnectors.openlineageconnectors.janusconnector.utils;

import com.google.common.collect.ImmutableMap;
import com.google.common.collect.ImmutableSet;

import java.util.HashMap;
import java.util.HashSet;
import java.util.Map;

public class GraphConstants {

    private GraphConstants() {
    }

    private static final String JAVA_STRING = "java.lang.String";

    public static final String PROPERTY_KEY_PREFIX_ELEMENT = "vertex--";
    public static final String PROPERTY_KEY_PREFIX_RELATIONSHIP = "edge--";
    public static final String PROPERTY_KEY_PREFIX_INSTANCE_PROPERTY = "InstanceProp";
    public static final String PROPERTY_KEY_PREFIX_VERTEX_INSTANCE_PROPERTY = PROPERTY_KEY_PREFIX_ELEMENT + PROPERTY_KEY_PREFIX_INSTANCE_PROPERTY;

    public static final String PROPERTY_NAME_PORT_TYPE = PROPERTY_KEY_PREFIX_VERTEX_INSTANCE_PROPERTY + "portType";
    public static final String PROPERTY_NAME_DISPLAY_NAME = "displayName";
    public static final String PROPERTY_NAME_INSTANCEPROP_DISPLAY_NAME = PROPERTY_KEY_PREFIX_INSTANCE_PROPERTY + PROPERTY_NAME_DISPLAY_NAME;
    public static final String PROPERTY_NAME_NODE_ID = "nodeID";
    public static final String PROPERTY_VALUE_NODE_ID_CONDENSED_SOURCE = "condensedSource";
    public static final String PROPERTY_VALUE_NODE_ID_CONDENSED_DESTINATION = "condensedDestination";
    public static final String PROPERTY_NAME_GUID = "guid";
    public static final String PROPERTY_NAME_QUALIFIED_NAME = "qualifiedName";
    public static final String PROPERTY_NAME_VERSION = "version";
    public static final String PROPERTY_NAME_CREATED_BY = "createdBy";
    public static final String PROPERTY_NAME_CREATE_TIME = "createTime";
    public static final String PROPERTY_NAME_UPDATED_BY = "updatedBy";
    public static final String PROPERTY_NAME_UPDATE_TIME = "updateTime";
    public static final String PROPERTY_NAME_LABEL = "label";
    public static final String PROPERTY_NAME_PROXY = "proxy";
    public static final String PROPERTY_NAME_GLOSSARY_TERM = "glossaryTerm";
    public static final String PROPERTY_NAME_HOST_DISPLAY_NAME = "displayName";
    public static final String PROPERTY_NAME_DATABASE_DISPLAY_NAME = "databaseDisplayName";
    public static final String PROPERTY_NAME_SCHEMA_DISPLAY_NAME = "databaseSchemaDisplayName";
    public static final String PROPERTY_NAME_TABLE_DISPLAY_NAME = "tableDisplayName";
    public static final String PROPERTY_NAME_SCHEMA_TYPE_DISPLAY_NAME = "schemaTypeDisplayName";
    public static final String PROPERTY_NAME_CONNECTION = "connectionDisplayName";
    public static final String PROPERTY_NAME_FORMULA = "formula";
    public static final String PROPERTY_NAMEPROCESS_DESCRIPTION_URI = "descriptionURI";
    public static final String PROPERTY_NAME_PROCESS_TYPE = "processType";
    public static final String PROPERTY_NAME_PARENT_PROCESS_GUID = "parent.process.guid";
    public static final String PROPERTY_NAME_GLOSSARY = "glossary";
    public static final String PROPERTY_NAME_METADATA_ID = "metadataCollectionId";
<<<<<<< HEAD
=======
    private static final String PROPERTY_NAME_PATH = "path";
    public static final String PROPERTY_NAME_PROCESS_LINEAGE_COMPLETED_FLAG = "processLineageCompletedFlag";
>>>>>>> 24619e23

    public static final String CONDENSED_NODE_DISPLAY_NAME = "...";
    public static final String SOURCE_CONDENSATION = "source";
    public static final String DESTINATION_CONDENSATION = "destination";

    public static final String NODE_LABEL_GLOSSARYTERM = "glossaryTerm";
    public static final String NODE_LABEL_CONDENSED = "condensedNode";
    public static final String NODE_LABEL_PROCESS = "process";
    public static final String NODE_LABEL_SUB_PROCESS = "subProcess";

    // GLOSSARY TERM RELATED EDGE LABELS
    public static final String EDGE_LABEL_SEMANTIC_ASSIGNMENT = "SemanticAssignment";
    public static final String EDGE_LABEL_RELATED_TERM = "RelatedTerm";
    public static final String EDGE_LABEL_SYNONYM = "Synonym";
    public static final String EDGE_LABEL_ANTONYM = "Antonym";
    public static final String EDGE_LABEL_REPLACEMENT_TERM = "ReplacementTerm";
    public static final String EDGE_LABEL_TRANSLATION = "Translation";
    public static final String EDGE_LABEL_IS_A_RELATIONSHIP = "ISARelationship";
    public static final String EDGE_LABEL_CONDENSED = "condensed";
    public static final String EDGE_LABEL_INCLUDED_IN = "includedIn";

    public static final String EDGE_LABEL_COLUMN_DATA_FLOW = "ColumnDataFlow";
    public static final String EDGE_LABEL_TABLE_DATA_FLOW = "TableDataFlow";

    // CLASSIFICATION RELATED EDGE LABELS
    public static final String EDGE_LABEL_CLASSIFICATION = "Classification";

    // SUB-PROCESS REAL PROCESS GUID
    public static final String PROPERTY_KEY_PROCESS_GUID = "processGuid";

    public static final String PROPERTY_KEY_ENTITY_NODE_ID = PROPERTY_KEY_PREFIX_ELEMENT + PROPERTY_NAME_NODE_ID;
    public static final String PROPERTY_KEY_ENTITY_GUID = PROPERTY_KEY_PREFIX_ELEMENT + PROPERTY_NAME_GUID;
    public static final String PROPERTY_KEY_NAME_QUALIFIED_NAME = PROPERTY_KEY_PREFIX_ELEMENT + PROPERTY_NAME_QUALIFIED_NAME;
    public static final String PROPERTY_KEY_LABEL = PROPERTY_KEY_PREFIX_ELEMENT + PROPERTY_NAME_LABEL;
    public static final String PROPERTY_KEY_PROXY = PROPERTY_KEY_PREFIX_ELEMENT + PROPERTY_NAME_PROXY;
    public static final String PROPERTY_KEY_GLOSSARY_TERM = PROPERTY_KEY_PREFIX_ELEMENT + PROPERTY_NAME_GLOSSARY_TERM;
    public static final String PROPERTY_KEY_DISPLAY_NAME = PROPERTY_KEY_PREFIX_ELEMENT + PROPERTY_NAME_DISPLAY_NAME;
    public static final String PROPERTY_KEY_INSTANCEPROP_DISPLAY_NAME = PROPERTY_KEY_PREFIX_ELEMENT + PROPERTY_NAME_INSTANCEPROP_DISPLAY_NAME;
    public static final String PROPERTY_KEY_METADATA_ID = PROPERTY_KEY_PREFIX_ELEMENT + PROPERTY_NAME_METADATA_ID;

    public static final String PROPERTY_KEY_ENTITY_VERSION = PROPERTY_KEY_PREFIX_ELEMENT + PROPERTY_NAME_VERSION;
    public static final String PROPERTY_KEY_ENTITY_CREATED_BY = PROPERTY_KEY_PREFIX_ELEMENT + PROPERTY_NAME_CREATED_BY;
    public static final String PROPERTY_KEY_ENTITY_CREATE_TIME = PROPERTY_KEY_PREFIX_ELEMENT + PROPERTY_NAME_CREATE_TIME;
    public static final String PROPERTY_KEY_ENTITY_UPDATED_BY = PROPERTY_KEY_PREFIX_ELEMENT + PROPERTY_NAME_UPDATED_BY;
    public static final String PROPERTY_KEY_ENTITY_UPDATE_TIME = PROPERTY_KEY_PREFIX_ELEMENT + PROPERTY_NAME_UPDATE_TIME;
    public static final String PROPERTY_KEY_SCHEMA_DISPLAY_NAME = PROPERTY_KEY_PREFIX_ELEMENT + PROPERTY_NAME_SCHEMA_DISPLAY_NAME;
    public static final String PROPERTY_KEY_TABLE_DISPLAY_NAME = PROPERTY_KEY_PREFIX_ELEMENT + PROPERTY_NAME_TABLE_DISPLAY_NAME;
    public static final String PROPERTY_KEY_SCHEMA_TYPE_DISPLAY_NAME = PROPERTY_KEY_PREFIX_ELEMENT + PROPERTY_NAME_SCHEMA_TYPE_DISPLAY_NAME;
    public static final String PROPERTY_KEY_DATABASE_DISPLAY_NAME = PROPERTY_KEY_PREFIX_ELEMENT + PROPERTY_NAME_DATABASE_DISPLAY_NAME;
    public static final String PROPERTY_KEY_CONNECTION_NAME = PROPERTY_KEY_PREFIX_ELEMENT + PROPERTY_NAME_CONNECTION;
    public static final String PROPERTY_KEY_PATH = PROPERTY_KEY_PREFIX_ELEMENT + PROPERTY_NAME_PATH;
    public static final String PROPERTY_KEY_PROCESS_LINEAGE_COMPLETED_FLAG = PROPERTY_KEY_PREFIX_VERTEX_INSTANCE_PROPERTY + PROPERTY_NAME_PROCESS_LINEAGE_COMPLETED_FLAG;

    public static final String PROPERTY_KEY_RELATIONSHIP_GUID = PROPERTY_KEY_PREFIX_RELATIONSHIP + PROPERTY_NAME_GUID;
    public static final String PROPERTY_KEY_RELATIONSHIP_VERSION = PROPERTY_KEY_PREFIX_RELATIONSHIP + PROPERTY_NAME_VERSION;
    public static final String PROPERTY_KEY_RELATIONSHIP_CREATED_BY = PROPERTY_KEY_PREFIX_RELATIONSHIP + PROPERTY_NAME_CREATED_BY;
    public static final String PROPERTY_KEY_RELATIONSHIP_CREATE_TIME = PROPERTY_KEY_PREFIX_RELATIONSHIP + PROPERTY_NAME_CREATE_TIME;
    public static final String PROPERTY_KEY_RELATIONSHIP_UPDATED_BY = PROPERTY_KEY_PREFIX_RELATIONSHIP + PROPERTY_NAME_UPDATED_BY;
    public static final String PROPERTY_KEY_RELATIONSHIP_UPDATE_TIME = PROPERTY_KEY_PREFIX_RELATIONSHIP + PROPERTY_NAME_UPDATE_TIME;
    public static final String PROPERTY_KEY_RELATIONSHIP_LABEL = PROPERTY_KEY_PREFIX_RELATIONSHIP + PROPERTY_NAME_LABEL;
    public static final String PROPERTY_KEY_RELATIONSHIP_DISPLAY_NAME = PROPERTY_KEY_PREFIX_RELATIONSHIP + PROPERTY_KEY_DISPLAY_NAME;

    private static final HashSet<String> returnedPropertiesWhiteList = new HashSet<>();

    static {
        returnedPropertiesWhiteList.add(PROPERTY_KEY_ENTITY_GUID);
        returnedPropertiesWhiteList.add(PROPERTY_KEY_DISPLAY_NAME);
        returnedPropertiesWhiteList.add(PROPERTY_KEY_INSTANCEPROP_DISPLAY_NAME);
        returnedPropertiesWhiteList.add(PROPERTY_KEY_NAME_QUALIFIED_NAME);
        returnedPropertiesWhiteList.add(PROPERTY_KEY_GLOSSARY_TERM);
        returnedPropertiesWhiteList.add(PROPERTY_KEY_ENTITY_CREATED_BY);
        returnedPropertiesWhiteList.add(PROPERTY_KEY_SCHEMA_DISPLAY_NAME);
        returnedPropertiesWhiteList.add(PROPERTY_KEY_TABLE_DISPLAY_NAME);
        returnedPropertiesWhiteList.add(PROPERTY_KEY_ENTITY_CREATE_TIME);
        returnedPropertiesWhiteList.add(PROPERTY_KEY_ENTITY_UPDATED_BY);
        returnedPropertiesWhiteList.add(PROPERTY_KEY_ENTITY_UPDATE_TIME);
    }

    public static final ImmutableSet<String> immutableReturnedPropertiesWhiteList = ImmutableSet.copyOf(returnedPropertiesWhiteList);

    private static final Map<String, String> corePropertyTypes = new HashMap<>();

    static {
        corePropertyTypes.put(PROPERTY_NAME_GUID, JAVA_STRING);
        corePropertyTypes.put(PROPERTY_NAME_VERSION, "java.lang.Long");
        corePropertyTypes.put(PROPERTY_NAME_CREATED_BY, JAVA_STRING);
        corePropertyTypes.put(PROPERTY_NAME_CREATE_TIME, "java.lang.Date");
        corePropertyTypes.put(PROPERTY_NAME_UPDATED_BY, JAVA_STRING);
        corePropertyTypes.put(PROPERTY_NAME_UPDATE_TIME, "java.lang.Date");
        corePropertyTypes.put(PROPERTY_NAME_LABEL, JAVA_STRING);
        corePropertyTypes.put(PROPERTY_NAME_PROXY, "java.lang.Boolean");
        corePropertyTypes.put(PROPERTY_NAME_NODE_ID, JAVA_STRING);
        corePropertyTypes.put(PROPERTY_NAME_METADATA_ID, JAVA_STRING);
    }

    public static final ImmutableMap<String, String> immutableCorePropertyTypes = ImmutableMap.copyOf(corePropertyTypes);

}<|MERGE_RESOLUTION|>--- conflicted
+++ resolved
@@ -50,11 +50,8 @@
     public static final String PROPERTY_NAME_PARENT_PROCESS_GUID = "parent.process.guid";
     public static final String PROPERTY_NAME_GLOSSARY = "glossary";
     public static final String PROPERTY_NAME_METADATA_ID = "metadataCollectionId";
-<<<<<<< HEAD
-=======
     private static final String PROPERTY_NAME_PATH = "path";
     public static final String PROPERTY_NAME_PROCESS_LINEAGE_COMPLETED_FLAG = "processLineageCompletedFlag";
->>>>>>> 24619e23
 
     public static final String CONDENSED_NODE_DISPLAY_NAME = "...";
     public static final String SOURCE_CONDENSATION = "source";
