--- conflicted
+++ resolved
@@ -35,14 +35,10 @@
     public static final String CONNECTION = "Connection";
     public static final String PROCESS = "Process";
     public static final String ENDPOINT = "Endpoint";
-<<<<<<< HEAD
-    public static final String GLOSSARY = "Glossary";
     public static final String TRANSFORMATION_PROJECT = "TransformationProject";
-=======
 
     public static final Collection<String> DATA_FILE_AND_SUBTYPES = Arrays.asList(DATA_FILE, AVRO_FILE, CSV_FILE, JSON_FILE,
             KEYSTORE_FILE, LOG_FILE, MEDIA_FILE, DOCUMENT);
->>>>>>> d5063061
 
     public static final String RELATIONAL_TABLE_KEY = "relationalTable";
     public static final String TRANSFORMATION_PROJECT_KEY = "transformationProject";
