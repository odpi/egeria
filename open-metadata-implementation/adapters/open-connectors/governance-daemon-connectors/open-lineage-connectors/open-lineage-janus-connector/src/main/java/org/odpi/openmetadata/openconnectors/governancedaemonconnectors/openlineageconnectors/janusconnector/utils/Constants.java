/* SPDX-License-Identifier: Apache-2.0 */
/* Copyright Contributors to the ODPi Egeria project */
package org.odpi.openmetadata.openconnectors.governancedaemonconnectors.openlineageconnectors.janusconnector.utils;

import java.util.Arrays;
import java.util.Collection;
import java.util.List;

import static org.odpi.openmetadata.openconnectors.governancedaemonconnectors.openlineageconnectors.janusconnector.utils.GraphConstants.EDGE_LABEL_ANTONYM;
import static org.odpi.openmetadata.openconnectors.governancedaemonconnectors.openlineageconnectors.janusconnector.utils.GraphConstants.EDGE_LABEL_CLASSIFICATION;
import static org.odpi.openmetadata.openconnectors.governancedaemonconnectors.openlineageconnectors.janusconnector.utils.GraphConstants.EDGE_LABEL_IS_A_RELATIONSHIP;
import static org.odpi.openmetadata.openconnectors.governancedaemonconnectors.openlineageconnectors.janusconnector.utils.GraphConstants.EDGE_LABEL_RELATED_TERM;
import static org.odpi.openmetadata.openconnectors.governancedaemonconnectors.openlineageconnectors.janusconnector.utils.GraphConstants.EDGE_LABEL_REPLACEMENT_TERM;
import static org.odpi.openmetadata.openconnectors.governancedaemonconnectors.openlineageconnectors.janusconnector.utils.GraphConstants.EDGE_LABEL_SEMANTIC_ASSIGNMENT;
import static org.odpi.openmetadata.openconnectors.governancedaemonconnectors.openlineageconnectors.janusconnector.utils.GraphConstants.EDGE_LABEL_SYNONYM;
import static org.odpi.openmetadata.openconnectors.governancedaemonconnectors.openlineageconnectors.janusconnector.utils.GraphConstants.EDGE_LABEL_TERM_CATEGORIZATION;
import static org.odpi.openmetadata.openconnectors.governancedaemonconnectors.openlineageconnectors.janusconnector.utils.GraphConstants.EDGE_LABEL_TRANSLATION;
import static org.odpi.openmetadata.openconnectors.governancedaemonconnectors.openlineageconnectors.janusconnector.utils.GraphConstants.PROPERTY_KEY_ADDITIONAL_PROPERTIES;
import static org.odpi.openmetadata.openconnectors.governancedaemonconnectors.openlineageconnectors.janusconnector.utils.GraphConstants.PROPERTY_KEY_EXTENDED_PROPERTIES;

public final class Constants {

    private Constants() {
    }

    //Asset Types
    public static final String GLOSSARY = "Glossary";
    public static final String GLOSSARY_TERM = "GlossaryTerm";
    public static final String GLOSSARY_CATEGORY = "GlossaryCategory";
    public static final String RELATIONAL_COLUMN_TYPE = "RelationalColumnType";
    public static final String RELATIONAL_COLUMN = "RelationalColumn";
    public static final String RELATIONAL_TABLE_TYPE = "RelationalTableType";
    public static final String RELATIONAL_TABLE = "RelationalTable";
    public static final String RELATIONAL_DB_SCHEMA_TYPE = "RelationalDBSchemaType";
    public static final String DEPLOYED_DB_SCHEMA_TYPE = "DeployedDatabaseSchema";
    public static final String DATABASE = "Database";
    public static final String TABULAR_COLUMN = "TabularColumn";
    public static final String TABULAR_FILE_COLUMN = "TabularFileColumn";
    public static final String TABULAR_COLUMN_TYPE = "TabularColumnType";
    public static final String TABULAR_SCHEMA_TYPE = "TabularSchemaType";
    public static final String DATA_FILE = "DataFile";
    public static final String AVRO_FILE = "AvroFile";
    public static final String CSV_FILE = "CSVFile";
    public static final String JSON_FILE = "JSONFile";
    public static final String KEYSTORE_FILE = "KeystoreFile";
    public static final String LOG_FILE = "LogFile";
    public static final String MEDIA_FILE = "MediaFile";
    public static final String DOCUMENT = "Document";
    public static final String FILE_FOLDER = "FileFolder";
    public static final String CONNECTION = "Connection";
    public static final String PROCESS = "Process";
    public static final String ENDPOINT = "Endpoint";
    public static final String COLLECTION = "Collection";
    public static final String TOPIC = "Topic";
    public static final String EVENT_SCHEMA_ATTRIBUTE = "EventSchemaAttribute";
    public static final String EVENT_TYPE_LIST = "EventTypeList";
    public static final String EVENT_TYPE = "EventType";

    public static final Collection<String> DATA_FILE_AND_SUBTYPES = Arrays.asList(DATA_FILE, AVRO_FILE, CSV_FILE, JSON_FILE,
            KEYSTORE_FILE, LOG_FILE, MEDIA_FILE, DOCUMENT);

    public static final Collection<String> ASSETS = Arrays.asList(RELATIONAL_TABLE, DATA_FILE, AVRO_FILE, CSV_FILE, JSON_FILE,
            KEYSTORE_FILE, LOG_FILE, MEDIA_FILE, DOCUMENT, TOPIC, PROCESS);

    public static final String RELATIONAL_TABLE_KEY = "relationalTable";
    public static final String TRANSFORMATION_PROJECT_KEY = "transformationProject";
    public static final String SCHEMA_TYPE_KEY = "schema";
    public static final String DATABASE_KEY = "database";
    public static final String DATA_FILE_KEY = "dataFile";
    public static final String FILE_FOLDER_KEY = "fileFolder";
    public static final String CONNECTION_KEY = "connection";
    public static final String GLOSSARY_KEY = "glossary";
    public static final String EVENT_TYPE_LIST_KEY = "eventTypeList";
    public static final String EVENT_TYPE_KEY = "eventType";
    public static final String TOPIC_KEY = "topic";
    //Relationships Type
    public static final String ATTRIBUTE_FOR_SCHEMA = "AttributeForSchema";
    public static final String ASSET_SCHEMA_TYPE = "AssetSchemaType";
    public static final String CONNECTION_TO_ASSET = "ConnectionToAsset";
    public static final String CONNECTION_ENDPOINT = "ConnectionEndpoint";
    public static final String DATA_CONTENT_FOR_DATA_SET = "DataContentForDataSet";
    public static final String SEMANTIC_ASSIGNMENT = "SemanticAssignment";
    public static final String TERM_CATEGORIZATION = "TermCategorization";
    public static final String TERM_ANCHOR = "TermAnchor";
    public static final String PROCESS_HIERARCHY = "ProcessHierarchy";
    public static final String PROCESS_PORT = "ProcessPort";
    public static final String PORT_IMPLEMENTATION = "PortImplementation";
    public static final String DATA_FLOW = "DataFlow";
<<<<<<< HEAD
=======
    public static final String LINEAGE_MAPPING = "LineageMapping";
    public static final String SCHEMA_TYPE = "SchemaType";
>>>>>>> d46a2aba
    public static final String PORT_SCHEMA = "PortSchema";
    public static final String NESTED_FILE = "NestedFile";
    public static final String NESTED_SCHEMA_ATTRIBUTE = "NestedSchemaAttribute";
    public static final String FOLDER_HIERARCHY = "FolderHierarchy";
    public static final String SCHEMA_TYPE_OPTION = "SchemaTypeOption";
    public static final String EMPTY_STRING = "";
    public static final String COMMA_SPACE_DELIMITER = ", ";
    public static final String COLUMN_SPACE_DELIMITER = ": ";
    public static final List<String> EMBEDDED_PROPERTIES = Arrays.asList(PROPERTY_KEY_ADDITIONAL_PROPERTIES, PROPERTY_KEY_EXTENDED_PROPERTIES);
    public static final String SUB_GRAPH = "subGraph";
    public static final String GENERIC_QUERY_EXCEPTION = "Exception while querying for guid {}. Executed rollback.";
    public static final String S = "s";
    public static final String INCOMPLETE = "Incomplete";
    public static final String CLASSIFICATION_GRAPH = "classificationGraph";

    public static final String KV = "kv";
    public static final String CLOSE_LINEAGE_GRAPH_EXCEPTION = "Exception while closing lineage graph";
    public static final String EXCEPTION_WHILE_CLOSING_LINEAGE_GRAPH_MESSAGE = CLOSE_LINEAGE_GRAPH_EXCEPTION + ": ";
    public static final String FROM = "from";

    public static final String ASSET_LINEAGE_VARIABLES = "ASSET_LINEAGE_VARIABLES";
    public static final String INPUT_PORT = "INPUT_PORT";
    public static final String PROPERTIES = "properties";
    public static final String V = "v";
    public static final String VERTEX_GUID_NOT_FOUND_WHEN_UPDATE = "When trying to update, vertex with guid {} was not found  ";

    public static final String EDGE_GUID_NOT_FOUND_WHEN_UPDATE = "When trying to update, edge with guid {} was not found";
    public static final String CLASSIFICATION_WITH_GUID_NOT_FOUND = "Classification with guid {} not found";

    public static final String VERTEX_WITH_GUID_IS_NOT_PRESENT = "Vertex with guid is not present {}";
    public static final String VERTEX_WITH_GUID_DELETED = "Vertex with guid {} deleted";
    public static final String EDGE_WITH_GUID_DID_NOT_DELETE = "Edge with guid did not delete {}";
    public static final String EDGE_WITH_GUID_DELETED = "Edge with guid {} deleted";
    public static final String EDGE = "edge";

    public static final String[] RELATIONAL_TABLE_CONTEXT_IN_EDGES = new String[]{ATTRIBUTE_FOR_SCHEMA, ASSET_SCHEMA_TYPE, DATA_CONTENT_FOR_DATA_SET, CONNECTION_TO_ASSET};

    public static final String[] GLOSSARY_TERM_AND_CLASSIFICATION_EDGES = {EDGE_LABEL_SEMANTIC_ASSIGNMENT, EDGE_LABEL_RELATED_TERM,
            EDGE_LABEL_SYNONYM, EDGE_LABEL_ANTONYM, EDGE_LABEL_REPLACEMENT_TERM, EDGE_LABEL_TRANSLATION, EDGE_LABEL_IS_A_RELATIONSHIP,
            EDGE_LABEL_CLASSIFICATION, EDGE_LABEL_TERM_CATEGORIZATION};

    public static final String[] RELATIONAL_COLUMN_AND_CLASSIFICATION_EDGES =
            {NESTED_SCHEMA_ATTRIBUTE, EDGE_LABEL_CLASSIFICATION, EDGE_LABEL_SEMANTIC_ASSIGNMENT};

    public static final String[] TABULAR_COLUMN_AND_CLASSIFICATION_EDGES = {ATTRIBUTE_FOR_SCHEMA, EDGE_LABEL_CLASSIFICATION, EDGE_LABEL_SEMANTIC_ASSIGNMENT};


}<|MERGE_RESOLUTION|>--- conflicted
+++ resolved
@@ -86,11 +86,8 @@
     public static final String PROCESS_PORT = "ProcessPort";
     public static final String PORT_IMPLEMENTATION = "PortImplementation";
     public static final String DATA_FLOW = "DataFlow";
-<<<<<<< HEAD
-=======
     public static final String LINEAGE_MAPPING = "LineageMapping";
     public static final String SCHEMA_TYPE = "SchemaType";
->>>>>>> d46a2aba
     public static final String PORT_SCHEMA = "PortSchema";
     public static final String NESTED_FILE = "NestedFile";
     public static final String NESTED_SCHEMA_ATTRIBUTE = "NestedSchemaAttribute";
