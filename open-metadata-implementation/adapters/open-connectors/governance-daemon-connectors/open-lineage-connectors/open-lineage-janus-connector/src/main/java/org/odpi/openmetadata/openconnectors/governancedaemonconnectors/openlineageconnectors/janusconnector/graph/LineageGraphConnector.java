/* SPDX-License-Identifier: Apache-2.0 */
/* Copyright Contributors to the ODPi Egeria project. */
package org.odpi.openmetadata.openconnectors.governancedaemonconnectors.openlineageconnectors.janusconnector.graph;

import org.apache.tinkerpop.gremlin.process.traversal.dsl.graph.GraphTraversalSource;
import org.apache.tinkerpop.gremlin.process.traversal.dsl.graph.__;
import org.apache.tinkerpop.gremlin.structure.Column;
import org.apache.tinkerpop.gremlin.structure.Edge;
import org.apache.tinkerpop.gremlin.structure.Graph;
import org.apache.tinkerpop.gremlin.structure.Vertex;
import org.janusgraph.core.JanusGraph;
import org.odpi.openmetadata.accessservices.assetlineage.model.GraphContext;
import org.odpi.openmetadata.accessservices.assetlineage.model.LineageEntity;
import org.odpi.openmetadata.accessservices.assetlineage.model.LineageRelationship;
import org.odpi.openmetadata.frameworks.connectors.ffdc.ConnectorCheckedException;
import org.odpi.openmetadata.governanceservers.openlineage.ffdc.OpenLineageException;
import org.odpi.openmetadata.governanceservers.openlineage.ffdc.OpenLineageServerErrorCode;
import org.odpi.openmetadata.governanceservers.openlineage.graph.LineageGraphConnectorBase;
import org.odpi.openmetadata.governanceservers.openlineage.model.LineageVerticesAndEdges;
import org.odpi.openmetadata.governanceservers.openlineage.model.Scope;
import org.odpi.openmetadata.governanceservers.openlineage.responses.LineageResponse;
import org.odpi.openmetadata.openconnectors.governancedaemonconnectors.openlineageconnectors.janusconnector.factory.GraphFactory;
import org.odpi.openmetadata.openconnectors.governancedaemonconnectors.openlineageconnectors.janusconnector.model.JanusConnectorErrorCode;
import org.odpi.openmetadata.openconnectors.governancedaemonconnectors.openlineageconnectors.janusconnector.model.ffdc.JanusConnectorException;
import org.slf4j.Logger;
import org.slf4j.LoggerFactory;

import java.util.Arrays;
import java.util.Iterator;
import java.util.List;
import java.util.Map;
import java.util.NoSuchElementException;
import java.util.Set;
import java.util.UUID;
import java.util.stream.Collectors;

import static org.apache.tinkerpop.gremlin.process.traversal.dsl.graph.__.bothE;
import static org.apache.tinkerpop.gremlin.process.traversal.dsl.graph.__.hasLabel;
import static org.apache.tinkerpop.gremlin.process.traversal.dsl.graph.__.inV;
import static org.odpi.openmetadata.openconnectors.governancedaemonconnectors.openlineageconnectors.janusconnector.utils.Constants.ASSET_SCHEMA_TYPE;
import static org.odpi.openmetadata.openconnectors.governancedaemonconnectors.openlineageconnectors.janusconnector.utils.Constants.ATTRIBUTE_FOR_SCHEMA;
import static org.odpi.openmetadata.openconnectors.governancedaemonconnectors.openlineageconnectors.janusconnector.utils.Constants.DATA_FILE;
import static org.odpi.openmetadata.openconnectors.governancedaemonconnectors.openlineageconnectors.janusconnector.utils.Constants.LINEAGE_MAPPING;
import static org.odpi.openmetadata.openconnectors.governancedaemonconnectors.openlineageconnectors.janusconnector.utils.Constants.NESTED_SCHEMA_ATTRIBUTE;
import static org.odpi.openmetadata.openconnectors.governancedaemonconnectors.openlineageconnectors.janusconnector.utils.Constants.PORT_DELEGATION;
import static org.odpi.openmetadata.openconnectors.governancedaemonconnectors.openlineageconnectors.janusconnector.utils.Constants.PORT_IMPLEMENTATION;
import static org.odpi.openmetadata.openconnectors.governancedaemonconnectors.openlineageconnectors.janusconnector.utils.Constants.PORT_SCHEMA;
import static org.odpi.openmetadata.openconnectors.governancedaemonconnectors.openlineageconnectors.janusconnector.utils.Constants.PROCESS;
import static org.odpi.openmetadata.openconnectors.governancedaemonconnectors.openlineageconnectors.janusconnector.utils.Constants.PROCESS_PORT;
import static org.odpi.openmetadata.openconnectors.governancedaemonconnectors.openlineageconnectors.janusconnector.utils.Constants.RELATIONAL_TABLE;
import static org.odpi.openmetadata.openconnectors.governancedaemonconnectors.openlineageconnectors.janusconnector.utils.GraphConstants.EDGE_LABEL_CLASSIFICATION;
import static org.odpi.openmetadata.openconnectors.governancedaemonconnectors.openlineageconnectors.janusconnector.utils.GraphConstants.EDGE_LABEL_DATAFLOW_WITH_PROCESS;
import static org.odpi.openmetadata.openconnectors.governancedaemonconnectors.openlineageconnectors.janusconnector.utils.GraphConstants.EDGE_LABEL_INCLUDED_IN;
import static org.odpi.openmetadata.openconnectors.governancedaemonconnectors.openlineageconnectors.janusconnector.utils.GraphConstants.EDGE_LABEL_SEMANTIC_ASSIGNMENT;
import static org.odpi.openmetadata.openconnectors.governancedaemonconnectors.openlineageconnectors.janusconnector.utils.GraphConstants.NODE_LABEL_SUB_PROCESS;
import static org.odpi.openmetadata.openconnectors.governancedaemonconnectors.openlineageconnectors.janusconnector.utils.GraphConstants.PROPERTY_KEY_DISPLAY_NAME;
import static org.odpi.openmetadata.openconnectors.governancedaemonconnectors.openlineageconnectors.janusconnector.utils.GraphConstants.PROPERTY_KEY_ENTITY_CREATED_BY;
import static org.odpi.openmetadata.openconnectors.governancedaemonconnectors.openlineageconnectors.janusconnector.utils.GraphConstants.PROPERTY_KEY_ENTITY_CREATE_TIME;
import static org.odpi.openmetadata.openconnectors.governancedaemonconnectors.openlineageconnectors.janusconnector.utils.GraphConstants.PROPERTY_KEY_ENTITY_GUID;
import static org.odpi.openmetadata.openconnectors.governancedaemonconnectors.openlineageconnectors.janusconnector.utils.GraphConstants.PROPERTY_KEY_ENTITY_NODE_ID;
import static org.odpi.openmetadata.openconnectors.governancedaemonconnectors.openlineageconnectors.janusconnector.utils.GraphConstants.PROPERTY_KEY_ENTITY_UPDATED_BY;
import static org.odpi.openmetadata.openconnectors.governancedaemonconnectors.openlineageconnectors.janusconnector.utils.GraphConstants.PROPERTY_KEY_ENTITY_UPDATE_TIME;
import static org.odpi.openmetadata.openconnectors.governancedaemonconnectors.openlineageconnectors.janusconnector.utils.GraphConstants.PROPERTY_KEY_ENTITY_VERSION;
import static org.odpi.openmetadata.openconnectors.governancedaemonconnectors.openlineageconnectors.janusconnector.utils.GraphConstants.PROPERTY_KEY_INSTANCEPROP_DISPLAY_NAME;
import static org.odpi.openmetadata.openconnectors.governancedaemonconnectors.openlineageconnectors.janusconnector.utils.GraphConstants.PROPERTY_KEY_LABEL;
import static org.odpi.openmetadata.openconnectors.governancedaemonconnectors.openlineageconnectors.janusconnector.utils.GraphConstants.PROPERTY_KEY_METADATA_ID;
import static org.odpi.openmetadata.openconnectors.governancedaemonconnectors.openlineageconnectors.janusconnector.utils.GraphConstants.PROPERTY_KEY_PREFIX_ELEMENT;
import static org.odpi.openmetadata.openconnectors.governancedaemonconnectors.openlineageconnectors.janusconnector.utils.GraphConstants.PROPERTY_KEY_PREFIX_INSTANCE_PROPERTY;
import static org.odpi.openmetadata.openconnectors.governancedaemonconnectors.openlineageconnectors.janusconnector.utils.GraphConstants.PROPERTY_KEY_RELATIONSHIP_CREATED_BY;
import static org.odpi.openmetadata.openconnectors.governancedaemonconnectors.openlineageconnectors.janusconnector.utils.GraphConstants.PROPERTY_KEY_RELATIONSHIP_CREATE_TIME;
import static org.odpi.openmetadata.openconnectors.governancedaemonconnectors.openlineageconnectors.janusconnector.utils.GraphConstants.PROPERTY_KEY_RELATIONSHIP_DISPLAY_NAME;
import static org.odpi.openmetadata.openconnectors.governancedaemonconnectors.openlineageconnectors.janusconnector.utils.GraphConstants.PROPERTY_KEY_RELATIONSHIP_GUID;
import static org.odpi.openmetadata.openconnectors.governancedaemonconnectors.openlineageconnectors.janusconnector.utils.GraphConstants.PROPERTY_KEY_RELATIONSHIP_UPDATED_BY;
import static org.odpi.openmetadata.openconnectors.governancedaemonconnectors.openlineageconnectors.janusconnector.utils.GraphConstants.PROPERTY_KEY_RELATIONSHIP_UPDATE_TIME;
import static org.odpi.openmetadata.openconnectors.governancedaemonconnectors.openlineageconnectors.janusconnector.utils.GraphConstants.PROPERTY_KEY_RELATIONSHIP_VERSION;
import static org.odpi.openmetadata.openconnectors.governancedaemonconnectors.openlineageconnectors.janusconnector.utils.GraphConstants.PROPERTY_NAME_PORT_TYPE;

public class LineageGraphConnector extends LineageGraphConnectorBase {

    private static final Logger log = LoggerFactory.getLogger(LineageGraphConnector.class);
    private JanusGraph lineageGraph;
    private GraphVertexMapper graphVertexMapper = new GraphVertexMapper();
    private LineageGraphConnectorHelper helper;

    /**
     * Instantiates the graph based on the configuration passed.
     *
     */
    public void initializeGraphDB() throws OpenLineageException {
        GraphFactory graphFactory = new GraphFactory();

        try {
            this.lineageGraph = graphFactory.openGraph(connectionProperties);
        } catch (JanusConnectorException error) {
            log.error("The Lineage graph could not be initialized due to an error", error);
            throw new OpenLineageException(500,
                    error.getReportingClassName(),
                    error.getReportingActionDescription(),
                    error.getReportedErrorMessage(),
                    error.getReportedSystemAction(),
                    error.getReportedUserAction()
            );
        }
        this.helper = new LineageGraphConnectorHelper(lineageGraph);
    }

    @Override
    public void schedulerTask(){
        GraphTraversalSource g = lineageGraph.traversal();
        try {
            List<Vertex> vertices = g.V().has(PROPERTY_KEY_LABEL, PROCESS).toList();
            List<String> guidList = vertices.stream().map(v -> (String) v.property(PROPERTY_KEY_ENTITY_GUID).value()).collect(Collectors.toList());

            guidList.forEach(process -> findInputColumns(g,process));
            g.tx().commit();
        }catch (Exception e){
            log.error("Something went wrong when trying to map a process. The error is: ",e);
            g.tx().rollback();
        }
    }

    /**
     * Finds the paths to the input columns from all the processes in the graph.
     * @param g - Graph traversal object
     * @param guid - The unique identifier of a Process
     */
    private void findInputColumns(GraphTraversalSource g,String guid) {
        List<Vertex> inputPathsForColumns = g.V().has(PROPERTY_KEY_ENTITY_GUID, guid).out(PROCESS_PORT).out(PORT_DELEGATION)
                .has(PORT_IMPLEMENTATION, PROPERTY_NAME_PORT_TYPE, "INPUT_PORT")
                .out(PORT_SCHEMA).in(ATTRIBUTE_FOR_SCHEMA).out(LINEAGE_MAPPING)
                .or(__.out(ATTRIBUTE_FOR_SCHEMA).out(ASSET_SCHEMA_TYPE)
                                .has(PROPERTY_KEY_LABEL,DATA_FILE),
                        __.out(NESTED_SCHEMA_ATTRIBUTE).has(PROPERTY_KEY_LABEL,RELATIONAL_TABLE)).toList();

        Vertex process = g.V().has(PROPERTY_KEY_ENTITY_GUID, guid).next();
        inputPathsForColumns.forEach(columnIn -> findOutputColumn(g, columnIn, process));
    }

    /**
     * Finds the output column of a Process based on the input.
     * @param g - Graph traversal object
     * @param columnIn - THe vertex of the schema element before processing.
     * @param process - The vertex of the process.
     */
    private void findOutputColumn(GraphTraversalSource g,Vertex columnIn,Vertex process){
        List<Vertex> schemaElementVertex = g.V()
                .has(PROPERTY_KEY_ENTITY_GUID, columnIn.property(PROPERTY_KEY_ENTITY_GUID).value())
                .in(LINEAGE_MAPPING)
                .toList();

        Vertex vertexToStart;
        if (schemaElementVertex != null) {
            Vertex columnOut = null;
            vertexToStart = getProcessForTheSchemaElement(g,schemaElementVertex,process);
            if (vertexToStart != null) {
                columnOut = findPathForOutputAsset(vertexToStart, g, columnIn);
            }
            moveColumnProcessColumn(columnIn, columnOut, process);
        }
    }

    /**
     * Returns the vertex from where the searching for the output column will start.
     * @param g - Graph traversal object
     * @param schemaElementVertex - THe vertex of the column before processing.
     * @param process - The vertex of the process.
     * @return Return the vertex of the initial column
     */
    private Vertex getProcessForTheSchemaElement(GraphTraversalSource g,List<Vertex> schemaElementVertex,Vertex process){
        Vertex vertexToStart = null;
        for (Vertex v : schemaElementVertex) {
            List<Vertex> initialProcess = g.V(v.id())
                    .bothE(ATTRIBUTE_FOR_SCHEMA)
                    .otherV().inE(PORT_SCHEMA).otherV()
                    .inE(PORT_DELEGATION).otherV()
                    .inE(PROCESS_PORT).otherV()
                    .has(PROPERTY_KEY_ENTITY_GUID, process.property(PROPERTY_KEY_ENTITY_GUID).value()).toList();

            if (!initialProcess.isEmpty()) {
                vertexToStart = v;
                break;
            }
        }
        return vertexToStart;
    }

    /**
     * Initiates the process of copying the input and output vertices to the MainGraph.
     * @param columnIn - The vertex of the input schema element
     * @param columnOut - THe vertex of the output schema element
     * @param process - The vertex of the process.
     */
    private void moveColumnProcessColumn(Vertex columnIn,Vertex columnOut,Vertex process){
        if (columnOut != null) {
            String columnOutGuid = columnOut.values(PROPERTY_KEY_ENTITY_GUID).next().toString();
            String columnInGuid = columnIn.values(PROPERTY_KEY_ENTITY_GUID).next().toString();
            if (!columnOutGuid.isEmpty() && !columnInGuid.isEmpty()) {
                addNodesAndEdgesForQuerying(columnIn,columnOut,process);
            }
        }
    }

    /**
     * Add nodes and edges that are going to be used for lineage UI
     * @param columnIn - The vertex of the input schema element
     * @param columnOut - THe vertex of the output schema element
     * @param process - The vertex of the process.
     */
    private void addNodesAndEdgesForQuerying(Vertex columnIn,Vertex columnOut,Vertex process){

        GraphTraversalSource g = lineageGraph.traversal();

        final String processGuid = process.property(PROPERTY_KEY_ENTITY_GUID).value().toString();
        final String processName = process.property(PROPERTY_KEY_INSTANCEPROP_DISPLAY_NAME).value().toString();

        Iterator<Vertex> t = g.V(columnIn.id()).outE(EDGE_LABEL_DATAFLOW_WITH_PROCESS).inV().has("processGuid",processGuid);

        if(!t.hasNext()) {
            Vertex subProcess = g.addV(NODE_LABEL_SUB_PROCESS)
                    .property(PROPERTY_KEY_ENTITY_NODE_ID, UUID.randomUUID().toString())
                    .property("processGuid", processGuid)
                    .property(PROPERTY_KEY_DISPLAY_NAME, processName)
                    .next();

            columnIn.addEdge(EDGE_LABEL_DATAFLOW_WITH_PROCESS, subProcess);
            subProcess.addEdge(EDGE_LABEL_DATAFLOW_WITH_PROCESS, columnOut);
            subProcess.addEdge(EDGE_LABEL_INCLUDED_IN, process);

            addTableToProcessEdge(g,columnIn, process);
            addTableToProcessEdge(g,columnOut, process);

            g.tx().commit();
        }
    }

        private void addTableToProcessEdge(GraphTraversalSource g,Vertex column, Vertex process){

        Vertex table = getTable(g,column);

        Iterator<Vertex> tableVertex = g.V(table.id()).outE(EDGE_LABEL_DATAFLOW_WITH_PROCESS).otherV();
        if(!tableVertex.hasNext()){
            table.addEdge(EDGE_LABEL_DATAFLOW_WITH_PROCESS,process);
        }
    }

    private Vertex getTable(GraphTraversalSource bufferG,Vertex asset){
        Iterator<Vertex> table = bufferG.V().has(PROPERTY_KEY_ENTITY_GUID,asset.property(PROPERTY_KEY_ENTITY_GUID).value())
                .emit().repeat(bothE().otherV().simplePath()).times(2).or(hasLabel(RELATIONAL_TABLE),hasLabel(DATA_FILE));

        if (!table.hasNext()){
            return null;
        }

        return table.next();
    }

    /**
     * Creates vertices and the relationships between them
     * @param graphContext - graph Collection that contains vertices and edges to be stored
     */
    @Override
    public void storeToGraph(Set<GraphContext> graphContext){

        GraphTraversalSource g =  lineageGraph.traversal();
        graphContext.forEach(entry -> {
            try {
                addVerticesAndRelationship(g, entry);
            } catch (JanusConnectorException e) {
                log.error("An exception happened when trying to create vertices and relationships in LineageGraph. The error is", e);
            }
        });

    }


    private void addVerticesAndRelationship(GraphTraversalSource g, GraphContext nodeToNode)  throws JanusConnectorException{
        LineageEntity fromEntity = nodeToNode.getFromVertex();
        LineageEntity toEntity = nodeToNode.getToVertex();

        Vertex vertexFrom = addVertex(g,fromEntity);
        Vertex vertexTo = addVertex(g,toEntity);

        if(vertexFrom != null && vertexTo != null){
            addRelationship(nodeToNode.getRelationshipGuid(),nodeToNode.getRelationshipType(),vertexFrom,vertexTo);
        }
    }

    /**
     * Creates a new vertex in the graph.
     * @param g - Graph traversal object
     * @param lineageEntity - Entity to be created
     */
    private  Vertex addVertex(GraphTraversalSource g,LineageEntity lineageEntity) throws JanusConnectorException {


        //TODO test the updated queries
//        Iterator<Vertex> vertexIt = g.V()
//                                     .has(PROPERTY_KEY_ENTITY_GUID, lineageEntity.getGuid())
//                                     .has(PROPERTY_KEY_ENTITY_VERSION,lineageEntity.getVersion());
        Iterator<Vertex> vertexIt = g.V()
                .has(PROPERTY_KEY_ENTITY_GUID, lineageEntity.getGuid());
        Vertex vertex;
        if(!vertexIt.hasNext()){

            vertex = g.addV(lineageEntity.getTypeDefName()).next();
            addPropertiesToVertex(g,vertex,lineageEntity);
            g.tx().commit();
            return vertex;

        }
        else {
            vertex = vertexIt.next();
            if (log.isDebugEnabled()) {
                log.debug("found existing vertex {} when trying to add it in LineageGraph", vertex);
            }
            g.tx().rollback();
            return vertex;
        }
    }

    /**
     * Creates new Relationships and it's properties in lineage graph
     *
     */
    private void addRelationship(String relationshipGuid,String relationshipType,Vertex fromVertex,Vertex toVertex) throws JanusConnectorException{
        String methodName = "addRelationship";
        GraphTraversalSource g = lineageGraph.traversal();

        if (relationshipType == null) {
            log.debug("Relationship type name is missing, relationship cannot be created");
            throwException(JanusConnectorErrorCode.RELATIONSHIP_TYPE_NAME_NOT_KNOWN,relationshipGuid,methodName);
        }

        try {
            Iterator<Edge> edgeIt = g.E().has(PROPERTY_KEY_RELATIONSHIP_GUID, relationshipGuid);
            if (edgeIt.hasNext()) {
                g.tx().rollback();
                log.debug("found existing edge {} when trying to add a relationship", edgeIt);
                return;
            }

            fromVertex.addEdge(relationshipType, toVertex).property(PROPERTY_KEY_RELATIONSHIP_GUID,relationshipGuid);
            g.tx().commit();
        }
        catch (Exception e){
            g.tx().rollback();
            log.debug("Something went wrong when trying to create a relationship on the graph check the exception: ",e);

        }

    }

    /**
     * Add properties to vertex.
     * @param g - Graph traversal object
     * @param lineageEntity - LineageEntity object to be created
     */
    private void addPropertiesToVertex(GraphTraversalSource g,Vertex vertex, LineageEntity lineageEntity) throws JanusConnectorException{
        final String methodName = "addPropertiesToVertex";

        try {
            graphVertexMapper.mapEntityToVertex(lineageEntity, vertex);
        }catch (Exception e) {
            log.error("Caught exception from entity mapper {}", e.getMessage());
            g.tx().rollback();
            throwException(JanusConnectorErrorCode.ENTITY_NOT_CREATED,lineageEntity.getGuid(),methodName);
        }
    }

    /**
     * Updates the properties of a vertex
     * @param lineageEntity - LineageEntity object that has the updated values
     */
    @Override
    public void updateEntity(LineageEntity lineageEntity){
        GraphTraversalSource g = lineageGraph.traversal();

        Iterator<Vertex> vertex = g.V().has(PROPERTY_KEY_ENTITY_GUID,lineageEntity.getGuid());
        if(!vertex.hasNext()){
            log.debug("when trying to update, vertex with guid {} was not found  ", lineageEntity.getGuid());
            g.tx().rollback();
            return;
        }
        addOrUpdatePropertiesVertex(g,vertex.next(),lineageEntity);
    }

    /**
     * Updates the properties of an edge
     * @param lineageRelationship - lineageRelationship object that has the updated values
     */
    @Override
    public void updateRelationship(LineageRelationship lineageRelationship){
        GraphTraversalSource g = lineageGraph.traversal();

        Iterator<Edge> edge = g.E().has(PROPERTY_KEY_RELATIONSHIP_GUID,lineageRelationship.getGuid());
        if(!edge.hasNext()){
            log.debug("when trying to update, edge with guid {} was not found", lineageRelationship.getGuid());
            g.tx().rollback();
            return;
        }
        addOrUpdatePropertiesEdge(g,lineageRelationship);
    }

    /**
     * Updates the classification of a vertex
     * @param classificationContext - LineageEntity object that has the updated values
     */
    @Override
    public void updateClassification(Map<String, Set<GraphContext>> classificationContext){
        if(classificationContext.entrySet().size() != 1){
            log.debug("Unable to update classifications for no or multiple entities.");
            return;
        }

        GraphTraversalSource g = lineageGraph.traversal();
        Set<GraphContext> graphContexts = classificationContext.entrySet().iterator().next().getValue();
        for (GraphContext graphContext : graphContexts) {
            String classificationGuid = graphContext.getToVertex().getGuid();
            Iterator<Vertex> vertexIterator = g.V().has(PROPERTY_KEY_ENTITY_GUID, classificationGuid);
            if (!vertexIterator.hasNext()) {
                log.debug("Classification with guid {} not found", classificationGuid);
                g.tx().rollback();
                continue;
            }

            Vertex storedClassification = vertexIterator.next();
            long storedClassificationVersion = (long) storedClassification.property(PROPERTY_KEY_ENTITY_VERSION).value();
            if (storedClassificationVersion < graphContext.getToVertex().getVersion()) {
                addOrUpdatePropertiesVertex(g, storedClassification, graphContext.getToVertex());
                break;
            }
        }
    }

    /**
     * Deletes a classification of a vertex
     *
     * @param entityGuid entity guid
     * @param classificationContext - any remaining classifications, empty map if none
     */
    @Override
    public void deleteClassification(String entityGuid, Map<String, Set<GraphContext>> classificationContext){
        if(classificationContext.entrySet().size() > 1){
            log.debug("Unable to delete classifications for multiple entities.");
            return;
        }

        Set<GraphContext> remainingClassifications = classificationContext.entrySet().iterator().next().getValue();

        GraphTraversalSource g = lineageGraph.traversal();
        Graph entityAndClassificationsGraph = (Graph) g.V().has(PROPERTY_KEY_ENTITY_GUID, entityGuid).bothE(EDGE_LABEL_CLASSIFICATION)
                .subgraph("s").cap("s").next();

        Iterator<Edge> edges = entityAndClassificationsGraph.edges();

        while(edges.hasNext()){
            Edge edge = edges.next();
            String storedClassificationGuid = (String)edge.inVertex().property(PROPERTY_KEY_ENTITY_GUID).value();
            boolean classificationExists =  remainingClassifications.stream()
                    .anyMatch(gc -> gc.getToVertex().getGuid().equals(storedClassificationGuid));
            if(!classificationExists){
                g.V().has(PROPERTY_KEY_ENTITY_GUID,storedClassificationGuid).drop();
                g.E(edge.id()).drop();
                g.tx().commit();

                break;
            }
        }
    }

    @Override
    public void deleteEntity(String guid,Object version){
        GraphTraversalSource g = lineageGraph.traversal();

        Iterator<Vertex> vertex = checkIfVertexExist(g,guid,version);
        //TODO add check when we will have classifications to delete classifications first
        if(!vertex.hasNext()){
            g.tx().rollback();
            log.debug("Vertex with guid did not delete {}",guid);
            return;
        }

        g.V().has(PROPERTY_KEY_ENTITY_GUID,guid).drop();
        g.tx().commit();
        log.debug("Vertex with guid {} deleted",guid);
    }

    @Override
    public void deleteRelationship(String guid){
        GraphTraversalSource g = lineageGraph.traversal();

        Iterator<Edge> edge = g.E().has(PROPERTY_KEY_RELATIONSHIP_GUID,guid);
        if(!edge.hasNext()){
            g.tx().rollback();
            log.debug("Edge with guid did not delete {}",guid);
            return;
        }

        g.E(edge.next().id()).drop();
        g.tx().commit();
        log.debug("Edge with guid {} deleted",guid);
    }


    /**
     * Adds or updates properties of a vertex.
     * @param g - Graph traversal object
     * @param vertex - vertex to be updated
     * @param lineageEntity - LineageEntity object that has the updates values
     */
    private void addOrUpdatePropertiesVertex(GraphTraversalSource g,Vertex vertex,LineageEntity lineageEntity){

        Map<String, Object> properties  = lineageEntity.getProperties().entrySet().stream().collect(Collectors.toMap(
                e -> PROPERTY_KEY_PREFIX_ELEMENT+PROPERTY_KEY_PREFIX_INSTANCE_PROPERTY+e.getKey(),
                Map.Entry::getValue));

        properties.put(PROPERTY_KEY_ENTITY_GUID,lineageEntity.getGuid());
        properties.put(PROPERTY_KEY_ENTITY_CREATE_TIME,lineageEntity.getCreateTime());
        properties.put(PROPERTY_KEY_ENTITY_CREATED_BY,lineageEntity.getCreatedBy());
        properties.put(PROPERTY_KEY_ENTITY_UPDATE_TIME,lineageEntity.getUpdateTime());
        properties.put(PROPERTY_KEY_ENTITY_UPDATED_BY,lineageEntity.getUpdatedBy());
        properties.put(PROPERTY_KEY_DISPLAY_NAME,lineageEntity.getTypeDefName());
        properties.put(PROPERTY_KEY_ENTITY_VERSION,lineageEntity.getVersion());
        properties.put(PROPERTY_KEY_METADATA_ID,lineageEntity.getMetadataCollectionId());

        try {
            g.inject(properties)
                    .unfold()
                    .as("properties")
                    .V(vertex.id())
                    .as("v")
                    .sideEffect(__.select("properties")
                            .unfold()
                            .as("kv")
                            .select("v")
                            .property(__.select("kv").by(Column.keys), __.select("kv").by(Column.values))) ;
            g.tx().commit();
        }
        catch (Exception e){
            log.error("An exception happened during update of the properties with exception: ",e);
            g.tx().rollback();
        }
    }

    /**
     * Adds or updates properties of an edge.
     * @param g - Graph traversal object
     * @param lineageRelationship - LineageEntity object that has the updates values
     */
    private void addOrUpdatePropertiesEdge(GraphTraversalSource g,LineageRelationship lineageRelationship){

        Map<String, Object> properties  = lineageRelationship.getProperties().entrySet().stream().collect(Collectors.toMap(
                e -> PROPERTY_KEY_PREFIX_ELEMENT+PROPERTY_KEY_PREFIX_INSTANCE_PROPERTY+e.getKey(),
                Map.Entry::getValue
        ));

        properties.put(PROPERTY_KEY_RELATIONSHIP_GUID,lineageRelationship.getGuid());
        properties.put(PROPERTY_KEY_RELATIONSHIP_CREATE_TIME,lineageRelationship.getCreateTime());
        properties.put(PROPERTY_KEY_RELATIONSHIP_CREATED_BY,lineageRelationship.getCreatedBy());
        properties.put(PROPERTY_KEY_RELATIONSHIP_UPDATE_TIME,lineageRelationship.getUpdateTime());
        properties.put(PROPERTY_KEY_RELATIONSHIP_UPDATED_BY,lineageRelationship.getUpdatedBy());
        properties.put(PROPERTY_KEY_RELATIONSHIP_DISPLAY_NAME,lineageRelationship.getTypeDefName());
        properties.put(PROPERTY_KEY_RELATIONSHIP_VERSION,lineageRelationship.getVersion());


        try {

            g.inject(properties)
                    .as("properties")
                    .V(lineageRelationship.getFirstEndGUID())
                    .outE()
                    .where(inV().hasId(lineageRelationship.getSecondEndGUID()))
                    .as("edge")
                    .sideEffect(__.select("properties")
                            .unfold()
                            .as("kv")
                            .select("edge")
                            .property(__.select("kv").by(Column.keys), __.select("kv").by(Column.values))) ;
            g.tx().commit();
        }
        catch (Exception e){
            log.debug("An exception happened during update of the properties with error:",e);
            g.tx().rollback();
        }

    }

    /**
     * Returns the vertex of the schema element in the output of a process.
     * @param endingVertex - The vertex that is being checked if it is the output schema element
     * @param g - Graph traversal object
     * @param startingVertex - The vertex of the input schema element
     * @return Return a vertex of the output schema element
     */
    private Vertex findPathForOutputAsset(Vertex endingVertex, GraphTraversalSource g,Vertex startingVertex)  {
        final String VERTEX = "vertex";
        //add null check for endingVertex
        if(endingVertex == null) {return null;}

        try{
            Iterator<Vertex> end =  g.V(endingVertex.id())
                    .or(__.out(ATTRIBUTE_FOR_SCHEMA).out(ASSET_SCHEMA_TYPE)
                                    .has(PROPERTY_KEY_LABEL,DATA_FILE).store(VERTEX),
                            __.out(NESTED_SCHEMA_ATTRIBUTE).has(PROPERTY_KEY_LABEL,RELATIONAL_TABLE)
                                    .store(VERTEX)).select(VERTEX).unfold();

            if (!end.hasNext()) {
                List<Vertex> next = g.V(endingVertex.id()).both(LINEAGE_MAPPING).toList();
                Vertex nextVertex = null;
                for(Vertex vert: next){
                    if(vert.equals(startingVertex)){
                        continue;
                    }
                    nextVertex = vert;
                }
                return findPathForOutputAsset(nextVertex, g,endingVertex);
            }
            return endingVertex;
        }
        catch (Exception e){
            if (log.isDebugEnabled()) {
                log.debug("Vertex does not exist with guid {} and display name {}",startingVertex.id(),startingVertex.property(PROPERTY_KEY_DISPLAY_NAME).value());
            }
            return null;
        }
    }

    private Iterator<Vertex> checkIfVertexExist(GraphTraversalSource g, String guid, Object version){

        return g.V().has(PROPERTY_KEY_ENTITY_GUID,guid).has(PROPERTY_KEY_ENTITY_VERSION,version);
    }

    private void throwException(JanusConnectorErrorCode errorCode,String guid,String methodName) throws JanusConnectorException {

        String errorMessage = errorCode.getErrorMessageId() + errorCode.getFormattedErrorMessage(guid, methodName,
                this.getClass().getName());

        throw new JanusConnectorException(this.getClass().getName(),
                methodName,
                errorMessage,
                errorCode.getSystemAction(),
                errorCode.getUserAction());
    }

    @Override
    public void disconnect() throws ConnectorCheckedException {
        this.lineageGraph.close();
        super.disconnect();
    }

    /**
     * {@inheritDoc}
     */
    public LineageResponse lineage(Scope scope, String guid, String displayNameMustContain, boolean includeProcesses) throws OpenLineageException {
        String methodName = "lineage";

        GraphTraversalSource g = lineageGraph.traversal();
        try {
            g.V().has(PROPERTY_KEY_ENTITY_GUID, guid).next();
        } catch (NoSuchElementException e) {
            log.debug("Requested element was not found", e);
            OpenLineageServerErrorCode errorCode = OpenLineageServerErrorCode.NODE_NOT_FOUND;
            throw new OpenLineageException(errorCode.getHTTPErrorCode(),
                    this.getClass().getName(),
                    methodName,
                    errorCode.getFormattedErrorMessage(),
                    errorCode.getSystemAction(),
                    errorCode.getUserAction());
        }

<<<<<<< HEAD
=======
        List<String> edgeLabels = Arrays.asList(EDGE_LABEL_SEMANTIC_ASSIGNMENT, EDGE_LABEL_DATAFLOW_WITH_PROCESS,
                EDGE_LABEL_CLASSIFICATION);

>>>>>>> e40a3c66
        LineageVerticesAndEdges lineageVerticesAndEdges = null;

        switch (scope) {
            case SOURCE_AND_DESTINATION:
                lineageVerticesAndEdges = helper.sourceAndDestination(guid, includeProcesses);
                break;
            case END_TO_END:
                lineageVerticesAndEdges = helper.endToEnd(guid, includeProcesses, EDGE_LABEL_SEMANTIC_ASSIGNMENT, EDGE_LABEL_DATAFLOW_WITH_PROCESS);
                break;
            case ULTIMATE_SOURCE:
                lineageVerticesAndEdges = helper.ultimateSource(guid, includeProcesses);
                break;
            case ULTIMATE_DESTINATION:
                lineageVerticesAndEdges = helper.ultimateDestination(guid, includeProcesses);
                break;
            case GLOSSARY:
                lineageVerticesAndEdges = helper.glossary(guid, includeProcesses);
                break;
        }
        if (!displayNameMustContain.isEmpty())
            helper.filterDisplayName(lineageVerticesAndEdges, displayNameMustContain);
        return new LineageResponse(lineageVerticesAndEdges);
    }

}
<|MERGE_RESOLUTION|>--- conflicted
+++ resolved
@@ -668,12 +668,6 @@
                     errorCode.getUserAction());
         }
 
-<<<<<<< HEAD
-=======
-        List<String> edgeLabels = Arrays.asList(EDGE_LABEL_SEMANTIC_ASSIGNMENT, EDGE_LABEL_DATAFLOW_WITH_PROCESS,
-                EDGE_LABEL_CLASSIFICATION);
-
->>>>>>> e40a3c66
         LineageVerticesAndEdges lineageVerticesAndEdges = null;
 
         switch (scope) {
