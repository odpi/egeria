/* SPDX-License-Identifier: Apache-2.0 */
/* Copyright Contributors to the ODPi Egeria project. */
package org.odpi.openmetadata.adapters.repositoryservices.graphrepository.repositoryconnector;

import org.apache.tinkerpop.gremlin.process.traversal.dsl.graph.DefaultGraphTraversal;
import org.apache.tinkerpop.gremlin.process.traversal.dsl.graph.GraphTraversal;
import org.apache.tinkerpop.gremlin.structure.Vertex;
import org.odpi.openmetadata.frameworks.auditlog.AuditLog;
import org.odpi.openmetadata.repositoryservices.connectors.stores.metadatacollectionstore.OMRSDynamicTypeMetadataCollectionBase;
import org.odpi.openmetadata.repositoryservices.connectors.stores.metadatacollectionstore.properties.MatchCriteria;
import org.odpi.openmetadata.repositoryservices.connectors.stores.metadatacollectionstore.properties.SequencingOrder;
import org.odpi.openmetadata.repositoryservices.connectors.stores.metadatacollectionstore.properties.instances.Classification;
import org.odpi.openmetadata.repositoryservices.connectors.stores.metadatacollectionstore.properties.instances.ClassificationOrigin;
import org.odpi.openmetadata.repositoryservices.connectors.stores.metadatacollectionstore.properties.instances.EntityDetail;
import org.odpi.openmetadata.repositoryservices.connectors.stores.metadatacollectionstore.properties.instances.EntityProxy;
import org.odpi.openmetadata.repositoryservices.connectors.stores.metadatacollectionstore.properties.instances.EntitySummary;
import org.odpi.openmetadata.repositoryservices.connectors.stores.metadatacollectionstore.properties.instances.InstanceGraph;
import org.odpi.openmetadata.repositoryservices.connectors.stores.metadatacollectionstore.properties.instances.InstanceProperties;
import org.odpi.openmetadata.repositoryservices.connectors.stores.metadatacollectionstore.properties.instances.InstancePropertyValue;
import org.odpi.openmetadata.repositoryservices.connectors.stores.metadatacollectionstore.properties.instances.InstanceProvenanceType;
import org.odpi.openmetadata.repositoryservices.connectors.stores.metadatacollectionstore.properties.instances.InstanceStatus;
import org.odpi.openmetadata.repositoryservices.connectors.stores.metadatacollectionstore.properties.instances.InstanceType;
import org.odpi.openmetadata.repositoryservices.connectors.stores.metadatacollectionstore.properties.instances.Relationship;
import org.odpi.openmetadata.repositoryservices.connectors.stores.metadatacollectionstore.properties.search.PropertyComparisonOperator;
import org.odpi.openmetadata.repositoryservices.connectors.stores.metadatacollectionstore.properties.search.PropertyCondition;
import org.odpi.openmetadata.repositoryservices.connectors.stores.metadatacollectionstore.properties.search.SearchClassifications;
import org.odpi.openmetadata.repositoryservices.connectors.stores.metadatacollectionstore.properties.search.SearchProperties;
import org.odpi.openmetadata.repositoryservices.connectors.stores.metadatacollectionstore.properties.typedefs.TypeDef;
import org.odpi.openmetadata.repositoryservices.connectors.stores.metadatacollectionstore.properties.typedefs.TypeDefAttribute;
import org.odpi.openmetadata.repositoryservices.connectors.stores.metadatacollectionstore.properties.typedefs.TypeDefCategory;
import org.odpi.openmetadata.repositoryservices.connectors.stores.metadatacollectionstore.properties.typedefs.TypeDefGallery;
import org.odpi.openmetadata.repositoryservices.connectors.stores.metadatacollectionstore.properties.typedefs.TypeDefSummary;
import org.odpi.openmetadata.repositoryservices.connectors.stores.metadatacollectionstore.repositoryconnector.OMRSRepositoryHelper;
import org.odpi.openmetadata.repositoryservices.connectors.stores.metadatacollectionstore.repositoryconnector.OMRSRepositoryValidator;
import org.odpi.openmetadata.repositoryservices.ffdc.OMRSErrorCode;
import org.odpi.openmetadata.repositoryservices.ffdc.exception.ClassificationErrorException;
import org.odpi.openmetadata.repositoryservices.ffdc.exception.EntityConflictException;
import org.odpi.openmetadata.repositoryservices.ffdc.exception.EntityNotDeletedException;
import org.odpi.openmetadata.repositoryservices.ffdc.exception.EntityNotKnownException;
import org.odpi.openmetadata.repositoryservices.ffdc.exception.EntityProxyOnlyException;
import org.odpi.openmetadata.repositoryservices.ffdc.exception.FunctionNotSupportedException;
import org.odpi.openmetadata.repositoryservices.ffdc.exception.HomeEntityException;
import org.odpi.openmetadata.repositoryservices.ffdc.exception.HomeRelationshipException;
import org.odpi.openmetadata.repositoryservices.ffdc.exception.InvalidEntityException;
import org.odpi.openmetadata.repositoryservices.ffdc.exception.InvalidParameterException;
import org.odpi.openmetadata.repositoryservices.ffdc.exception.InvalidRelationshipException;
import org.odpi.openmetadata.repositoryservices.ffdc.exception.InvalidTypeDefException;
import org.odpi.openmetadata.repositoryservices.ffdc.exception.PagingErrorException;
import org.odpi.openmetadata.repositoryservices.ffdc.exception.PropertyErrorException;
import org.odpi.openmetadata.repositoryservices.ffdc.exception.RelationshipConflictException;
import org.odpi.openmetadata.repositoryservices.ffdc.exception.RelationshipNotDeletedException;
import org.odpi.openmetadata.repositoryservices.ffdc.exception.RelationshipNotKnownException;
import org.odpi.openmetadata.repositoryservices.ffdc.exception.RepositoryErrorException;
import org.odpi.openmetadata.repositoryservices.ffdc.exception.StatusNotSupportedException;
import org.odpi.openmetadata.repositoryservices.ffdc.exception.TypeDefConflictException;
import org.odpi.openmetadata.repositoryservices.ffdc.exception.TypeErrorException;
import org.odpi.openmetadata.repositoryservices.ffdc.exception.UserNotAuthorizedException;
import org.slf4j.Logger;
import org.slf4j.LoggerFactory;

import java.util.ArrayList;
import java.util.Date;
import java.util.HashMap;
import java.util.List;
import java.util.Map;
import java.util.Set;


/**
 * The GraphOMRSMetadataCollection provides a local open metadata repository that uses a graph store as its
 * persistence layer.
 */
public class GraphOMRSMetadataCollection extends OMRSDynamicTypeMetadataCollectionBase
{

    private static final Logger log = LoggerFactory.getLogger(GraphOMRSMetadataCollection.class);

    private GraphOMRSMetadataStore graphStore = null;

    /**
     * Constructor ensures the metadata collection is linked to its connector and knows its metadata collection Id.
     *
     * @param parentConnector      - connector that this metadata collection supports.  The connector has the information
     *                             to call the metadata repository.
     * @param repositoryName       - name of the repository - used for logging.
     * @param repositoryHelper     - class used to build type definitions and instances.
     * @param repositoryValidator  - class used to validate type definitions and instances.
     * @param metadataCollectionId - unique Identifier of the metadata collection Id.
     * @param auditLog             - logging destination
     */
    GraphOMRSMetadataCollection(GraphOMRSRepositoryConnector parentConnector,
                                String                       repositoryName,
                                OMRSRepositoryHelper         repositoryHelper,
                                OMRSRepositoryValidator      repositoryValidator,
                                String                       metadataCollectionId,
                                AuditLog                     auditLog,
                                Map<String, Object>          storageProperties) throws RepositoryErrorException
    {
        /*
         * The metadata collection Id is the unique Id for the metadata collection.  It is managed by the super class.
         */
        super(parentConnector, repositoryName, repositoryHelper, repositoryValidator, metadataCollectionId);

        final String methodName = "GraphOMRSMetadataCollection";
        /*
         * Save parentConnector since this has the connection information and access to the metadata about the
         * metadata cluster.
         */
        this.parentConnector = parentConnector;

        try {
            this.graphStore = new GraphOMRSMetadataStore(metadataCollectionId, repositoryName, repositoryHelper, auditLog,
                    storageProperties);
        }
        catch(RepositoryErrorException e) {
            /*
             * Log the error here, but also rethrow the exception to the caller so that the connector sees it and can throw an
             * OMRSLogicErrorException.
             */
            log.error("{} could not create graph metadata collection for repository name {}", methodName, repositoryName);
            throw e;
        }
    }


    // verifyTypeDef will always return result from superclass because all knowledge of types is delegated to the RCM.
    @Override
    public boolean verifyTypeDef(String  userId,
                                 TypeDef typeDef)
            throws
            InvalidParameterException,
            RepositoryErrorException,
            TypeDefConflictException,
            InvalidTypeDefException,
            UserNotAuthorizedException
    {
        /*
         * Validate parameters
         */
        boolean result = super.verifyTypeDef(userId, typeDef);

        TypeDefCategory typeDefCategory = typeDef.getCategory();
        switch (typeDefCategory) {
            case ENTITY_DEF:
                // Create indexes for entity primitive properties
                graphStore.createEntityIndexes(typeDef);
                break;
            case RELATIONSHIP_DEF:
                // Create indexes for relationship primitive properties
                graphStore.createRelationshipIndexes(typeDef);
                break;
            case CLASSIFICATION_DEF:
                // Create indexes for classification primitive properties
                graphStore.createClassificationIndexes(typeDef);
                break;
        }

        return result;
    }


    @Override
    public EntityDetail addEntity(String                userId,
                                  String                entityTypeGUID,
                                  InstanceProperties    initialProperties,
                                  List<Classification>  initialClassifications,
                                  InstanceStatus        initialStatus)
            throws
            InvalidParameterException,
            RepositoryErrorException,
            TypeErrorException,
            PropertyErrorException,
            ClassificationErrorException,
            StatusNotSupportedException,
            UserNotAuthorizedException
    {

        final String methodName = "addEntity";

        /*
         * Validate parameters
         */
        TypeDef typeDef = super.addEntityParameterValidation(userId,
                                                             entityTypeGUID,
                                                             initialProperties,
                                                             initialClassifications,
                                                             initialStatus,
                                                             methodName);

        /*
         * Validation complete - ok to create new instance
         */
        EntityDetail newEntity = repositoryHelper.getNewEntity(repositoryName,
                metadataCollectionId,
                InstanceProvenanceType.LOCAL_COHORT,
                userId,
                typeDef.getName(),
                initialProperties,
                initialClassifications);

        /*
         * Ensure metadataCollectionName is also set
         */
        newEntity.setMetadataCollectionName(metadataCollectionName);

        /*
         * If an initial status is supplied then override the default value.
         */
        if (initialStatus != null) {
            newEntity.setStatus(initialStatus);
        }

        newEntity = graphStore.createEntityInStore(newEntity);

        return newEntity;
    }


    // addExternalEntity
    @Override
    public EntityDetail addExternalEntity(String                userId,
                                          String                entityTypeGUID,
                                          String                externalSourceGUID,
                                          String                externalSourceName,
                                          InstanceProperties    initialProperties,
                                          List<Classification>  initialClassifications,
                                          InstanceStatus        initialStatus) throws InvalidParameterException,
                                                                                      RepositoryErrorException,
                                                                                      TypeErrorException,
                                                                                      PropertyErrorException,
                                                                                      ClassificationErrorException,
                                                                                      StatusNotSupportedException,
                                                                                      UserNotAuthorizedException
    {
        final String  methodName = "addExternalEntity";

        TypeDef typeDef = super.addExternalEntityParameterValidation(userId,
                                                                     entityTypeGUID,
                                                                     externalSourceGUID,
                                                                     initialProperties,
                                                                     initialClassifications,
                                                                     initialStatus,
                                                                     methodName);

        /*
         * Validation complete - ok to create new instance
         */
        EntityDetail newEntity = repositoryHelper.getNewEntity(repositoryName,
                                                               externalSourceGUID,
                                                               InstanceProvenanceType.EXTERNAL_SOURCE,
                                                               userId,
                                                               typeDef.getName(),
                                                               initialProperties,
                                                               initialClassifications);

        /*
         * Ensure metadataCollectionName also set
         */
        newEntity.setMetadataCollectionName(externalSourceName);
        newEntity.setReplicatedBy(metadataCollectionId);


        /*
         * If an initial status is supplied then override the default value.
         */
        if (initialStatus != null) {
            newEntity.setStatus(initialStatus);
        }


        newEntity = graphStore.createEntityInStore(newEntity);

        return newEntity;
    }


    // addEntityProxy
    @Override
    public void addEntityProxy(String       userId,
                               EntityProxy  entityProxy)
            throws
            InvalidParameterException,
            RepositoryErrorException,
            UserNotAuthorizedException
    {
        /*
         * Validate parameters
         */
        super.addEntityProxyParameterValidation(userId, entityProxy);

        /*
         * Validation complete
         */
        EntityDetail  entity  = this.isEntityKnown(userId, entityProxy.getGUID());
        if (entity == null)
        {
            graphStore.createEntityProxyInStore(entityProxy);
        }
    }



    // isEntityKnown
    @Override
    public EntityDetail isEntityKnown(String     userId,
                                      String     guid)
            throws
            InvalidParameterException,
            RepositoryErrorException,
            UserNotAuthorizedException
    {
        final String  methodName = "isEntityKnown";

        /*
         * Validate parameters
         */
        super.getInstanceParameterValidation(userId, guid, methodName);

        /*
         * Perform operation
         */

        EntityDetail entity;
        try {
            entity = graphStore.getEntityDetailFromStore(guid);
            repositoryValidator.validateEntityFromStore(repositoryName, guid, entity, methodName);
        }
        catch (EntityProxyOnlyException | EntityNotKnownException e) {
            log.error("{} entity with GUID {} does not exist in repository {} or is a proxy", methodName, guid, repositoryName);
            entity = null;
        }

        return entity;
    }

    // isRelationshipKnown
    @Override
    public Relationship  isRelationshipKnown(String     userId,
                                             String     guid)
            throws
            InvalidParameterException,
            RepositoryErrorException,
            UserNotAuthorizedException
    {
        final String  methodName = "isRelationshipKnown";

        /*
         * Validate parameters
         */
        super.getInstanceParameterValidation(userId, guid, methodName);

        /*
         * Process operation
         */
        Relationship relationship;
        try {
            relationship = graphStore.getRelationshipFromStore(guid);
            repositoryValidator.validateRelationshipFromStore(repositoryName, guid, relationship, methodName);
        }
        catch (RelationshipNotKnownException e) {
            log.warn("{} relationship with GUID {} does not exist in repository {}", methodName, guid, repositoryName);
            relationship = null;
        }
        return relationship;

    }

    // getEntitySummary
    @Override
    public EntitySummary getEntitySummary(String     userId,
                                          String     guid)
            throws
            InvalidParameterException,
            RepositoryErrorException,
            EntityNotKnownException,
            UserNotAuthorizedException
    {
        final String  methodName        = "getEntitySummary";

        /*
         * Validate parameters
         */
        super.getInstanceParameterValidation(userId, guid, methodName);

        /*
         * Perform operation
         */

        EntitySummary entity = graphStore.getEntitySummaryFromStore(guid);

        repositoryValidator.validateEntityFromStore(repositoryName, guid, entity, methodName);
        repositoryValidator.validateEntityIsNotDeleted(repositoryName, entity, methodName);

        return entity;
    }

    // getEntityDetail
    @Override
    public EntityDetail getEntityDetail(String     userId,
                                        String     guid)
            throws
            InvalidParameterException,
            RepositoryErrorException,
            EntityNotKnownException,
            EntityProxyOnlyException,
            UserNotAuthorizedException
    {
        final String methodName = "getEntityDetail";
        final String guidParameterName = "guid";

        /*
         * Validate parameters
         */
        super.getInstanceParameterValidation(userId, guid, methodName);

        /*
         * Perform operation
         */

        EntityDetail entity = graphStore.getEntityDetailFromStore(guid);

        repositoryValidator.validateEntityFromStore(repositoryName, guid, entity, methodName);
        repositoryValidator.validateEntityIsNotDeleted(repositoryName, entity, methodName);

        return entity;
    }


    // addRelationship
    @Override
    public Relationship addRelationship(String               userId,
                                        String               relationshipTypeGUID,
                                        InstanceProperties   initialProperties,
                                        String               entityOneGUID,
                                        String               entityTwoGUID,
                                        InstanceStatus       initialStatus)
            throws
            InvalidParameterException,
            RepositoryErrorException,
            TypeErrorException,
            PropertyErrorException,
            EntityNotKnownException,
            StatusNotSupportedException,
            UserNotAuthorizedException
    {
        final String  methodName = "addRelationship";

        /*
         * Validate parameters
         */
        TypeDef typeDef = super.addRelationshipParameterValidation(userId,
                                                                   relationshipTypeGUID,
                                                                   initialProperties,
                                                                   entityOneGUID,
                                                                   entityTwoGUID,
                                                                   initialStatus,
                                                                   methodName);


        /*
         * Validation complete - ok to create new instance
         */
        Relationship relationship = repositoryHelper.getNewRelationship(repositoryName,
                metadataCollectionId,
                InstanceProvenanceType.LOCAL_COHORT,
                userId,
                typeDef.getName(),
                initialProperties);

        /*
         * Retrieve a proxy for entity 1
         */
        EntityProxy entityOneProxy = graphStore.getEntityProxyFromStore(entityOneGUID);

        repositoryValidator.validateEntityFromStore(repositoryName, entityOneGUID, entityOneProxy, methodName);
        repositoryValidator.validateEntityIsNotDeleted(repositoryName, entityOneProxy, methodName);

        /*
         * Retrieve a proxy for entity 2
         */
        EntityProxy entityTwoProxy = graphStore.getEntityProxyFromStore(entityTwoGUID);

        repositoryValidator.validateEntityFromStore(repositoryName, entityTwoGUID, entityTwoProxy, methodName);
        repositoryValidator.validateEntityIsNotDeleted(repositoryName, entityTwoProxy, methodName);


        repositoryValidator.validateRelationshipEnds(repositoryName, entityOneProxy, entityTwoProxy, typeDef, methodName);

        relationship.setEntityOneProxy(entityOneProxy);
        relationship.setEntityTwoProxy(entityTwoProxy);

        /*
         * If an initial status is supplied then override the default value.
         */
        if (initialStatus != null)
        {
            relationship.setStatus(initialStatus);
        }

        graphStore.createRelationshipInStore(relationship);

        return relationship;
    }


    // addExternalRelationship
    @Override
    public Relationship addExternalRelationship(String               userId,
                                                String               relationshipTypeGUID,
                                                String               externalSourceGUID,
                                                String               externalSourceName,
                                                InstanceProperties   initialProperties,
                                                String               entityOneGUID,
                                                String               entityTwoGUID,
                                                InstanceStatus       initialStatus) throws InvalidParameterException,
                                                                                           RepositoryErrorException,
                                                                                           TypeErrorException,
                                                                                           PropertyErrorException,
                                                                                           EntityNotKnownException,
                                                                                           StatusNotSupportedException,
                                                                                           UserNotAuthorizedException
    {
        final String methodName = "addExternalRelationship";

        /*
         * Validate parameters
         */
        TypeDef typeDef = super.addRelationshipParameterValidation(userId,
                                                                   relationshipTypeGUID,
                                                                   initialProperties,
                                                                   entityOneGUID,
                                                                   entityTwoGUID,
                                                                   initialStatus,
                                                                   methodName);


        /*
         * Validation complete - ok to create new instance
         */
        Relationship relationship = repositoryHelper.getNewRelationship(repositoryName,
                                                                        externalSourceGUID,
                                                                        InstanceProvenanceType.EXTERNAL_SOURCE,
                                                                        userId,
                                                                        typeDef.getName(),
                                                                        initialProperties);

        relationship.setMetadataCollectionName(externalSourceName);
        relationship.setReplicatedBy(metadataCollectionId);


        /*
         * Retrieve a proxy for entity 1
         */
        EntityProxy entityOneProxy = graphStore.getEntityProxyFromStore(entityOneGUID);

        repositoryValidator.validateEntityFromStore(repositoryName, entityOneGUID, entityOneProxy, methodName);
        repositoryValidator.validateEntityIsNotDeleted(repositoryName, entityOneProxy, methodName);

        /*
         * Retrieve a proxy for entity 2
         */
        EntityProxy entityTwoProxy = graphStore.getEntityProxyFromStore(entityTwoGUID);

        repositoryValidator.validateEntityFromStore(repositoryName, entityTwoGUID, entityTwoProxy, methodName);
        repositoryValidator.validateEntityIsNotDeleted(repositoryName, entityTwoProxy, methodName);


        repositoryValidator.validateRelationshipEnds(repositoryName, entityOneProxy, entityTwoProxy, typeDef, methodName);

        relationship.setEntityOneProxy(entityOneProxy);
        relationship.setEntityTwoProxy(entityTwoProxy);

        /*
         * If an initial status is supplied then override the default value.
         */
        if (initialStatus != null)
        {
            relationship.setStatus(initialStatus);
        }

        graphStore.createRelationshipInStore(relationship);

        return relationship;
    }


    // getRelationship
    @Override
    public Relationship getRelationship(String    userId,
                                        String    guid)
            throws
            InvalidParameterException,
            RepositoryErrorException,
            RelationshipNotKnownException,
            UserNotAuthorizedException
    {
        final String  methodName = "getRelationship";

        /*
         * Validate parameters
         */
        super.getInstanceParameterValidation(userId, guid, methodName);

        /*
         * Process operation
         */
        Relationship  relationship = graphStore.getRelationshipFromStore(guid);

        repositoryValidator.validateRelationshipFromStore(repositoryName, guid, relationship, methodName);
        repositoryValidator.validateRelationshipIsNotDeleted(repositoryName, relationship, methodName);

        return relationship;
    }


    // updateEntityStatus
    @Override
    public EntityDetail updateEntityStatus(String           userId,
                                           String           entityGUID,
                                           InstanceStatus   newStatus)
            throws
            InvalidParameterException,
            RepositoryErrorException,
            EntityNotKnownException,
            StatusNotSupportedException,
            UserNotAuthorizedException
    {
        final String  methodName               = "updateEntityStatus";
        final String  statusParameterName      = "newStatus";

        /*
         * Validate parameters
         */
        this.updateInstanceStatusParameterValidation(userId, entityGUID, newStatus, methodName);

        /*
         * Locate entity - only interested in a non-proxy entity
         */
        EntityDetail entity;
        try {

            entity = graphStore.getEntityDetailFromStore(entityGUID);

        }
        catch (EntityProxyOnlyException e) {
            log.warn("{} entity wth GUID {} only a proxy", methodName, entityGUID);

            throw new EntityNotKnownException(OMRSErrorCode.ENTITY_PROXY_ONLY.getMessageDefinition(methodName,
                                                                                                   this.getClass().getName(),
                                                                                                   repositoryName),
                    this.getClass().getName(),
                    methodName,
                    e);

        }
        catch (EntityNotKnownException e) {
            log.error("{} entity wth GUID {} not found ", methodName, entityGUID);

            throw new EntityNotKnownException(OMRSErrorCode.ENTITY_NOT_KNOWN.getMessageDefinition(entityGUID, methodName, repositoryName),
                    this.getClass().getName(),
                    methodName,
                    e);

        }
        catch (RepositoryErrorException e) {
            log.error("{} repository exception during retrieval of entity wth GUID {}", methodName, entityGUID);
            throw e;
        }


        repositoryValidator.validateEntityFromStore(repositoryName, entityGUID, entity, methodName);
        repositoryValidator.validateEntityIsNotDeleted(repositoryName, entity, methodName);

        repositoryValidator.validateEntityCanBeUpdated(repositoryName, metadataCollectionId, entity, methodName);

        repositoryValidator.validateInstanceType(repositoryName, entity);

        String entityTypeGUID = entity.getType().getTypeDefGUID();
        String entityTypeName = entity.getType().getTypeDefName();

        TypeDef typeDef;
        try {
            typeDef = repositoryHelper.getTypeDef(repositoryName, "entityTypeGUID", entityTypeGUID, methodName);
        }
        catch (TypeErrorException e) {

            throw new RepositoryErrorException(OMRSErrorCode.TYPEDEF_NOT_KNOWN.getMessageDefinition(entityTypeName,
                                                                                                    entityTypeGUID,
                                                                                                    "entityType",
                                                                                                    methodName,
                                                                                                    this.getClass().getName(),
                                                                                                    repositoryName),
                    this.getClass().getName(),
                    methodName,
                    e);
        }

        repositoryValidator.validateNewStatus(repositoryName, statusParameterName, newStatus, typeDef, methodName);

        /*
         * Validation complete - ok to make changes
         */
        EntityDetail   updatedEntity = new EntityDetail(entity);

        updatedEntity.setStatus(newStatus);

        updatedEntity = repositoryHelper.incrementVersion(userId, entity, updatedEntity);

        graphStore.updateEntityInStore(updatedEntity);


        return updatedEntity;
    }

    // updateEntityProperties
    @Override
    public EntityDetail updateEntityProperties(String               userId,
                                               String               entityGUID,
                                               InstanceProperties   properties)
            throws
            InvalidParameterException,
            RepositoryErrorException,
            EntityNotKnownException,
            PropertyErrorException,
            UserNotAuthorizedException
    {
        final String  methodName = "updateEntityProperties";
        final String  propertiesParameterName  = "properties";

        /*
         * Validate parameters
         */
        this.updateInstancePropertiesPropertyValidation(userId, entityGUID, properties, methodName);

        /*
         * Locate entity - only interested in a non-proxy entity
         */
        EntityDetail entity;
        try {

            entity = graphStore.getEntityDetailFromStore(entityGUID);

        }
        catch (EntityProxyOnlyException | EntityNotKnownException e) {
            log.warn("{} entity wth GUID {} not found or only a proxy", methodName, entityGUID);

            throw new EntityNotKnownException(OMRSErrorCode.ENTITY_PROXY_ONLY.getMessageDefinition(methodName,
                                                                                                   this.getClass().getName(),
                                                                                                   repositoryName),
                    this.getClass().getName(),
                    methodName,
                    e);

        }
        catch (RepositoryErrorException e) {
            log.error("{} repository exception during retrieval of entity wth GUID {}", methodName, entityGUID);
            throw e;
        }


        repositoryValidator.validateEntityFromStore(repositoryName, entityGUID, entity, methodName);
        repositoryValidator.validateEntityIsNotDeleted(repositoryName, entity, methodName);
        repositoryValidator.validateEntityCanBeUpdated(repositoryName, metadataCollectionId, entity, methodName);
        repositoryValidator.validateInstanceType(repositoryName, entity);

        String entityTypeGUID = entity.getType().getTypeDefGUID();
        String entityTypeName = entity.getType().getTypeDefName();

        TypeDef typeDef;
        try {
            typeDef = repositoryHelper.getTypeDef(repositoryName, "entityTypeGUID", entityTypeGUID, methodName);
        }
        catch (TypeErrorException e) {

            throw new RepositoryErrorException(OMRSErrorCode.TYPEDEF_NOT_KNOWN.getMessageDefinition(entityTypeName,
                                                                                                    entityTypeGUID,
                                                                                                    "entityType",
                                                                                                    methodName,
                                                                                                    repositoryName),
                    this.getClass().getName(),
                    methodName,
                    e);
        }

        repositoryValidator.validateNewPropertiesForType(repositoryName,
                propertiesParameterName,
                typeDef,
                properties,
                methodName);

        /*
         * Validation complete - ok to make changes
         */
        EntityDetail   updatedEntity = new EntityDetail(entity);

        updatedEntity.setProperties(properties);

        updatedEntity = repositoryHelper.incrementVersion(userId, entity, updatedEntity);

        graphStore.updateEntityInStore(updatedEntity);

        ///*
        // * The repository store maintains an entity proxy for use with relationships.
        // */
        //EntityProxy entityProxy = repositoryHelper.getNewEntityProxy(repositoryName, updatedEntity);
        //
        //graphStore.updateEntityProxyInStore(entityProxy);

        return updatedEntity;
    }


    // updateRelationshipStatus
    @Override
    public Relationship updateRelationshipStatus(String           userId,
                                                 String           relationshipGUID,
                                                 InstanceStatus   newStatus)
            throws
            InvalidParameterException,
            RepositoryErrorException,
            RelationshipNotKnownException,
            StatusNotSupportedException,
            UserNotAuthorizedException
    {
        final String  methodName          = "updateRelationshipStatus";
        final String  statusParameterName = "newStatus";

        /*
         * Validate parameters
         */
        this.updateInstanceStatusParameterValidation(userId, relationshipGUID, newStatus, methodName);

        /*
         * Locate relationship
         */
        Relationship  relationship = this.getRelationship(userId, relationshipGUID);

        repositoryValidator.validateRelationshipCanBeUpdated(repositoryName, metadataCollectionId, relationship, methodName);

        repositoryValidator.validateInstanceType(repositoryName, relationship);

        String relationshipTypeGUID = relationship.getType().getTypeDefGUID();
        String relationshipTypeName = relationship.getType().getTypeDefName();

        TypeDef typeDef;
        try {
            typeDef = repositoryHelper.getTypeDef(repositoryName, "relationshipTypeGUID", relationshipTypeGUID, methodName);
        }
        catch (TypeErrorException e) {

            throw new RepositoryErrorException(OMRSErrorCode.TYPEDEF_NOT_KNOWN.getMessageDefinition(relationshipTypeName,
                                                                                                    relationshipTypeGUID,
                                                                                                    "relationshipType",
                                                                                                    methodName,
                                                                                                    repositoryName),
                    this.getClass().getName(),
                    methodName,
                    e);
        }


        repositoryValidator.validateNewStatus(repositoryName,
                statusParameterName,
                newStatus,
                typeDef,
                methodName);

        /*
         * Validation complete - ok to make changes
         */
        Relationship   updatedRelationship = new Relationship(relationship);

        updatedRelationship.setStatus(newStatus);

        updatedRelationship = repositoryHelper.incrementVersion(userId, relationship, updatedRelationship);

        graphStore.updateRelationshipInStore(updatedRelationship);

        return updatedRelationship;
    }


    /**
     * Update the properties of a specific relationship.
     *
     * @param userId unique identifier for requesting user.
     * @param relationshipGUID String unique identifier (guid) for the relationship.
     * @param properties list of the properties to update.
     * @return Resulting relationship structure with the new properties set.
     * @throws InvalidParameterException one of the parameters is invalid or null.
     * @throws RepositoryErrorException there is a problem communicating with the metadata repository where
     *                                  the metadata collection is stored.
     * @throws RelationshipNotKnownException the requested relationship is not known in the metadata collection.
     * @throws PropertyErrorException one or more of the requested properties are not defined, or have different
     *                                characteristics in the TypeDef for this relationship's type.
     * @throws UserNotAuthorizedException the userId is not permitted to perform this operation.
     */
    @Override
    public Relationship updateRelationshipProperties(String               userId,
                                                     String               relationshipGUID,
                                                     InstanceProperties   properties)
            throws
            InvalidParameterException,
            RepositoryErrorException,
            RelationshipNotKnownException,
            PropertyErrorException,
            UserNotAuthorizedException
    {
        final String  methodName = "updateRelationshipProperties";
        final String  propertiesParameterName = "properties";

        /*
         * Validate parameters
         */
        this.updateInstancePropertiesPropertyValidation(userId, relationshipGUID, properties, methodName);

        /*
         * Locate relationship
         */
        Relationship  relationship = this.getRelationship(userId, relationshipGUID);

        repositoryValidator.validateRelationshipCanBeUpdated(repositoryName, metadataCollectionId, relationship, methodName);

        repositoryValidator.validateInstanceType(repositoryName, relationship);

        String relationshipTypeGUID = relationship.getType().getTypeDefGUID();
        String relationshipTypeName = relationship.getType().getTypeDefName();

        TypeDef typeDef;
        try {
            typeDef = repositoryHelper.getTypeDef(repositoryName, "relationshipTypeGUID", relationshipTypeGUID, methodName);
        }
        catch (TypeErrorException e) {

            throw new RepositoryErrorException(OMRSErrorCode.TYPEDEF_NOT_KNOWN.getMessageDefinition(relationshipTypeName,
                                                                                                    relationshipTypeGUID,
                                                                                                    "relationshipType",
                                                                                                    methodName,
                                                                                                    repositoryName),
                    this.getClass().getName(),
                    methodName,
                    e);
        }

        repositoryValidator.validateNewPropertiesForType(repositoryName,
                propertiesParameterName,
                typeDef,
                properties,
                methodName);


        /*
         * Validation complete - ok to make changes
         */
        Relationship   updatedRelationship = new Relationship(relationship);

        updatedRelationship.setProperties(properties);
        updatedRelationship = repositoryHelper.incrementVersion(userId, relationship, updatedRelationship);

        graphStore.updateRelationshipInStore(updatedRelationship);

        return updatedRelationship;
    }


    // purgeEntity
    @Override
    public void purgeEntity(String    userId,
                            String    typeDefGUID,
                            String    typeDefName,
                            String    deletedEntityGUID)
            throws
            InvalidParameterException,
            RepositoryErrorException,
            EntityNotKnownException,
            EntityNotDeletedException,
            UserNotAuthorizedException
    {
        final String  methodName  = "purgeEntity";
        final String  parameterName  = "deletedEntityGUID";

        /*
         * Validate parameters
         */
        this.manageInstanceParameterValidation(userId, typeDefGUID, typeDefName, deletedEntityGUID, parameterName, methodName);

        /*
         * Locate entity - only interested in a non-proxy entity
         */
        EntityDetail entity;
        try {

            entity = graphStore.getEntityDetailFromStore(deletedEntityGUID);

        }
        catch (EntityProxyOnlyException | EntityNotKnownException e) {
            log.error("{} entity wth GUID {} not found or only a proxy", methodName, deletedEntityGUID);

            throw new EntityNotKnownException(OMRSErrorCode.ENTITY_PROXY_ONLY.getMessageDefinition(methodName,
                                                                                                   this.getClass().getName(),
                                                                                                   repositoryName),
                    this.getClass().getName(),
                    methodName,
                    e);

        }
        catch (RepositoryErrorException e) {
            log.error("{} repository exception during retrieval of entity wth GUID {}", methodName, deletedEntityGUID);
            throw e;
        }

        repositoryValidator.validateEntityFromStore(repositoryName, deletedEntityGUID, entity, methodName);

        repositoryValidator.validateTypeForInstanceDelete(repositoryName,
                typeDefGUID,
                typeDefName,
                entity,
                methodName);

        repositoryValidator.validateEntityIsDeleted(repositoryName, entity, methodName);


        /*
         * Locate/purge relationships for entity
         */
        try
        {
            List<Relationship> relationships = this.getRelationshipsForEntity(userId,
                    deletedEntityGUID,
                    null,
                    0,
                    null,
                    null,
                    null,
                    null,
                    10000);


            if (relationships != null)
            {
                for (Relationship relationship : relationships)
                {
                    if (relationship != null)
                    {
                        graphStore.removeRelationshipFromStore(relationship.getGUID());
                    }
                }
            }
        }
        catch (Throwable  error)
        {
            // nothing to do - keep going
        }

        /*
         * Validation is complete - ok to remove the entity
         */
        graphStore.removeEntityFromStore(entity.getGUID());

    }

    // purgeRelationship
    @Override
    public void purgeRelationship(String    userId,
                                  String    typeDefGUID,
                                  String    typeDefName,
                                  String    deletedRelationshipGUID)
            throws
            InvalidParameterException,
            RepositoryErrorException,
            RelationshipNotKnownException,
            RelationshipNotDeletedException,
            UserNotAuthorizedException
    {
        final String  methodName = "purgeRelationship";
        final String  parameterName  = "deletedRelationshipGUID";


        /*
         * Validate parameters
         */
        this.manageInstanceParameterValidation(userId, typeDefGUID, typeDefName, deletedRelationshipGUID, parameterName, methodName);

        /*
         * Locate relationship
         */
        Relationship  relationship  = graphStore.getRelationshipFromStore(deletedRelationshipGUID);

        repositoryValidator.validateRelationshipFromStore(repositoryName, deletedRelationshipGUID, relationship, methodName);
        repositoryValidator.validateTypeForInstanceDelete(repositoryName,
                typeDefGUID,
                typeDefName,
                relationship,
                methodName);

        repositoryValidator.validateRelationshipIsDeleted(repositoryName, relationship, methodName);


        /*
         * Validation is complete - ok to remove the relationship
         */

        graphStore.removeRelationshipFromStore(relationship.getGUID());
    }


    // getRelationshipsForEntity
    @Override
    public List<Relationship> getRelationshipsForEntity(String                     userId,
                                                        String                     entityGUID,
                                                        String                     relationshipTypeGUID,
                                                        int                        fromRelationshipElement,
                                                        List<InstanceStatus>       limitResultsByStatus,
                                                        Date                       asOfTime,
                                                        String                     sequencingProperty,
                                                        SequencingOrder            sequencingOrder,
                                                        int                        pageSize)
            throws
            InvalidParameterException,
            TypeErrorException,
            RepositoryErrorException,
            EntityNotKnownException,
            PropertyErrorException,
            PagingErrorException,
            UserNotAuthorizedException,
            FunctionNotSupportedException
    {
        final String  methodName = "getRelationshipsForEntity";

        /*
         * Validate parameters
         */
        super.getRelationshipsForEntityParameterValidation(userId,
                entityGUID,
                relationshipTypeGUID,
                fromRelationshipElement,
                limitResultsByStatus,
                asOfTime,
                sequencingProperty,
                sequencingOrder,
                pageSize);

        /*
         * Perform operation
         */
        EntitySummary  entity = this.getEntitySummary(userId, entityGUID);

        repositoryValidator.validateEntityFromStore(repositoryName, entityGUID, entity, methodName);
        repositoryValidator.validateEntityIsNotDeleted(repositoryName, entity, methodName);

        List<Relationship> entityRelationships = new ArrayList<>();

        if (asOfTime != null) {
            log.error("{} does not support asOfTime searches", methodName);

            super.reportUnsupportedOptionalFunction(methodName);
        }

        List<Relationship> filteredRelationships = new ArrayList<>();
        List<Relationship> relationships = graphStore.getRelationshipsForEntity(entityGUID);

        for (Relationship  relationship : relationships) {

            if (relationship != null) {

                if (relationship.getStatus() != InstanceStatus.DELETED) {
                    // exclude DELETED relationships

                    // filter results according to status filter parameter
                    if (  limitResultsByStatus == null
                          || (   limitResultsByStatus != null
                              && !limitResultsByStatus.isEmpty()
                              && limitResultsByStatus.contains(relationship.getStatus()))) {

                        // filter by typeGUID if necessary
                        if (relationshipTypeGUID == null  || relationshipTypeGUID.equals(relationship.getType().getTypeDefGUID())) {
                            filteredRelationships.add(relationship);
                        }
                    }
                }
            }
        }

        if (filteredRelationships.isEmpty())
        {
            return null;
        }

        return repositoryHelper.formatRelationshipResults(filteredRelationships,
                fromRelationshipElement,
                sequencingProperty,
                sequencingOrder,
                pageSize);
    }




    // findEntitiesByProperty
    @Override
    public  List<EntityDetail> findEntitiesByProperty(String                 userId,
                                                      String                 entityTypeGUID,
                                                      InstanceProperties     matchProperties,
                                                      MatchCriteria          matchCriteria,
                                                      int                    fromEntityElement,
                                                      List<InstanceStatus>   limitResultsByStatus,
                                                      List<String>           limitResultsByClassification,
                                                      Date                   asOfTime,
                                                      String                 sequencingProperty,
                                                      SequencingOrder        sequencingOrder,
                                                      int                    pageSize)
    throws
    InvalidParameterException,
    TypeErrorException,
    RepositoryErrorException,
    PropertyErrorException,
    PagingErrorException,
    FunctionNotSupportedException,
    UserNotAuthorizedException
    {

        final String methodName = "findEntitiesByProperty";
        final String entityTypeGUIDParameterName = "entityTypeGUID";

        List<EntityDetail> entities = null;


        /*
         * Validate parameters
         */
        super.findEntitiesByPropertyParameterValidation(userId,
                                                        entityTypeGUID,
                                                        matchProperties,
                                                        matchCriteria,
                                                        fromEntityElement,
                                                        limitResultsByStatus,
                                                        limitResultsByClassification,
                                                        asOfTime,
                                                        sequencingProperty,
                                                        sequencingOrder,
                                                        pageSize);


        if (asOfTime != null) {
            log.error("{} does not support asOfTime searches", methodName);

            super.reportUnsupportedOptionalFunction(methodName);
        }

        // Generate a query plan
        GraphOMRSQueryPlan queryPlan = new   GraphOMRSQueryPlan(repositoryName,
                                                                metadataCollectionId,
                                                                repositoryHelper,
                                                                TypeDefCategory.ENTITY_DEF,
                                                                matchProperties,
                                                                entityTypeGUID,
                                                                null);

        /* Map from qualifiedPropertyName to TDA */
        Map<String, TypeDefAttribute> qualifiedPropertyNameToTypeDefinedAttribute = queryPlan.getQualifiedPropertyNameToTypeDefinedAttribute();

        /* Map from short property name to list of qualifiedPropertyName */
        Map<String, List<String>> shortPropertyNameToQualifiedPropertyNames = queryPlan.getShortPropertyNameToQualifiedPropertyNames();

        List<String> validTypeNames = queryPlan.getValidTypeNames();

        String filterTypeName = queryPlan.getFilterTypeName();

        if (validTypeNames.isEmpty())
        {
            /*
             * Whether filtering was requested or not, short-circuit if there are no valid types as there can be no valid results.
             */
            return null;
        }


        List<EntityDetail> foundEntities = null;

        // If there were any dups there must be horizontal duplication (across the types within the valid type set).
        if (queryPlan.getQueryStrategy() == GraphOMRSQueryPlan.QueryStrategy.Iterate)
        {
            // If there are dups in the property maps perform a per-type query
            foundEntities = findEntitiesByPropertyIteratively(validTypeNames,
                                                              matchProperties,
                                                              matchCriteria);
        }
        else
        {
            // If there are no dups in property maps perform a delegated query.
            foundEntities = graphStore.findEntitiesByPropertyForTypes(validTypeNames,
                                                                      filterTypeName,
                                                                      qualifiedPropertyNameToTypeDefinedAttribute,
                                                                      shortPropertyNameToQualifiedPropertyNames,
                                                                      matchProperties,
                                                                      matchCriteria);
        }
        // Process list of returned entities from sub-methods
        if (foundEntities != null)
        {

            // Perform status and classification filtering
            List<EntityDetail> retainedEntities = new ArrayList<>();
            for (EntityDetail entity : foundEntities)
            {
                if (entity != null)
                {
                    if ((entity.getStatus() != InstanceStatus.DELETED)
                            && (repositoryValidator.verifyInstanceHasRightStatus(limitResultsByStatus, entity))
                            && (repositoryValidator.verifyEntityIsClassified(limitResultsByClassification, entity)))
                    {

                        retainedEntities.add(entity);
                    }
                }
            }
            // Perform sequencing and paging
            // Eliminate soft deleted entities and apply status and classification filtering if any was requested
            entities = repositoryHelper.formatEntityResults(retainedEntities, fromEntityElement, sequencingProperty, sequencingOrder, pageSize);
        }

        return entities;
    }






    // findEntitiesByPropertyIteratively
    public List<EntityDetail> findEntitiesByPropertyIteratively(List<String>                  validTypeNames,
                                                                InstanceProperties            matchProperties,
                                                                MatchCriteria                 matchCriteria)
    throws
    InvalidParameterException,
    RepositoryErrorException,
    TypeErrorException,
    PropertyErrorException
    {
        final String methodName = "findEntitiesByPropertyIteratively";
        List<EntityDetail> returnEntities = null;
        // Iterate over the validTypeNames and perform a per-type query for each valid type
        for (String typeName : validTypeNames)
        {
            TypeDef typeDef = repositoryHelper.getTypeDefByName(repositoryName, typeName);

            // Invoke a type specific search. The search will expect the regexp to match fully to the value.
            List<EntityDetail> entitiesForCurrentType = graphStore.findEntitiesByPropertyForType(typeName, matchProperties, matchCriteria, true);

            if (entitiesForCurrentType != null && !entitiesForCurrentType.isEmpty())
            {
                if (returnEntities == null)
                {
                    returnEntities = new ArrayList<>();
                }
                log.info("{}: for type {} found {} entities", methodName, typeDef.getName(), entitiesForCurrentType.size());
                returnEntities.addAll(entitiesForCurrentType);
            }
            else
            {
                log.info("{}: for type {} found no entities", methodName, typeDef.getName());
            }
        }
        return returnEntities;
    }



    // findEntitiesIteratively
    public List<EntityDetail> findEntitiesIteratively(List<String>                  validTypeNames,
                                                      SearchProperties              searchProperties,
                                                      MatchCriteria                 matchCriteria)
    throws
        InvalidParameterException,
        RepositoryErrorException,
        FunctionNotSupportedException
    {
        final String methodName = "findEntitiesIteratively";
        List<EntityDetail> returnEntities = null;

        // Iterate over the validTypeNames and perform a per-type query for each valid type
        for (String typeName : validTypeNames)
        {
            TypeDef typeDef = repositoryHelper.getTypeDefByName(repositoryName, typeName);

            // Invoke a type specific search. The search will expect the regexp to match fully to the value.
            List<EntityDetail> entitiesForCurrentType = graphStore.findEntitiesForType(typeName,
                                                                                       searchProperties,
                                                                                       true);

            if (entitiesForCurrentType != null && !entitiesForCurrentType.isEmpty())
            {
                if (returnEntities == null)
                {
                    returnEntities = new ArrayList<>();
                }
                log.info("{}: for type {} found {} entities", methodName, typeDef.getName(), entitiesForCurrentType.size());
                returnEntities.addAll(entitiesForCurrentType);
            }
            else
            {
                log.info("{}: for type {} found no entities", methodName, typeDef.getName());
            }
        }
        return returnEntities;
    }



    // findRelationshipsForTypes
    public List<Relationship> findRelationshipsForTypes(List<String>                  validTypeNames,
                                                        SearchProperties              searchProperties,
                                                        MatchCriteria                 matchCriteria)
    throws
        InvalidParameterException,
        RepositoryErrorException,
        FunctionNotSupportedException
    {
        final String methodName = "findRelationshipsForTypes";
        List<Relationship> returnRelationships = null;

        // Iterate over the validTypeNames and perform a per-type query for each valid type
        for (String typeName : validTypeNames)
        {
            TypeDef typeDef = repositoryHelper.getTypeDefByName(repositoryName, typeName);

            // Invoke a type specific search. The search will expect the regexp to match fully to the value.
            List<Relationship> relationshipsForCurrentType = graphStore.findRelationshipsForType(typeName,
                                                                                                 searchProperties,
                                                                                                 true);

            if (relationshipsForCurrentType != null && !relationshipsForCurrentType.isEmpty())
            {
                if (returnRelationships == null)
                {
                    returnRelationships = new ArrayList<>();
                }
                log.info("{}: for type {} found {} relationships", methodName, typeDef.getName(), relationshipsForCurrentType.size());
                returnRelationships.addAll(relationshipsForCurrentType);
            }
            else
            {
                log.info("{}: for type {} found no relationships", methodName, typeDef.getName());
            }
        }
        return returnRelationships;
    }




    // findRelationshipsByPropertyIteratively
    public List<Relationship> findRelationshipsByPropertyIteratively(List<String>                  validTypeNames,
                                                                     InstanceProperties            matchProperties,
                                                                     MatchCriteria                 matchCriteria)
    throws
        InvalidParameterException,
        RepositoryErrorException
    {
        final String methodName = "findRelationshipsByPropertyIteratively";
        List<Relationship> returnRelationships = null;
        // Iterate over the validTypeNames and perform a per-type query for each valid type
        for (String typeName : validTypeNames)
        {
            TypeDef typeDef = repositoryHelper.getTypeDefByName(repositoryName, typeName);

            // Invoke a type specific search. The search will expect the regexp to match fully to the value.
            List<Relationship> relationshipsForCurrentType = graphStore.findRelationshipsByPropertyForType(typeName,
                                                                                                           matchProperties,
                                                                                                           matchCriteria,
                                                                                                           true);

            if (relationshipsForCurrentType != null && !relationshipsForCurrentType.isEmpty())
            {
                if (returnRelationships == null)
                {
                    returnRelationships = new ArrayList<>();
                }
                log.info("{}: for type {} found {} relationships", methodName, typeDef.getName(), relationshipsForCurrentType.size());
                returnRelationships.addAll(relationshipsForCurrentType);
            }
            else
            {
                log.info("{}: for type {} found no relationships", methodName, typeDef.getName());
            }
        }
        return returnRelationships;
    }





    // findRelationshipsByProperty
    @Override
    public  List<Relationship> findRelationshipsByProperty(String                    userId,
                                                           String                    relationshipTypeGUID,
                                                           InstanceProperties        matchProperties,
                                                           MatchCriteria             matchCriteria,
                                                           int                       fromRelationshipElement,
                                                           List<InstanceStatus>      limitResultsByStatus,
                                                           Date                      asOfTime,
                                                           String                    sequencingProperty,
                                                           SequencingOrder           sequencingOrder,
                                                           int                       pageSize)
    throws
    InvalidParameterException,
    TypeErrorException,
    RepositoryErrorException,
    PropertyErrorException,
    PagingErrorException,
    FunctionNotSupportedException,
    UserNotAuthorizedException
    {


        final String methodName = "findRelationshipsByProperty";
        final String guidParameterName = "relationshipTypeGUID";

        /*
         * Validate parameters
         */
        super.findRelationshipsByPropertyParameterValidation(userId,
                                                             relationshipTypeGUID,
                                                             matchProperties,
                                                             matchCriteria,
                                                             fromRelationshipElement,
                                                             limitResultsByStatus,
                                                             asOfTime,
                                                             sequencingProperty,
                                                             sequencingOrder,
                                                             pageSize);

        this.validateTypeGUID(repositoryName, guidParameterName, relationshipTypeGUID, methodName);


        if (asOfTime != null)
        {
            log.error("{} does not support asOfTime searches", methodName);

            super.reportUnsupportedOptionalFunction(methodName);
        }

        /*
         * Perform operation
         */

        // Generate a query plan
        GraphOMRSQueryPlan queryPlan = new GraphOMRSQueryPlan(repositoryName,
                                                              metadataCollectionId,
                                                              repositoryHelper,
                                                              TypeDefCategory.RELATIONSHIP_DEF,
                                                              matchProperties,
                                                              relationshipTypeGUID,
                                                              null);

        /* Map from qualifiedPropertyName to TDA */
        Map<String, TypeDefAttribute> qualifiedPropertyNameToTypeDefinedAttribute = queryPlan.getQualifiedPropertyNameToTypeDefinedAttribute();

        /* Map from short property name to list of qualifiedPropertyName */
        Map<String, List<String>> shortPropertyNameToQualifiedPropertyNames = queryPlan.getShortPropertyNameToQualifiedPropertyNames();

        List<String> validTypeNames = queryPlan.getValidTypeNames();

        String filterTypeName = queryPlan.getFilterTypeName();



        if (validTypeNames.isEmpty())
        {
            /*
             * Whether filtering was requested or not, short-circuit if there are no valid types as there can be no valid results.
             */
            return null;
        }

        List<Relationship> foundRelationships = null;

        // If there were any dups there must be horizontal duplication (across the types within the valid type set).
        if (queryPlan.getQueryStrategy() == GraphOMRSQueryPlan.QueryStrategy.Iterate)
        {
            // If there are dups in the property maps perform a per-type query
            foundRelationships = findRelationshipsByPropertyIteratively(validTypeNames,
                                                                        matchProperties,
                                                                        matchCriteria);
        }
        else
        {
            // If there are no dups in property maps perform a delegated query.
            foundRelationships = graphStore.findRelationshipsByPropertyForTypes(validTypeNames,
                                                                                filterTypeName,
                                                                                qualifiedPropertyNameToTypeDefinedAttribute,
                                                                                shortPropertyNameToQualifiedPropertyNames,
                                                                                matchProperties,
                                                                                matchCriteria);
        }

        List<Relationship> relationships = null;

        // Process list of returned relationships from sub-methods
        if (foundRelationships != null)
        {
            // Eliminate soft deleted relationships and apply status  filtering if any was requested
            List<Relationship> retainedRelationships = new ArrayList<>();
            for (Relationship relationship : foundRelationships)
            {
                if (relationship != null)
                {
                    if ((relationship.getStatus() != InstanceStatus.DELETED)
                            && (repositoryValidator.verifyInstanceHasRightStatus(limitResultsByStatus, relationship)))
                    {
                        retainedRelationships.add(relationship);
                    }
                }
            }
            // Perform sequencing and paging

            relationships = repositoryHelper.formatRelationshipResults(retainedRelationships, fromRelationshipElement, sequencingProperty, sequencingOrder, pageSize);
        }

        return relationships;

    }







    public  void validateTypeGUID(String sourceName,
                                  String guidParameterName,
                                  String guid,
                                  String methodName)
            throws
            TypeErrorException
    {
        if  (guid != null)
        {
            TypeDef typeDef = repositoryHelper.getTypeDef(repositoryName, guidParameterName, guid, methodName);
            if (typeDef == null)
            {
                throw new TypeErrorException(OMRSErrorCode.TYPEDEF_ID_NOT_KNOWN.getMessageDefinition(guid, guidParameterName, methodName, sourceName),
                        this.getClass().getName(),
                        methodName);
            }
        }
    }




    // findEntitiesByPropertyValue
    @Override
    public  List<EntityDetail> findEntitiesByPropertyValue(String                userId,
                                                           String                entityTypeGUID,
                                                           String                searchCriteria,
                                                           int                   fromEntityElement,
                                                           List<InstanceStatus>  limitResultsByStatus,
                                                           List<String>          limitResultsByClassification,
                                                           Date                  asOfTime,
                                                           String                sequencingProperty,
                                                           SequencingOrder       sequencingOrder,
                                                           int                   pageSize)
    throws
    InvalidParameterException,
    TypeErrorException,
    RepositoryErrorException,
    PropertyErrorException,
    PagingErrorException,
    FunctionNotSupportedException,
    UserNotAuthorizedException
    {

        final String methodName = "findEntitiesByPropertyValue";
        final String entityTypeGUIDParameterName = "entityTypeGUID";

        List<EntityDetail> entities = null;

        /*
         * Validate parameters
         */
        super.findEntitiesByPropertyValueParameterValidation(userId,
                                                             entityTypeGUID,
                                                             searchCriteria,
                                                             fromEntityElement,
                                                             limitResultsByStatus,
                                                             limitResultsByClassification,
                                                             asOfTime,
                                                             sequencingProperty,
                                                             sequencingOrder,
                                                             pageSize);


        if (asOfTime != null) {
            log.error("{} does not support asOfTime searches", methodName);

            super.reportUnsupportedOptionalFunction(methodName);
        }


        // Generate a query plan
        GraphOMRSQueryPlan queryPlan = new   GraphOMRSQueryPlan(repositoryName,
                                                                metadataCollectionId,
                                                                repositoryHelper,
                                                                TypeDefCategory.ENTITY_DEF,
                                                                entityTypeGUID,
                                                                null);

        /* Map from qualifiedPropertyName to TDA */
        Map<String, TypeDefAttribute> qualifiedPropertyNameToTypeDefinedAttribute = queryPlan.getQualifiedPropertyNameToTypeDefinedAttribute();

        /* Map from short property name to list of qualifiedPropertyName */
        Map<String, List<String>> shortPropertyNameToQualifiedPropertyNames = queryPlan.getShortPropertyNameToQualifiedPropertyNames();

        List<String> validTypeNames = queryPlan.getValidTypeNames();

        String filterTypeName = queryPlan.getFilterTypeName();


        if (validTypeNames.isEmpty())
        {
            /*
             * Whether filtering was requested or not, short-circuit if there are no valid types as there can be no valid results.
             */
            return null;
        }

        List<EntityDetail> foundEntities = null;

        // For this find method the property maps will drive the query and there is no need to decide whether to iterate or delegate.

        foundEntities = findEntitiesByPropertyValueForTypes(validTypeNames,
                                                            filterTypeName,
                                                            qualifiedPropertyNameToTypeDefinedAttribute,
                                                            shortPropertyNameToQualifiedPropertyNames,
                                                            searchCriteria);

        if (foundEntities != null)
        {

            // Eliminate soft deleted entities and apply status and classification filtering if any was requested
            List<EntityDetail> retainedEntities = new ArrayList<>();
            for (EntityDetail entity : foundEntities)
            {
                if (entity != null)
                {
                    if ((entity.getStatus() != InstanceStatus.DELETED)
                            && (repositoryValidator.verifyInstanceHasRightStatus(limitResultsByStatus, entity))
                            && (repositoryValidator.verifyEntityIsClassified(limitResultsByClassification, entity)))
                    {

                        retainedEntities.add(entity);
                    }
                }
            }
            // Perform sequencing and paging
            entities = repositoryHelper.formatEntityResults(retainedEntities, fromEntityElement, sequencingProperty, sequencingOrder, pageSize);
        }

        return entities;
    }




    // findRelationshipsByPropertyValue
    @Override
    public  List<Relationship> findRelationshipsByPropertyValue(String                    userId,
                                                                String                    relationshipTypeGUID,
                                                                String                    searchCriteria,
                                                                int                       fromRelationshipElement,
                                                                List<InstanceStatus>      limitResultsByStatus,
                                                                Date                      asOfTime,
                                                                String                    sequencingProperty,
                                                                SequencingOrder           sequencingOrder,
                                                                int                       pageSize)
    throws
    InvalidParameterException,
    TypeErrorException,
    RepositoryErrorException,
    PropertyErrorException,
    PagingErrorException,
    FunctionNotSupportedException,
    UserNotAuthorizedException
    {
        final String methodName = "findRelationshipsByPropertyValue";
        final String relationshipTypeGUIDParameterName = "relationshipTypeGUID";


        /*
         * Validate parameters
         */
        super.findRelationshipsByPropertyValueParameterValidation(userId,
                                                                  relationshipTypeGUID,
                                                                  searchCriteria,
                                                                  fromRelationshipElement,
                                                                  limitResultsByStatus,
                                                                  asOfTime,
                                                                  sequencingProperty,
                                                                  sequencingOrder,
                                                                  pageSize);


        if (asOfTime != null) {
            log.error("{} does not support asOfTime searches", methodName);

            super.reportUnsupportedOptionalFunction(methodName);
        }

        /*
         * Perform operation
         */


        // Generate a query plan
        GraphOMRSQueryPlan queryPlan = new   GraphOMRSQueryPlan(repositoryName,
                                                                metadataCollectionId,
                                                                repositoryHelper,
                                                                TypeDefCategory.RELATIONSHIP_DEF,
                                                                relationshipTypeGUID,
                                                                null);

        /* Map from qualifiedPropertyName to TDA */
        Map<String, TypeDefAttribute> qualifiedPropertyNameToTypeDefinedAttribute = queryPlan.getQualifiedPropertyNameToTypeDefinedAttribute();

        /* Map from short property name to list of qualifiedPropertyName */
        Map<String, List<String>> shortPropertyNameToQualifiedPropertyNames = queryPlan.getShortPropertyNameToQualifiedPropertyNames();

        List<String> validTypeNames = queryPlan.getValidTypeNames();

        String filterTypeName = queryPlan.getFilterTypeName();


        if (validTypeNames.isEmpty())
        {
            /*
             * Whether filtering was requested or not, short-circuit if there are no valid types as there can be no valid results.
             */
            return null;
        }

        List<Relationship> foundRelationships = findRelationshipsByPropertyValueForTypes(validTypeNames,
                                                                                         filterTypeName,
                                                                                         qualifiedPropertyNameToTypeDefinedAttribute,
                                                                                         shortPropertyNameToQualifiedPropertyNames,
                                                                                         searchCriteria);

        List<Relationship> relationships = null;

        if (foundRelationships != null)
        {
            // Eliminate soft deleted entities and apply status and classification filtering if any was requested
            List<Relationship> retainedRelationships = new ArrayList<>();
            for (Relationship relationship : foundRelationships)
            {
                if (relationship != null)
                {
                    if ((relationship.getStatus() != InstanceStatus.DELETED)
                            && (repositoryValidator.verifyInstanceHasRightStatus(limitResultsByStatus, relationship)))
                    {
                        retainedRelationships.add(relationship);
                    }
                }
            }
            // Perform sequencing and paging
            relationships = repositoryHelper.formatRelationshipResults(retainedRelationships, fromRelationshipElement, sequencingProperty, sequencingOrder, pageSize);
        }

        return relationships;
    }





    // findEntitiesByPropertyValue
    public  List<EntityDetail> findEntitiesByPropertyValueForTypes(List<String>                   validTypeNames,
                                                                   String                         filterTypeName,
                                                                   Map<String, TypeDefAttribute>  qualifiedPropertyNameToTypeDefinedAttribute,
                                                                   Map<String, List<String>>      shortPropertyNameToQualifiedPropertyNames,
                                                                   String                         searchCriteria)
    throws
        InvalidParameterException,
        RepositoryErrorException

    {

        final String methodName = "findEntitiesByPropertyValue";

        /*
         * Construct a match properties object that covers the properties for all included types. This may either be a targeted set of types
         * (now stored in validTypeNames) or it could be the whole set of active entity types. The choice between them is dictated by whether
         * filterTypeName is null or not.
         */
        InstanceProperties matchProperties = graphStore.constructMatchPropertiesForSearchCriteriaForTypes(TypeDefCategory.ENTITY_DEF,
                                                                                                          searchCriteria,
                                                                                                          filterTypeName,
                                                                                                          validTypeNames);

        /*
         * Find all entities of any included type that have matching properties.
         */

        List<EntityDetail> matchingEntities = graphStore.findEntitiesByPropertyValueForTypes(validTypeNames,
                                                                                             filterTypeName,
                                                                                             qualifiedPropertyNameToTypeDefinedAttribute,
                                                                                             shortPropertyNameToQualifiedPropertyNames,
                                                                                             matchProperties,
                                                                                             MatchCriteria.ANY);

        return matchingEntities;

    }



<<<<<<< HEAD

    // findRelationshipsByPropertyValueIteratively
    public  List<Relationship> findRelationshipsByPropertyValueForTypes(List<String>                   validTypeNames,
                                                                        String                         filterTypeName,
                                                                        Map<String, TypeDefAttribute>  qualifiedPropertyNameToTypeDefinedAttribute,
                                                                        Map<String, List<String>>      shortPropertyNameToQualifiedPropertyNames,
                                                                        String                         searchCriteria)
    throws
    InvalidParameterException,
    TypeErrorException,
    RepositoryErrorException,
    PropertyErrorException,
    PagingErrorException,
    FunctionNotSupportedException,
    UserNotAuthorizedException
    {

        final String methodName = "findRelationshipsByPropertyValueIteratively";

        /*
         * Construct a match properties object that covers the properties for all included types. This may either be a targeted set of types
         * (now stored in validTypeNames) or it could be the whole set of active relationship types. The choice between them is dictated by whether
         * filterTypeName is null or not.
         */
        InstanceProperties matchProperties = graphStore.constructMatchPropertiesForSearchCriteriaForTypes(TypeDefCategory.RELATIONSHIP_DEF,
                                                                                                          searchCriteria,
                                                                                                          filterTypeName,
                                                                                                          validTypeNames);

        /*
         * Find all relationships of any included type that have matching properties.
         */

        List<Relationship> matchingRelationships = graphStore.findRelationshipsByPropertyValueForTypes(validTypeNames,
                                                                                                       filterTypeName,
                                                                                                       qualifiedPropertyNameToTypeDefinedAttribute,
                                                                                                       shortPropertyNameToQualifiedPropertyNames,
                                                                                                       matchProperties,
                                                                                                       MatchCriteria.ANY);

        return matchingRelationships;

    }





    // findEntities
=======
    /**
     * Return a list of entities that match the supplied criteria.  The results can be returned over many pages.
     *
     * @param userId unique identifier for requesting user.
     * @param entityTypeGUID String unique identifier for the entity type of interest (null means any entity type).
     * @param entitySubtypeGUIDs optional list of the unique identifiers (guids) for subtypes of the entityTypeGUID to
     *                           include in the search results. Null means all subtypes.
     * @param matchProperties Optional list of entity property conditions to match.
     * @param fromEntityElement the starting element number of the entities to return.
     *                                This is used when retrieving elements
     *                                beyond the first page of results. Zero means start from the first element.
     * @param limitResultsByStatus By default, entities in all statuses are returned.  However, it is possible
     *                             to specify a list of statuses (eg ACTIVE) to restrict the results to.  Null means all
     *                             status values.
     * @param matchClassifications Optional list of entity classifications to match.
     * @param asOfTime Requests a historical query of the entity.  Null means return the present values.
     * @param sequencingProperty String name of the entity property that is to be used to sequence the results.
     *                           Null means do not sequence on a property name (see SequencingOrder).
     * @param sequencingOrder Enum defining how the results should be ordered.
     * @param pageSize the maximum number of result entities that can be returned on this request.  Zero means
     *                 unrestricted return results size.
     * @return a list of entities matching the supplied criteria; null means no matching entities in the metadata
     * collection.
     * @throws InvalidParameterException a parameter is invalid or null.
     * @throws TypeErrorException the type guid passed on the request is not known by the
     *                              metadata collection.
     * @throws RepositoryErrorException there is a problem communicating with the metadata repository where
     *                                    the metadata collection is stored.
     * @throws PropertyErrorException the properties specified are not valid for any of the requested types of
     *                                  entity.
     * @throws PagingErrorException the paging/sequencing parameters are set up incorrectly.
     * @throws UserNotAuthorizedException the userId is not permitted to perform this operation.
     */
>>>>>>> 8ab8bd75
    @Override
    public List<EntityDetail> findEntities(String                    userId,
                                           String                    entityTypeGUID,
                                           List<String>              entitySubtypeGUIDs,
                                           SearchProperties          matchProperties,
                                           int                       fromEntityElement,
                                           List<InstanceStatus>      limitResultsByStatus,
                                           SearchClassifications     matchClassifications,
                                           Date                      asOfTime,
                                           String                    sequencingProperty,
                                           SequencingOrder           sequencingOrder,
                                           int                       pageSize)

    throws InvalidParameterException,
           RepositoryErrorException,
           TypeErrorException,
           PropertyErrorException,
           PagingErrorException,
           FunctionNotSupportedException


    {

        final String methodName = "findEntities";
        final String entityTypeGUIDParameterName = "entityTypeGUID";

<<<<<<< HEAD
        List<EntityDetail> entities = null;

=======
>>>>>>> 8ab8bd75
        /*
         * Validate parameters
         */
        super.findEntitiesParameterValidation(userId,
                                              entityTypeGUID,
                                              entitySubtypeGUIDs,
                                              matchProperties,
                                              fromEntityElement,
                                              limitResultsByStatus,
                                              matchClassifications,
                                              asOfTime,
                                              sequencingProperty,
                                              sequencingOrder,
                                              pageSize);


        if (asOfTime != null)
        {
            log.error("{} does not support asOfTime searches", methodName);

            super.reportUnsupportedOptionalFunction(methodName);
        }

        // Generate a query plan
        GraphOMRSQueryPlan queryPlan = new GraphOMRSQueryPlan(repositoryName,
                                                              metadataCollectionId,
                                                              repositoryHelper,
                                                              TypeDefCategory.ENTITY_DEF,
                                                              matchProperties,
                                                              entityTypeGUID,
                                                              entitySubtypeGUIDs);

        /* Map from qualifiedPropertyName to TDA */
        Map<String, TypeDefAttribute> qualifiedPropertyNameToTypeDefinedAttribute = queryPlan.getQualifiedPropertyNameToTypeDefinedAttribute();

<<<<<<< HEAD
        /* Map from short property name to list of qualifiedPropertyName */
        Map<String, List<String>> shortPropertyNameToQualifiedPropertyNames = queryPlan.getShortPropertyNameToQualifiedPropertyNames();

        List<String> validTypeNames = queryPlan.getValidTypeNames();

        String filterTypeName = queryPlan.getFilterTypeName();
=======
        String specifiedTypeName = null;
        if (entityTypeGUID != null)
        {
            TypeDef typeDef = repositoryHelper.getTypeDef(repositoryName, entityTypeGUIDParameterName, entityTypeGUID, methodName);
            specifiedTypeName = typeDef.getName();
        }
>>>>>>> 8ab8bd75


<<<<<<< HEAD
        if (validTypeNames.isEmpty())
        {
            /*
             * Whether filtering was requested or not, short-circuit if there are no valid types as there can be no valid results.
             */
            return null;
=======
        List<String> validTypeNames = new ArrayList<>();

        if (specifiedTypeName != null)
        {
            for (TypeDef typeDef : allTypeDefs)
            {
                if (typeDef.getCategory() == TypeDefCategory.ENTITY_DEF)
                {

                    String actualTypeName = typeDef.getName();

                    /*
                     * If entityTypeGUID parameter is not null there is an expected type, so check whether the
                     * current type matches the expected type or is one of its sub-types.
                     */
                    boolean typeMatch = repositoryHelper.isTypeOf(metadataCollectionId, actualTypeName, specifiedTypeName);
                    if (typeMatch)
                    {
                        /*
                         * Established that the caller wants type filtering and that this (actual) type is either the
                         * specified type or one of its subtypes. If there is also a list of subtypeGUIDs, need to
                         * check that if the typeDef is a subtype (ONLY - not the specified type) that it is
                         * in the entitySubTypeGUIDs list. If it is present, it will be searched. If it is not present it
                         * will not be searched.
                         */
                        if (entitySubtypeGUIDs != null)
                        {
                            String actualTypeGUID = typeDef.getGUID();
                            /*
                             * Although the repository helper provides a method to get the subtypes it is based on type
                             * names so rather than convert back and forth between GUIDs and names, it is more straightforward
                             * to decide if the type is strictly a subtype by comparing the typeGUID against the specified
                             * type's GUID.
                             */
                            if (!actualTypeGUID.equals(entityTypeGUID))
                            {
                                /*
                                 * The actual type is a strict subtype of the specified type. Check it is in the list,
                                 * otherwise skip it.
                                 */
                                if (!entitySubtypeGUIDs.contains(actualTypeGUID))
                                {
                                    /*
                                     * This subtype is not in the list, skip it
                                     */
                                    continue;
                                }
                            }
                        }
                        validTypeNames.add(actualTypeName);
                    }
                }
            }
            if (validTypeNames.isEmpty())
            {
                /*
                 * Filtering was requested but there are no valid types based on the specified GUID.
                 */
                return null;
            }
>>>>>>> 8ab8bd75
        }
        /*
         * validTypeNames now contains a (possibly empty!) list of all the eligible entity types - metadata store will check for emptiness.
         */

<<<<<<< HEAD
        List<EntityDetail> foundEntities = null;

        // If there were any dups there must be horizontal duplication (across the types within the valid type set).
        if (queryPlan.getQueryStrategy() == GraphOMRSQueryPlan.QueryStrategy.Iterate)
=======
        /*
         * Invoke the metadata store search method. The search will expect the regexp to match fully to the value.
         */
        List<EntityDetail> matchingEntities = graphStore.findEntities(matchProperties,
                                                                      specifiedTypeName != null,
                                                                      validTypeNames);


        if (matchingEntities == null || matchingEntities.isEmpty())
>>>>>>> 8ab8bd75
        {
            // If there are dups in the property maps perform a per-type query
            foundEntities = findEntitiesIteratively(validTypeNames,
                                                    matchProperties,
                                                    MatchCriteria.ANY);
        }

        /*
         * Eliminate soft deleted entities and apply status and classification filtering if any was requested
         */
        List<EntityDetail> retainedEntities = new ArrayList<>();

        for (EntityDetail entity : matchingEntities)
        {
<<<<<<< HEAD
            // If there are no dups in property maps perform a delegated query.
            foundEntities = graphStore.findEntitiesForTypes(validTypeNames,
                                                            filterTypeName,
                                                            qualifiedPropertyNameToTypeDefinedAttribute,
                                                            shortPropertyNameToQualifiedPropertyNames,
                                                            matchProperties);
        }


        if (foundEntities != null)
        {
            /*
             * Eliminate soft deleted entities and apply status and classification filtering if any was requested
             */
            List<EntityDetail> retainedEntities = new ArrayList<>();
            for (EntityDetail entity : foundEntities)
=======
            if (entity != null)
>>>>>>> 8ab8bd75
            {
                if ((entity.getStatus() != InstanceStatus.DELETED)
                        && (repositoryValidator.verifyInstanceHasRightStatus(limitResultsByStatus, entity))
                        && (repositoryValidator.verifyMatchingClassifications(matchClassifications, entity)))
                {
<<<<<<< HEAD
                    if ((entity.getStatus() != InstanceStatus.DELETED)
                            && (repositoryValidator.verifyInstanceHasRightStatus(limitResultsByStatus, entity))
                            && (repositoryValidator.verifyMatchingClassifications(matchClassifications, entity)))
                    {

                        retainedEntities.add(entity);
                    }
                }
            }
            // Perform sequencing and paging
            entities = repositoryHelper.formatEntityResults(retainedEntities, fromEntityElement, sequencingProperty, sequencingOrder, pageSize);
        }

        return entities;
=======
                    retainedEntities.add(entity);
                }
            }
        }

        return repositoryHelper.formatEntityResults(retainedEntities, fromEntityElement, sequencingProperty, sequencingOrder, pageSize);
>>>>>>> 8ab8bd75

    }




    /**
     * Return a list of relationships that match the requested conditions.  The results can be received as a series of
     * pages.
     *
     * @param userId unique identifier for requesting user.
     * @param relationshipTypeGUID unique identifier (guid) for the relationship's type.  Null means all types
     *                             (but may be slow so not recommended).
     * @param relationshipSubtypeGUIDs optional list of the unique identifiers (guids) for subtypes of the
     *                                 relationshipTypeGUID to include in the search results. Null means all subtypes.
     * @param matchProperties Optional list of relationship property conditions to match.
     * @param fromRelationshipElement the starting element number of the entities to return.
     *                                This is used when retrieving elements
     *                                beyond the first page of results. Zero means start from the first element.
     * @param limitResultsByStatus By default, relationships in all statuses are returned.  However, it is possible
     *                             to specify a list of statuses (eg ACTIVE) to restrict the results to.  Null means all
     *                             status values.
     * @param asOfTime Requests a historical query of the relationships for the entity.  Null means return the
     *                 present values.
     * @param sequencingProperty String name of the property that is to be used to sequence the results.
     *                           Null means do not sequence on a property name (see SequencingOrder).
     * @param sequencingOrder Enum defining how the results should be ordered.
     * @param pageSize the maximum number of result relationships that can be returned on this request.  Zero means
     *                 unrestricted return results size.
     * @return a list of relationships.  Null means no matching relationships.
     * @throws InvalidParameterException one of the parameters is invalid or null.
     * @throws TypeErrorException the type guid passed on the request is not known by the
     *                              metadata collection.
     * @throws RepositoryErrorException there is a problem communicating with the metadata repository where
     *                                    the metadata collection is stored.
     * @throws PropertyErrorException the properties specified are not valid for any of the requested types of
     *                                  relationships.
     * @throws PagingErrorException the paging/sequencing parameters are set up incorrectly.
     * @throws FunctionNotSupportedException the repository does not support one of the provided parameters.
     * @see OMRSRepositoryHelper#getExactMatchRegex(String)
     */
    @Override
    public  List<Relationship> findRelationships(String                    userId,
                                                 String                    relationshipTypeGUID,
                                                 List<String>              relationshipSubtypeGUIDs,
                                                 SearchProperties          matchProperties,
                                                 int                       fromRelationshipElement,
                                                 List<InstanceStatus>      limitResultsByStatus,
                                                 Date                      asOfTime,
                                                 String                    sequencingProperty,
                                                 SequencingOrder           sequencingOrder,
                                                 int                       pageSize)

    throws InvalidParameterException,
           TypeErrorException,
           RepositoryErrorException,
           PropertyErrorException,
           PagingErrorException,
           FunctionNotSupportedException
    {

        final String methodName = "findRelationships";
        final String relationshipTypeGUIDParameterName = "relationshipTypeGUID";

        /*
         * Validate parameters
         */
        super.findRelationshipsParameterValidation(userId,
                                                   relationshipTypeGUID,
                                                   relationshipSubtypeGUIDs,
                                                   matchProperties,
                                                   fromRelationshipElement,
                                                   limitResultsByStatus,
                                                   asOfTime,
                                                   sequencingProperty,
                                                   sequencingOrder,
                                                   pageSize);

<<<<<<< HEAD

=======
>>>>>>> 8ab8bd75
        if (asOfTime != null)
        {
            log.error("{} does not support asOfTime searches", methodName);

            super.reportUnsupportedOptionalFunction(methodName);
        }

        /*
         * Perform operation
         */

<<<<<<< HEAD
        // Generate a query plan
        GraphOMRSQueryPlan queryPlan = new GraphOMRSQueryPlan(repositoryName,
                                                              metadataCollectionId,
                                                              repositoryHelper,
                                                              TypeDefCategory.RELATIONSHIP_DEF,
                                                              matchProperties,
                                                              relationshipTypeGUID,
                                                              relationshipSubtypeGUIDs);

        /* Map from qualifiedPropertyName to TDA */
        Map<String, TypeDefAttribute> qualifiedPropertyNameToTypeDefinedAttribute = queryPlan.getQualifiedPropertyNameToTypeDefinedAttribute();

        /* Map from short property name to list of qualifiedPropertyName */
        Map<String, List<String>> shortPropertyNameToQualifiedPropertyNames = queryPlan.getShortPropertyNameToQualifiedPropertyNames();
=======
        String specifiedTypeName = null;
        if (relationshipTypeGUID != null)
        {
            TypeDef typeDef = repositoryHelper.getTypeDef(repositoryName, relationshipTypeGUIDParameterName, relationshipTypeGUID, methodName);
            specifiedTypeName = typeDef.getName();
        }
>>>>>>> 8ab8bd75

        List<String> validTypeNames = queryPlan.getValidTypeNames();

<<<<<<< HEAD
        String filterTypeName = queryPlan.getFilterTypeName();


        if (validTypeNames.isEmpty())
        {
            /*
             * Whether filtering was requested or not, short-circuit if there are no valid types as there can be no valid results.
             */
            return null;
=======
        List<String> validTypeNames = new ArrayList<>();

        if (specifiedTypeName != null)
        {
            for (TypeDef typeDef : allTypeDefs)
            {
                if (typeDef.getCategory() == TypeDefCategory.RELATIONSHIP_DEF)
                {

                    String actualTypeName = typeDef.getName();

                    /*
                     * If entityTypeGUID parameter is not null there is an expected type, so check whether the
                     * current type matches the expected type or is one of its sub-types.
                     */
                    boolean typeMatch = repositoryHelper.isTypeOf(metadataCollectionId, actualTypeName, specifiedTypeName);
                    if (typeMatch)
                    {
                        /*
                         * Established that the caller wants type filtering and that this (actual) type is either the
                         * specified type or one of its subtypes. If there is also a list of subtypeGUIDs, need to
                         * check that if the typeDef is a subtype (ONLY - not the specified type) that it is in the
                         * relationshipSubtypeGUIDs list. If it is present, it will be searched. If it is not present it
                         * will not be searched.
                         */
                        if (relationshipSubtypeGUIDs != null)
                        {
                            String actualTypeGUID = typeDef.getGUID();
                            /*
                             * Although the repository helper provides a method to get the subtypes it is based on type
                             * names so rather than convert back and forth between GUIDs and names, it is more straightforward
                             * to decide if the type is strictly a subtype by comparing the typeGUID against the specified
                             * type's GUID.
                             */
                            if (!actualTypeGUID.equals(relationshipTypeGUID))
                            {
                                /*
                                 * The actual type is a strict subtype of the specified type. Check it is in the list,
                                 * otherwise skip it.
                                 */
                                if (!relationshipSubtypeGUIDs.contains(actualTypeGUID))
                                {
                                    /*
                                     * This subtype is not in the list, skip it
                                     */
                                    continue;
                                }
                            }
                        }
                        validTypeNames.add(actualTypeName);
                    }
                }
            }
            if (validTypeNames.isEmpty())
            {
                /*
                 * Filtering was requested but there are no valid types based on the specified GUID.
                 */
                return null;
            }
>>>>>>> 8ab8bd75
        }
        /*
         * validTypeNames now contains a (possibly empty!) list of all the eligible relationship types - metadata store will check for emptiness.
         */

<<<<<<< HEAD
        List<Relationship> foundRelationships = null;

        // If there were any dups there must be horizontal duplication (across the types within the valid type set).
        if (queryPlan.getQueryStrategy() == GraphOMRSQueryPlan.QueryStrategy.Iterate)
=======
        /*
         * Invoke the metadata store search method. The search will expect the regexp to match fully to the value.
         */
        List<Relationship> matchingRelationships = graphStore.findRelationships(matchProperties,
                                                                                specifiedTypeName != null,
                                                                                validTypeNames);


        if (matchingRelationships == null || matchingRelationships.isEmpty())
>>>>>>> 8ab8bd75
        {
            // If there are dups in the property maps perform a per-type query
            foundRelationships = findRelationshipsForTypes(validTypeNames,
                                                           matchProperties,
                                                           MatchCriteria.ANY);
        }

        /*
         * Eliminate soft deleted relationships and apply status filtering if any was requested
         */

        List<Relationship> retainedRelationships = new ArrayList<>();
        for (Relationship relationship : matchingRelationships)
        {
<<<<<<< HEAD
            // If there are no dups in property maps perform a delegated query.
            foundRelationships = graphStore.findRelationshipsForTypes(validTypeNames,
                                                                      filterTypeName,
                                                                      qualifiedPropertyNameToTypeDefinedAttribute,
                                                                      shortPropertyNameToQualifiedPropertyNames,
                                                                      matchProperties);
        }


        List<Relationship> relationships = null;

        if (foundRelationships != null)
        {
            /*
             * Eliminate soft deleted relationships and apply status filtering if any was requested
             */
            List<Relationship> retainedRelationships = new ArrayList<>();

            for (Relationship relationship : foundRelationships)
=======
            if (relationship != null)
>>>>>>> 8ab8bd75
            {
                if ( (relationship.getStatus() != InstanceStatus.DELETED)
                        && (repositoryValidator.verifyInstanceHasRightStatus(limitResultsByStatus, relationship))
                    )
                {
<<<<<<< HEAD
                    if ((relationship.getStatus() != InstanceStatus.DELETED)
                            && (repositoryValidator.verifyInstanceHasRightStatus(limitResultsByStatus, relationship)))
                    {
                        retainedRelationships.add(relationship);
                    }
                }
            }
            // Perform sequencing and paging
            relationships = repositoryHelper.formatRelationshipResults(retainedRelationships, fromRelationshipElement, sequencingProperty, sequencingOrder, pageSize);
        }

        return relationships;
=======
                    retainedRelationships.add(relationship);
                }
            }
        }

        return repositoryHelper.formatRelationshipResults(retainedRelationships, fromRelationshipElement, sequencingProperty, sequencingOrder, pageSize);
>>>>>>> 8ab8bd75

    }






    // classifyEntity
    @Override
    public EntityDetail classifyEntity(String               userId,
                                       String               entityGUID,
                                       String               classificationName,
                                       InstanceProperties   classificationProperties)
            throws
            InvalidParameterException,
            RepositoryErrorException,
            EntityNotKnownException,
            ClassificationErrorException,
            PropertyErrorException,
            UserNotAuthorizedException
    {
        final String  methodName                  = "classifyEntity";
        final String  entityGUIDParameterName     = "entityGUID";
        final String  classificationParameterName = "classificationName";
        final String  propertiesParameterName     = "classificationProperties";

        /*
         * Validate parameters
         */
        this.validateRepositoryConnector(methodName);
        parentConnector.validateRepositoryIsActive(methodName);

        repositoryValidator.validateUserId(repositoryName, userId, methodName);
        repositoryValidator.validateGUID(repositoryName, entityGUIDParameterName, entityGUID, methodName);

        /*
         * Locate entity - only interested in a non-proxy entity
         */
        EntityDetail entity;
        try {

            entity = graphStore.getEntityDetailFromStore(entityGUID);

        }
        catch (EntityProxyOnlyException | EntityNotKnownException e) {
            log.warn("{} entity wth GUID {} not found or only a proxy", methodName, entityGUID);

            throw new EntityNotKnownException(OMRSErrorCode.ENTITY_NOT_KNOWN.getMessageDefinition(entityGUID, methodName, repositoryName),
                    this.getClass().getName(),
                    methodName,
                    e);

        }
        catch (RepositoryErrorException e) {
            log.error("{} repository exception during retrieval of entity wth GUID {}", methodName, entityGUID);
            throw e;
        }

        repositoryValidator.validateEntityFromStore(repositoryName, entityGUID, entity, methodName);
        repositoryValidator.validateEntityIsNotDeleted(repositoryName, entity, methodName);

        repositoryValidator.validateInstanceType(repositoryName, entity);

        InstanceType entityType = entity.getType();

        repositoryValidator.validateClassification(repositoryName, classificationParameterName, classificationName, entityType.getTypeDefName(), methodName);

        Classification newClassification;
        try
        {
            repositoryValidator.validateClassificationProperties(repositoryName,
                    classificationName,
                    propertiesParameterName,
                    classificationProperties,
                    methodName);

            /*
             * Validation complete - build the new classification
             */
            newClassification = repositoryHelper.getNewClassification(repositoryName,
                    null,
                    InstanceProvenanceType.LOCAL_COHORT,
                    userId,
                    classificationName,
                    entityType.getTypeDefName(),
                    ClassificationOrigin.ASSIGNED,
                    null,
                    classificationProperties);
        }
        catch (PropertyErrorException  error)
        {
            throw error;
        }
        catch (Throwable   error)
        {
            throw new ClassificationErrorException(OMRSErrorCode.INVALID_CLASSIFICATION_FOR_ENTITY.getMessageDefinition(),
                    this.getClass().getName(),
                    methodName,
                    error);
        }

        /*
         * Validation complete - ok to update entity
         */

        EntityDetail updatedEntity = repositoryHelper.addClassificationToEntity(repositoryName, entity, newClassification, methodName);

        updatedEntity = repositoryHelper.incrementVersion(userId, entity, updatedEntity);

        graphStore.updateEntityInStore(updatedEntity);

        return updatedEntity;
    }


    // classifyEntity
    @Override
    public   EntityDetail classifyEntity(String               userId,
                                         String               entityGUID,
                                         String               classificationName,
                                         String               externalSourceGUID,
                                         String               externalSourceName,
                                         ClassificationOrigin classificationOrigin,
                                         String               classificationOriginGUID,
                                         InstanceProperties   classificationProperties)
            throws InvalidParameterException,
                   RepositoryErrorException,
                   EntityNotKnownException,
                   ClassificationErrorException,
                   PropertyErrorException,
                   UserNotAuthorizedException,
                   FunctionNotSupportedException
    {
        final String  methodName = "classifyEntity (detailed)";
        final String  entityGUIDParameterName     = "entityGUID";
        final String  classificationParameterName = "classificationName";
        final String  propertiesParameterName     = "classificationProperties";

        /*
         * Validate parameters
         */
        this.validateRepositoryConnector(methodName);
        parentConnector.validateRepositoryIsActive(methodName);

        repositoryValidator.validateUserId(repositoryName, userId, methodName);
        repositoryValidator.validateGUID(repositoryName, entityGUIDParameterName, entityGUID, methodName);

        /*
         * Locate entity - only interested in a non-proxy entity
         */
        EntityDetail entity;
        try {

            entity = graphStore.getEntityDetailFromStore(entityGUID);

        }
        catch (EntityProxyOnlyException | EntityNotKnownException e) {
            log.warn("{} entity wth GUID {} not found or only a proxy", methodName, entityGUID);

            throw new EntityNotKnownException(OMRSErrorCode.ENTITY_NOT_KNOWN.getMessageDefinition(entityGUID, methodName, repositoryName),
                           this.getClass().getName(),
                           methodName,
                           e);

        }
        catch (RepositoryErrorException e) {
            log.error("{} repository exception during retrieval of entity wth GUID {}", methodName, entityGUID);
            throw e;
        }

        repositoryValidator.validateEntityFromStore(repositoryName, entityGUID, entity, methodName);
        repositoryValidator.validateEntityIsNotDeleted(repositoryName, entity, methodName);

        repositoryValidator.validateInstanceType(repositoryName, entity);

        InstanceType entityType = entity.getType();

        repositoryValidator.validateClassification(repositoryName, classificationParameterName, classificationName, entityType.getTypeDefName(), methodName);

        Classification newClassification;
        try
        {
            repositoryValidator.validateClassificationProperties(repositoryName,
                        classificationName,
                        propertiesParameterName,
                        classificationProperties,
                        methodName);

            /*
             * Validation complete - build the new classification
             */
            if (externalSourceGUID == null)
            {
                newClassification = repositoryHelper.getNewClassification(repositoryName,
                         null,
                         InstanceProvenanceType.LOCAL_COHORT,
                         userId,
                         classificationName,
                         entityType.getTypeDefName(),
                         classificationOrigin,
                         classificationOriginGUID,
                         classificationProperties);
            }
            else
            {
                newClassification = repositoryHelper.getNewClassification(repositoryName,
                         externalSourceGUID,
                         InstanceProvenanceType.EXTERNAL_SOURCE,
                         userId,
                         classificationName,
                         entityType.getTypeDefName(),
                         classificationOrigin,
                         classificationOriginGUID,
                         classificationProperties);
                newClassification.setMetadataCollectionName(externalSourceName);
                newClassification.setReplicatedBy(metadataCollectionId);
            }
        }
        catch (PropertyErrorException  error)
        {
            throw error;
        }
        catch (Throwable   error)
        {
            throw new ClassificationErrorException(OMRSErrorCode.INVALID_CLASSIFICATION_FOR_ENTITY.getMessageDefinition(),
                         this.getClass().getName(),
                         methodName,
                         error);
        }

        /*
         * Validation complete - ok to update entity
         */

        EntityDetail updatedEntity = repositoryHelper.addClassificationToEntity(repositoryName, entity, newClassification, methodName);

        updatedEntity = repositoryHelper.incrementVersion(userId, entity, updatedEntity);

        graphStore.updateEntityInStore(updatedEntity);

        return updatedEntity;
    }


    // declassifyEntity
    @Override
    public EntityDetail declassifyEntity(String  userId,
                                         String  entityGUID,
                                         String  classificationName)
            throws
            InvalidParameterException,
            RepositoryErrorException,
            EntityNotKnownException,
            ClassificationErrorException,
            UserNotAuthorizedException
    {
        final String methodName = "declassifyEntity";

        /*
         * Validate parameters
         */
        super.declassifyEntityParameterValidation(userId, entityGUID, classificationName, methodName);

        /*
         * Locate entity - only interested in a non-proxy entity
         */
        EntityDetail entity;
        try {

            entity = graphStore.getEntityDetailFromStore(entityGUID);

        }
        catch (EntityProxyOnlyException | EntityNotKnownException e) {
            log.warn("{} entity wth GUID {} not found or only a proxy", methodName, entityGUID);

            throw new EntityNotKnownException(OMRSErrorCode.ENTITY_PROXY_ONLY.getMessageDefinition(methodName,
                                                                                                   this.getClass().getName(),
                                                                                                   repositoryName),
                    this.getClass().getName(),
                    methodName,
                    e);

        }
        catch (RepositoryErrorException e) {
            log.error("{} repository exception during retrieval of entity wth GUID {}", methodName, entityGUID);
            throw e;
        }



        repositoryValidator.validateEntityFromStore(repositoryName, entityGUID, entity, methodName);
        repositoryValidator.validateEntityIsNotDeleted(repositoryName, entity, methodName);

        EntityDetail updatedEntity = repositoryHelper.deleteClassificationFromEntity(repositoryName, entity, classificationName, methodName);

        updatedEntity = repositoryHelper.incrementVersion(userId, entity, updatedEntity);

        graphStore.updateEntityInStore(updatedEntity);

        return updatedEntity;
    }




    // findEntitiesByClassification
    @Override
    public  List<EntityDetail> findEntitiesByClassification(String                    userId,
                                                            String                    entityTypeGUID,
                                                            String                    classificationName,
                                                            InstanceProperties        matchClassificationProperties,
                                                            MatchCriteria             matchCriteria,
                                                            int                       fromEntityElement,
                                                            List<InstanceStatus>      limitResultsByStatus,
                                                            Date                      asOfTime,
                                                            String                    sequencingProperty,
                                                            SequencingOrder           sequencingOrder,
                                                            int                       pageSize)
            throws
            InvalidParameterException,
            TypeErrorException,
            RepositoryErrorException,
            ClassificationErrorException,
            FunctionNotSupportedException,
            PropertyErrorException,
            PagingErrorException,
            UserNotAuthorizedException
    {


        /*
         * This method compiles a list of the valid entity types and passes it to the metadata store method
         * so it can be used inside the traversal. If there is no entity filtering (entityTypeGUID is null)
         * the metadata store will skip the filtering step.
         */

        final String methodName = "findEntitiesByClassification";
        final String entityTypeGUIDParameterName = "entityTypeGUID";

        /*
         * Validate parameters
         */
        super.findEntitiesByClassificationParameterValidation(userId,
                                                              entityTypeGUID,
                                                              classificationName,
                                                              matchClassificationProperties,
                                                              matchCriteria,
                                                              fromEntityElement,
                                                              limitResultsByStatus,
                                                              asOfTime,
                                                              sequencingProperty,
                                                              sequencingOrder,
                                                              pageSize);


        if (asOfTime != null)
        {
            log.error("{} does not support asOfTime searches", methodName);

            super.reportUnsupportedOptionalFunction(methodName);
        }


        /*
         * Perform operation
         */

        /*
         * There is no need for a query plan in this case, because classificationName is mandatory so the graph traversal
         * will always be specific to that classification type. Hence just convert the entityTypeGUID filter to a
         * filterTypeName and generate the set of valid (entity) types.
         */

        String filterTypeName = null;
        if (entityTypeGUID != null)
        {
            TypeDef typeDef = repositoryHelper.getTypeDef(repositoryName, entityTypeGUIDParameterName, entityTypeGUID, methodName);
            filterTypeName = typeDef.getName();
        }

        TypeDefGallery activeTypes = repositoryHelper.getActiveTypeDefGallery();
        List<TypeDef> allTypeDefs = activeTypes.getTypeDefs();

        List<String> validTypeNames = new ArrayList<>();
        if (filterTypeName != null)
        {
            for (TypeDef typeDef : allTypeDefs)
            {
                if (typeDef.getCategory() == TypeDefCategory.ENTITY_DEF)
                {
                    String actualTypeName = typeDef.getName();

                    /*
                     * If entityTypeGUID parameter is not null there is an expected type, so check whether the
                     * current type matches the expected type or is one of its sub-types.
                     */
                    boolean typeMatch = repositoryHelper.isTypeOf(metadataCollectionId, actualTypeName, filterTypeName);
                    if (typeMatch)
                    {
                        validTypeNames.add(actualTypeName);
                    }
                }
            }
            if (validTypeNames.isEmpty())
            {
                /*
                 * Filtering was requested but there are no valid types based on the specified GUID.
                 */
                return null;
            }
        }


        /*
         * Find all entities of this type that have the matching classification.
         */
        List<EntityDetail> entitiesWithClassification = graphStore.findEntitiesByClassification(classificationName,
                                                                                                  matchClassificationProperties,
                                                                                                  matchCriteria,
                                                                                                filterTypeName != null,
                                                                                                  validTypeNames);

        if (entitiesWithClassification == null || entitiesWithClassification.isEmpty())
        {
            return null;
        }

        /*
         * Filter list of entities to ensure none are soft-deleted, and are within status filter if any was requested.
         */

        List<EntityDetail> retainedEntities = null;

        for (EntityDetail entity : entitiesWithClassification)
        {
            if (entity != null)
            {
                /*
                 * Assume the entity is to be retained unless it fails any of the filter conditions below...
                 */
                boolean retainEntity = true;

                /*
                 * Status filter
                 * Eliminate soft deleted entities and apply status filtering if any was requested
                 */
                if (   (entity.getStatus() == InstanceStatus.DELETED)
                    || (! repositoryValidator.verifyInstanceHasRightStatus(limitResultsByStatus, entity)))
                {
                    retainEntity = false;
                }

                /*
                 * Check if this entity is worth keeping
                 */
                if (retainEntity)
                {
                    if (retainedEntities == null)
                    {
                        retainedEntities = new ArrayList<>();
                    }
                    retainedEntities.add(entity);
                }
            }
        }

        List<EntityDetail> returnEntities = null;
        if (retainedEntities == null)
        {
            log.info("{}: found no entities", methodName);
        }
        else
        {
            log.info("{}: found {} entities", methodName, retainedEntities.size());
            returnEntities = repositoryHelper.formatEntityResults(retainedEntities, fromEntityElement, sequencingProperty, sequencingOrder, pageSize);
        }

        return returnEntities;

    }



    // deleteEntity
    @Override
     public EntityDetail deleteEntity(String    userId,
                                      String    typeDefGUID,
                                      String    typeDefName,
                                      String    obsoleteEntityGUID)
            throws
            InvalidParameterException,
            RepositoryErrorException,
            EntityNotKnownException,
            UserNotAuthorizedException
    {
        final String methodName = "deleteEntity";
        final String parameterName  = "obsoleteEntityGUID";

        /*
         * Validate parameters
         */
        super.manageInstanceParameterValidation(userId, typeDefGUID, typeDefName, obsoleteEntityGUID, parameterName, methodName);

        /*
         * Locate Entity. Doesn't matter if it is a proxy or not, so try both
         */
        EntityDetail entityDetail = null;
        try {

            entityDetail = graphStore.getEntityDetailFromStore(obsoleteEntityGUID);
            repositoryValidator.validateEntityFromStore(repositoryName, obsoleteEntityGUID, entityDetail, methodName);

        }
        catch (EntityProxyOnlyException e) {

            log.warn("{} entity wth GUID {} only a proxy", methodName, obsoleteEntityGUID);

            throw new EntityNotKnownException(OMRSErrorCode.ENTITY_NOT_KNOWN.getMessageDefinition(obsoleteEntityGUID, methodName, repositoryName),
                    this.getClass().getName(),
                    methodName,
                    e);
        }
        catch (EntityNotKnownException e) {

            log.error("{} entity wth GUID {} not found", methodName, obsoleteEntityGUID);

            throw new EntityNotKnownException(OMRSErrorCode.ENTITY_NOT_KNOWN.getMessageDefinition(obsoleteEntityGUID, methodName, repositoryName),
                                              this.getClass().getName(),
                                              methodName,
                                              e);
        }

        repositoryValidator.validateTypeForInstanceDelete(repositoryName, typeDefGUID, typeDefName, entityDetail, methodName);

        repositoryValidator.validateInstanceStatusForDelete(repositoryName, entityDetail, methodName);

        /*
         * Locate/delete relationships for entity
         */
        try {
            List<Relationship> relationships = this.getRelationshipsForEntity(userId,
                    obsoleteEntityGUID,
                    null,
                    0,
                    null,
                    null,
                    null,
                    null,
                    10000);


            if (relationships != null) {
                for (Relationship relationship : relationships) {
                    if (relationship != null) {
                        InstanceType type = relationship.getType();
                        if (type != null) {
                            this.deleteRelationship(userId,
                                    type.getTypeDefGUID(),
                                    type.getTypeDefName(),
                                    relationship.getGUID());
                        }
                    }
                }
            }
        } catch (Throwable error) {
            log.error("{} entity wth GUID {} caused throwable", methodName, obsoleteEntityGUID, error);
        }


        /*
         * A delete is a soft-delete that updates the status to DELETED.
         */

        EntityDetail updatedEntity = new EntityDetail(entityDetail);

        updatedEntity.setStatusOnDelete(entityDetail.getStatus());
        updatedEntity.setStatus(InstanceStatus.DELETED);

        updatedEntity = repositoryHelper.incrementVersion(userId, entityDetail, updatedEntity);

        graphStore.updateEntityInStore(updatedEntity);

        return updatedEntity;


    }

    // restoreEntity
    @Override
    public EntityDetail restoreEntity(String    userId,
                                      String    deletedEntityGUID)
        throws
            InvalidParameterException,
            RepositoryErrorException,
            EntityNotKnownException,
            EntityNotDeletedException,
            UserNotAuthorizedException
    {
        final String methodName    = "restoreEntity";
        final String parameterName = "deletedEntityGUID";

        /*
         * Validate parameters
         */
        super.manageInstanceParameterValidation(userId, deletedEntityGUID, parameterName, methodName);

        /*
         * Locate entity
         */
        EntityDetail entity;
        try {
            entity = graphStore.getEntityDetailFromStore(deletedEntityGUID);

            repositoryValidator.validateEntityFromStore(repositoryName, deletedEntityGUID, entity, methodName);

            repositoryValidator.validateEntityIsDeleted(repositoryName, entity, methodName);

        }
        catch (EntityProxyOnlyException e) {
            log.warn("{} entity wth GUID {} only a proxy", methodName, deletedEntityGUID);

            throw new EntityNotKnownException(OMRSErrorCode.ENTITY_NOT_KNOWN.getMessageDefinition(deletedEntityGUID, methodName, repositoryName),
                    this.getClass().getName(),
                    methodName,
                    e);
        }
        /*
         * Validation is complete.  It is ok to restore the entity.
         */

        EntityDetail restoredEntity = new EntityDetail(entity);

        restoredEntity.setStatus(entity.getStatusOnDelete());
        restoredEntity.setStatusOnDelete(null);

        restoredEntity = repositoryHelper.incrementVersion(userId, entity, restoredEntity);

        graphStore.updateEntityInStore(restoredEntity);

        return restoredEntity;
    }


    // deleteRelationship
    @Override
    public Relationship deleteRelationship(String    userId,
                                           String    typeDefGUID,
                                           String    typeDefName,
                                           String    obsoleteRelationshipGUID)
            throws
            InvalidParameterException,
            RepositoryErrorException,
            RelationshipNotKnownException,
            UserNotAuthorizedException
    {
        final String  methodName = "deleteRelationship";
        final String  parameterName = "obsoleteRelationshipGUID";


        /*
         * Validate parameters
         */
        this.manageInstanceParameterValidation(userId, typeDefGUID, typeDefName, obsoleteRelationshipGUID, parameterName, methodName);

        /*
         * Locate relationship
         */
        Relationship  relationship  = this.getRelationship(userId, obsoleteRelationshipGUID);

        repositoryValidator.validateTypeForInstanceDelete(repositoryName, typeDefGUID, typeDefName, relationship, methodName);

        /*
         * A delete is a soft-delete that updates the status to DELETED.
         */
        Relationship   updatedRelationship = new Relationship(relationship);

        updatedRelationship.setStatusOnDelete(relationship.getStatus());
        updatedRelationship.setStatus(InstanceStatus.DELETED);

        updatedRelationship = repositoryHelper.incrementVersion(userId, relationship, updatedRelationship);

        graphStore.updateRelationshipInStore(updatedRelationship);

        return updatedRelationship;
    }


    // restoreRelationship
    @Override
    public Relationship restoreRelationship(String    userId,
                                            String    deletedRelationshipGUID)
            throws
            InvalidParameterException,
            RepositoryErrorException,
            RelationshipNotKnownException,
            RelationshipNotDeletedException,
            UserNotAuthorizedException
    {
        final String methodName    = "restoreRelationship";
        final String parameterName = "deletedRelationshipGUID";

        /*
         * Validate parameters
         */
        this.manageInstanceParameterValidation(userId, deletedRelationshipGUID, parameterName, methodName);

        /*
         * Locate relationship
         */
        Relationship  relationship  = graphStore.getRelationshipFromStore(deletedRelationshipGUID);

        repositoryValidator.validateRelationshipFromStore(repositoryName, deletedRelationshipGUID, relationship, methodName);
        repositoryValidator.validateRelationshipIsDeleted(repositoryName, relationship, methodName);

        /*
         * Validation is complete.  It is ok to restore the relationship.
         */

        Relationship restoredRelationship = new Relationship(relationship);
        restoredRelationship.setStatus(relationship.getStatusOnDelete());
        relationship.setStatusOnDelete(null);

        restoredRelationship = repositoryHelper.incrementVersion(userId, relationship, restoredRelationship);

        graphStore.updateRelationshipInStore(restoredRelationship);

        return restoredRelationship;

    }



    // reIdentifyEntity
    @Override
    public EntityDetail reIdentifyEntity(String     userId,
                                         String     typeDefGUID,
                                         String     typeDefName,
                                         String     entityGUID,
                                         String     newEntityGUID)
            throws
            InvalidParameterException,
            RepositoryErrorException,
            EntityNotKnownException,
            UserNotAuthorizedException
    {
        final String  methodName = "reIdentifyEntity";
        final String  instanceParameterName = "entityGUID";
        final String  newInstanceParameterName = "newEntityGUID";

        /*
         * Validate parameters
         */
        this.reIdentifyInstanceParameterValidation(userId,
                                                   typeDefGUID,
                                                   typeDefName,
                                                   entityGUID,
                                                   instanceParameterName,
                                                   newEntityGUID,
                                                   newInstanceParameterName,
                                                   methodName);

        /*
         * Locate entity
         */
        EntityDetail entity = null;
        try {
            entity = graphStore.getEntityDetailFromStore(entityGUID);

            repositoryValidator.validateEntityFromStore(repositoryName, entityGUID, entity, methodName);
        }
        catch (EntityProxyOnlyException e) {
            log.warn("{} entity wth GUID {} only a proxy", methodName, entityGUID);

            throw new EntityNotKnownException(OMRSErrorCode.ENTITY_NOT_KNOWN.getMessageDefinition(entityGUID, methodName, repositoryName),
                    this.getClass().getName(),
                    methodName,
                    e);
        }

        repositoryValidator.validateEntityCanBeUpdated(repositoryName, metadataCollectionId, entity, methodName);

        /*
         * Validation complete - ok to make changes
         */
        EntityDetail updatedEntity = new EntityDetail(entity);

        updatedEntity.setGUID(newEntityGUID);

        updatedEntity = repositoryHelper.incrementVersion(userId, entity, updatedEntity);

        graphStore.removeEntityFromStore(entityGUID);
        graphStore.createEntityInStore(updatedEntity);

        return updatedEntity;
    }



    // reHomeEntity
    @Override
    public EntityDetail reHomeEntity(String         userId,
                                     String         entityGUID,
                                     String         typeDefGUID,
                                     String         typeDefName,
                                     String         homeMetadataCollectionId,
                                     String         newHomeMetadataCollectionId,
                                     String         newHomeMetadataCollectionName)
            throws
            InvalidParameterException,
            RepositoryErrorException,
            EntityNotKnownException,
            UserNotAuthorizedException
    {
        final String methodName                = "reHomeEntity";
        final String entityParameterName       = "entityGUID";

        /*
         * Validate parameters
         */
        super.reHomeInstanceParameterValidation(userId,
                                                entityGUID,
                                                entityParameterName,
                                                typeDefGUID,
                                                typeDefName,
                                                homeMetadataCollectionId,
                                                newHomeMetadataCollectionId,
                                                methodName);

        /*
         * Locate entity
         */
        EntityDetail entity;
        try {

            entity = graphStore.getEntityDetailFromStore(entityGUID);

            repositoryValidator.validateEntityFromStore(repositoryName, entityGUID, entity, methodName);

            repositoryValidator.validateEntityCanBeRehomed(repositoryName, metadataCollectionId, entity, methodName);

        }
        catch (EntityProxyOnlyException e) {
            log.warn("{} entity wth GUID {} only a proxy", methodName, entityGUID);

            throw new EntityNotKnownException(OMRSErrorCode.ENTITY_NOT_KNOWN.getMessageDefinition(entityGUID, methodName, repositoryName),
                    this.getClass().getName(),
                    methodName,
                    e);
        }


        /*
         * Validation complete - ok to make changes
         */
        EntityDetail   updatedEntity = new EntityDetail(entity);

        updatedEntity.setMetadataCollectionId(newHomeMetadataCollectionId);
        updatedEntity.setMetadataCollectionName(newHomeMetadataCollectionName);
        updatedEntity.setInstanceProvenanceType(InstanceProvenanceType.LOCAL_COHORT);

        updatedEntity = repositoryHelper.incrementVersion(userId, entity, updatedEntity);

        graphStore.updateEntityInStore(updatedEntity);

        return updatedEntity;
    }


    // reTypeEntity
    @Override
    public EntityDetail reTypeEntity(String         userId,
                                     String         entityGUID,
                                     TypeDefSummary currentTypeDefSummary,
                                     TypeDefSummary newTypeDefSummary)
            throws
            InvalidParameterException,
            RepositoryErrorException,
            TypeErrorException,
            PropertyErrorException,
            ClassificationErrorException,
            EntityNotKnownException,
            UserNotAuthorizedException
    {
        final String  methodName                  = "reTypeEntity";
        final String  entityParameterName         = "entityGUID";
        final String  currentTypeDefParameterName = "currentTypeDefSummary";
        final String  newTypeDefParameterName     = "newTypeDefSummary";

        /*
         * Validate parameters
         */
        super.reTypeInstanceParameterValidation(userId,
                                                entityGUID,
                                                entityParameterName,
                                                TypeDefCategory.ENTITY_DEF,
                                                currentTypeDefSummary,
                                                newTypeDefSummary,
                                                methodName);
        /*
         * Locate entity
         */
        EntityDetail entity = null;
        try {
            entity = graphStore.getEntityDetailFromStore(entityGUID);

            repositoryValidator.validateEntityFromStore(repositoryName, entityGUID, entity, methodName);

            repositoryValidator.validateEntityCanBeUpdated(repositoryName, metadataCollectionId, entity, methodName);

            repositoryValidator.validateInstanceType(repositoryName,
                    entity,
                    currentTypeDefParameterName,
                    currentTypeDefParameterName,
                    currentTypeDefSummary.getGUID(),
                    currentTypeDefSummary.getName());

            repositoryValidator.validatePropertiesForType(repositoryName,
                    newTypeDefParameterName,
                    newTypeDefSummary,
                    entity.getProperties(),
                    methodName);

            repositoryValidator.validateClassificationList(repositoryName,
                    entityParameterName,
                    entity.getClassifications(),
                    newTypeDefSummary.getName(),
                    methodName);
        }
        catch (EntityProxyOnlyException e) {
            log.warn("{} entity wth GUID {} only a proxy", methodName, entityGUID);

            throw new EntityNotKnownException(OMRSErrorCode.ENTITY_NOT_KNOWN.getMessageDefinition(entityGUID, methodName, repositoryName),
                    this.getClass().getName(),
                    methodName,
                    e);
        }


        /*
         * Validation complete - ok to make changes
         */
        EntityDetail   updatedEntity = new EntityDetail(entity);
        InstanceType   newInstanceType = repositoryHelper.getNewInstanceType(repositoryName, newTypeDefSummary);

        updatedEntity.setType(newInstanceType);

        updatedEntity = repositoryHelper.incrementVersion(userId, entity, updatedEntity);

        graphStore.updateEntityInStore(entity);

        return updatedEntity;
    }


    // reIdentifyRelationship
    @Override
    public Relationship reIdentifyRelationship(String     userId,
                                               String     typeDefGUID,
                                               String     typeDefName,
                                               String     relationshipGUID,
                                               String     newRelationshipGUID)
            throws
            InvalidParameterException,
            RepositoryErrorException,
            RelationshipNotKnownException,
            UserNotAuthorizedException
    {
        final String  methodName = "reIdentifyRelationship";
        final String  instanceParameterName = "relationshipGUID";
        final String  newInstanceParameterName = "newRelationshipGUID";

        /*
         * Validate parameters
         */
        super.reIdentifyInstanceParameterValidation(userId,
                                                    typeDefGUID,
                                                    typeDefName,
                                                    relationshipGUID,
                                                    instanceParameterName,
                                                    newRelationshipGUID,
                                                    newInstanceParameterName,
                                                    methodName);

        /*
         * Locate relationship
         */
        Relationship  relationship  = this.getRelationship(userId, relationshipGUID);

        repositoryValidator.validateRelationshipCanBeUpdated(repositoryName, metadataCollectionId, relationship, methodName);


        /*
         * Validation complete - ok to make changes
         */
        Relationship   updatedRelationship = new Relationship(relationship);

        updatedRelationship.setGUID(newRelationshipGUID);

        updatedRelationship = repositoryHelper.incrementVersion(userId, relationship, updatedRelationship);

        graphStore.removeRelationshipFromStore(relationshipGUID);
        graphStore.createRelationshipInStore(updatedRelationship);

        return updatedRelationship;
    }


    // reTypeRelationship
    @Override
    public Relationship reTypeRelationship(String         userId,
                                           String         relationshipGUID,
                                           TypeDefSummary currentTypeDefSummary,
                                           TypeDefSummary newTypeDefSummary)
            throws
            InvalidParameterException,
            RepositoryErrorException,
            TypeErrorException,
            PropertyErrorException,
            RelationshipNotKnownException,
            UserNotAuthorizedException
    {

        final String methodName                   = "reTypeRelationship";
        final String relationshipParameterName    = "relationshipGUID";
        final String currentTypeDefParameterName  = "currentTypeDefSummary";
        final String newTypeDefParameterName      = "newTypeDefSummary";

        /*
         * Validate parameters
         */
        super.reTypeInstanceParameterValidation(userId,
                                                relationshipGUID,
                                                relationshipParameterName,
                                                TypeDefCategory.RELATIONSHIP_DEF,
                                                currentTypeDefSummary,
                                                newTypeDefSummary,
                                                methodName);

        /*
         * Locate relationship
         */
        Relationship  relationship  = this.getRelationship(userId, relationshipGUID);

        repositoryValidator.validateRelationshipCanBeUpdated(repositoryName, metadataCollectionId, relationship, methodName);

        repositoryValidator.validateInstanceType(repositoryName,
                relationship,
                currentTypeDefParameterName,
                currentTypeDefParameterName,
                currentTypeDefSummary.getGUID(),
                currentTypeDefSummary.getName());


        repositoryValidator.validatePropertiesForType(repositoryName,
                newTypeDefParameterName,
                newTypeDefSummary,
                relationship.getProperties(),
                methodName);


        /*
         * Validation complete - ok to make changes
         */
        Relationship   updatedRelationship = new Relationship(relationship);
        InstanceType   newInstanceType = repositoryHelper.getNewInstanceType(repositoryName, newTypeDefSummary);

        updatedRelationship.setType(newInstanceType);

        updatedRelationship = repositoryHelper.incrementVersion(userId, relationship, updatedRelationship);

        graphStore.updateRelationshipInStore(updatedRelationship);

        return updatedRelationship;
    }


    // reHomeRelationship
    @Override
    public Relationship reHomeRelationship(String   userId,
                                           String   relationshipGUID,
                                           String   typeDefGUID,
                                           String   typeDefName,
                                           String   homeMetadataCollectionId,
                                           String   newHomeMetadataCollectionId,
                                           String   newHomeMetadataCollectionName)
            throws
            InvalidParameterException,
            RepositoryErrorException,
            RelationshipNotKnownException,
            UserNotAuthorizedException
    {
        final String methodName                = "reHomeRelationship";
        final String relationshipParameterName = "relationshipGUID";

        /*
         * Validate parameters
         */
        super.reHomeInstanceParameterValidation(userId,
                                                relationshipGUID,
                                                relationshipParameterName,
                                                typeDefGUID,
                                                typeDefName,
                                                homeMetadataCollectionId,
                                                newHomeMetadataCollectionId,
                                                methodName);

        /*
         * Locate relationship
         */
        Relationship  relationship  = this.getRelationship(userId, relationshipGUID);

        repositoryValidator.validateRelationshipCanBeRehomed(repositoryName, metadataCollectionId, relationship, methodName);

        /*
         * Validation complete - ok to make changes
         */
        Relationship   updatedRelationship = new Relationship(relationship);

        updatedRelationship.setMetadataCollectionId(newHomeMetadataCollectionId);
        updatedRelationship.setMetadataCollectionName(newHomeMetadataCollectionName);
        updatedRelationship.setInstanceProvenanceType(InstanceProvenanceType.LOCAL_COHORT);

        updatedRelationship = repositoryHelper.incrementVersion(userId, relationship, updatedRelationship);

        graphStore.updateRelationshipInStore(updatedRelationship);

        return updatedRelationship;
    }



    // updateEntityClassification
    @Override
    public EntityDetail updateEntityClassification(String               userId,
                                                   String               entityGUID,
                                                   String               classificationName,
                                                   InstanceProperties   properties)
            throws
            InvalidParameterException,
            RepositoryErrorException,
            EntityNotKnownException,
            ClassificationErrorException,
            PropertyErrorException,
            UserNotAuthorizedException
    {
        final String  methodName = "updateEntityClassification";

        /*
         * Validate parameters
         */
        super.classifyEntityParameterValidation(userId, entityGUID, classificationName, properties, methodName);

        /*
         * Locate entity
         */
        EntityDetail entity = null;
        try {
            entity = graphStore.getEntityDetailFromStore(entityGUID);

            repositoryValidator.validateEntityFromStore(repositoryName, entityGUID, entity, methodName);
            repositoryValidator.validateEntityIsNotDeleted(repositoryName, entity, methodName);
            
        }
        catch (EntityProxyOnlyException e) {
            log.warn("{} entity wth GUID {} only a proxy", methodName, entityGUID);

            throw new EntityNotKnownException(OMRSErrorCode.ENTITY_NOT_KNOWN.getMessageDefinition(entityGUID, methodName, repositoryName),
                    this.getClass().getName(),
                    methodName,
                    e);
        }


        Classification classification = repositoryHelper.getClassificationFromEntity(repositoryName,
                entity,
                classificationName,
                methodName);

        Classification  newClassification = new Classification(classification);

        newClassification.setProperties(properties);

        repositoryHelper.incrementVersion(userId, classification, newClassification);

        EntityDetail updatedEntity = repositoryHelper.updateClassificationInEntity(repositoryName,
                userId,
                entity,
                newClassification,
                methodName);

        updatedEntity = repositoryHelper.incrementVersion(userId, entity, updatedEntity);

        graphStore.updateEntityInStore(updatedEntity);


        return updatedEntity;
    }


    /*
     * Reference Copies
     */

    @Override
    public void saveEntityReferenceCopy(String         userId,
                                        EntityDetail   entity)
            throws
            InvalidParameterException,
            RepositoryErrorException,
            TypeErrorException,
            PropertyErrorException,
            HomeEntityException,
            EntityConflictException,
            InvalidEntityException,
            UserNotAuthorizedException
    {
        final String  methodName            = "saveEntityReferenceCopy";
        final String  instanceParameterName = "entity";

        /*
         * Validate parameters
         */
        super.referenceInstanceParameterValidation(userId, entity, instanceParameterName, methodName);

        /*
         * Save entity
         */
        graphStore.saveEntityReferenceCopyToStore(entity);

    }


    @Override
    public List<Classification> getHomeClassifications(String userId,
                                                       String entityGUID)
            throws InvalidParameterException,
                   RepositoryErrorException,
                   EntityNotKnownException,
                   UserNotAuthorizedException,
                   FunctionNotSupportedException
    {
        final String  methodName = "getHomeClassifications";

        this.validateRepositoryConnector(methodName);
        parentConnector.validateRepositoryIsActive(methodName);

        EntityDetail retrievedEntity = null;
        try {
            retrievedEntity = graphStore.getEntityDetailFromStore(entityGUID);
        }
        catch (EntityProxyOnlyException | EntityNotKnownException e) {
            log.debug("{} entity wth GUID {} not known or only a proxy", methodName, entityGUID);
        }

        List<Classification> homeClassifications = new ArrayList<>();

        if (retrievedEntity != null) {
            List<Classification> retrievedClassifications = retrievedEntity.getClassifications();

            if (retrievedClassifications != null) {
                for (Classification retrievedClassification : retrievedClassifications) {
                    if (retrievedClassification != null) {
                        if (metadataCollectionId.equals(retrievedClassification.getMetadataCollectionId())) {
                            /*
                             * Locally homed classification
                             */
                            homeClassifications.add(retrievedClassification);
                        }
                    }
                }
            }
        }

        if (homeClassifications.isEmpty()) {
            return null;
        }

        return homeClassifications;
    }


    /*
     * Removal of proxy entities: if a proxy entity existed prior to the ref copy being saved, it was replaced by the
     * ref copy - so when we now purge the ref copy there is no need to remove any proxy - it has already been subsumed.
     */
    @Override
    public void purgeEntityReferenceCopy(String   userId,
                                         String   entityGUID,
                                         String   typeDefGUID,
                                         String   typeDefName,
                                         String   homeMetadataCollectionId)
            throws
            InvalidParameterException,
            RepositoryErrorException,
            EntityNotKnownException,
            HomeEntityException,
            UserNotAuthorizedException
    {
        final String methodName                = "purgeEntityReferenceCopy";
        final String entityParameterName       = "entityGUID";
        final String homeParameterName         = "homeMetadataCollectionId";

        /*
         * Validate parameters
         */
        super.manageReferenceInstanceParameterValidation(userId,
                                                         entityGUID,
                                                         typeDefGUID,
                                                         typeDefName,
                                                         entityParameterName,
                                                         homeMetadataCollectionId,
                                                         homeParameterName,
                                                         methodName);

        EntityDetail entity = null;
        try {
            entity = graphStore.getEntityDetailFromStore(entityGUID);
        }
        catch (EntityProxyOnlyException e) {
            log.warn("{} entity wth GUID {} only a proxy", methodName, entityGUID);

            throw new EntityNotKnownException(OMRSErrorCode.ENTITY_NOT_KNOWN.getMessageDefinition(entityGUID, methodName, repositoryName),
                    this.getClass().getName(),
                    methodName,
                    e);
        }

        if (entity != null)
        {
            graphStore.removeEntityFromStore(entityGUID);
        }
        else
        {
            super.reportEntityNotKnown(entityGUID, methodName);
        }
    }


    @Override
    public void saveClassificationReferenceCopy(String         userId,
                                                EntityDetail   entity,
                                                Classification classification)
            throws InvalidParameterException,
                   RepositoryErrorException,
                   TypeErrorException,
                   EntityConflictException,
                   InvalidEntityException,
                   PropertyErrorException,
                   UserNotAuthorizedException,
                   FunctionNotSupportedException
    {
        final String  methodName = "saveClassificationReferenceCopy";
        final String  classificationParameterName = "classification";
        final String  propertiesParameterName = "classification.getProperties()";

        this.validateRepositoryConnector(methodName);
        parentConnector.validateRepositoryIsActive(methodName);

        EntityDetail retrievedEntity = null;
        try {
            retrievedEntity = graphStore.getEntityDetailFromStore(entity.getGUID());
        }
        catch (EntityProxyOnlyException | EntityNotKnownException e) {
            log.debug("{} entity wth GUID {} not known or only a proxy", methodName, entity.getGUID());
        }

        if ((retrievedEntity == null) && (!metadataCollectionId.equals(entity.getMetadataCollectionId()))) {
            /*
             * If the entity is a reference copy then it can be stored in the repository.
             */
            retrievedEntity = entity;
        }

        if (retrievedEntity != null) {
            try {
                repositoryValidator.validateEntityFromStore(repositoryName, entity.getGUID(), retrievedEntity, methodName);
                repositoryValidator.validateEntityIsNotDeleted(repositoryName, retrievedEntity, methodName);

                repositoryValidator.validateInstanceType(repositoryName, entity);

                InstanceType entityType = entity.getType();

                repositoryValidator.validateClassification(repositoryName,
                                                           classificationParameterName,
                                                           classification.getName(),
                                                           entityType.getTypeDefName(),
                                                           methodName);

                repositoryValidator.validateClassificationProperties(repositoryName,
                                                                     classification.getName(),
                                                                     propertiesParameterName,
                                                                     classification.getProperties(),
                                                                     methodName);

                /*
                 * Validation complete - ok to update entity
                 */

                EntityDetail updatedEntity = repositoryHelper.addClassificationToEntity(repositoryName,
                                                                                        retrievedEntity,
                                                                                        classification,
                                                                                        methodName);

                if (metadataCollectionId.equals(entity.getMetadataCollectionId())) {
                    updatedEntity = repositoryHelper.incrementVersion(userId, retrievedEntity, updatedEntity);
                    graphStore.updateEntityInStore(updatedEntity);
                }
                else {
                    graphStore.saveEntityReferenceCopyToStore(entity);
                }
            }
            catch (EntityNotKnownException  error) {
                // Ignore since the entity has been removed since the classification was added
            }
            catch (ClassificationErrorException error) {
                throw new TypeErrorException(error);
            }
        }
    }



    @Override
    public  void purgeClassificationReferenceCopy(String         userId,
                                                  EntityDetail   entity,
                                                  Classification classification)
            throws InvalidParameterException,
                   TypeErrorException,
                   PropertyErrorException,
                   EntityConflictException,
                   InvalidEntityException,
                   RepositoryErrorException,
                   UserNotAuthorizedException,
                   FunctionNotSupportedException
    {
        final String methodName = "purgeClassificationReferenceCopy";

        this.validateRepositoryConnector(methodName);
        parentConnector.validateRepositoryIsActive(methodName);

        EntityDetail retrievedEntity = null;
        try {
            retrievedEntity = graphStore.getEntityDetailFromStore(entity.getGUID());
        }
        catch (EntityProxyOnlyException | EntityNotKnownException e) {
            log.debug("{} entity wth GUID {} not known or only a proxy", methodName, entity.getGUID());
        }

        if ((retrievedEntity == null) && (!metadataCollectionId.equals(entity.getMetadataCollectionId()))) {
            /*
             * If the entity is a reference copy then it can be stored in the repository.
             */
            retrievedEntity = entity;
        }

        if (retrievedEntity != null) {
            try {
                EntityDetail updatedEntity = repositoryHelper.deleteClassificationFromEntity(repositoryName,
                                                                                             entity,
                                                                                             classification.getName(),
                                                                                             methodName);

                if (metadataCollectionId.equals(entity.getMetadataCollectionId())) {
                    updatedEntity = repositoryHelper.incrementVersion(userId, retrievedEntity, updatedEntity);
                    graphStore.updateEntityInStore(updatedEntity);
                }
                else {
                    graphStore.saveEntityReferenceCopyToStore(entity);
                }
            }
            catch (ClassificationErrorException error) {
                throw new TypeErrorException(error);
            }
        }
    }



    @Override
    public void saveRelationshipReferenceCopy(String         userId,
                                              Relationship   relationship)
            throws
            InvalidParameterException,
            RepositoryErrorException,
            TypeErrorException,
            EntityNotKnownException,
            PropertyErrorException,
            HomeRelationshipException,
            RelationshipConflictException,
            InvalidRelationshipException,
            UserNotAuthorizedException
    {
        final String  methodName            = "saveRelationshipReferenceCopy";
        final String  instanceParameterName = "relationship";

        /*
         * Validate parameters
         */
        super.referenceInstanceParameterValidation(userId, relationship, instanceParameterName, methodName);


        /*
         * Save relationship
         */
        graphStore.saveRelationshipReferenceCopyToStore(relationship);
    }


    @Override
    public void purgeRelationshipReferenceCopy(String   userId,
                                               String   relationshipGUID,
                                               String   typeDefGUID,
                                               String   typeDefName,
                                               String   homeMetadataCollectionId)
            throws
            InvalidParameterException,
            RepositoryErrorException,
            RelationshipNotKnownException,
            HomeRelationshipException,
            UserNotAuthorizedException
    {
        final String methodName                = "purgeRelationshipReferenceCopy";
        final String relationshipParameterName = "relationshipGUID";
        final String homeParameterName         = "homeMetadataCollectionId";


        /*
         * Validate parameters
         */
        this.manageReferenceInstanceParameterValidation(userId,
                                                        relationshipGUID,
                                                        typeDefGUID,
                                                        typeDefName,
                                                        relationshipParameterName,
                                                        homeMetadataCollectionId,
                                                        homeParameterName,
                                                        methodName);

        /*
         * Purge relationship
         */
        graphStore.removeRelationshipFromStore(relationshipGUID);
    }


    // getEntityNeighborhood
    @Override
    public InstanceGraph getEntityNeighborhood(String               userId,
                                               String               entityGUID,
                                               List<String>         entityTypeGUIDs,
                                               List<String>         relationshipTypeGUIDs,
                                               List<InstanceStatus> limitResultsByStatus,
                                               List<String>         limitResultsByClassification,
                                               Date                 asOfTime,
                                               int                  level)
            throws
            InvalidParameterException,
            RepositoryErrorException,
            EntityNotKnownException,
            TypeErrorException,
            PropertyErrorException,
            FunctionNotSupportedException,
            UserNotAuthorizedException
    {
        final String methodName                                  = "getEntityNeighborhood";
        final String entityGUIDParameterName                     = "entityGUID";
        final String entityTypeGUIDParameterName                 = "entityTypeGUIDs";
        final String relationshipTypeGUIDParameterName           = "relationshipTypeGUIDs";
        final String limitedResultsByClassificationParameterName = "limitResultsByClassification";
        final String asOfTimeParameter                           = "asOfTime";

        /*
         * Validate parameters
         */
        this.validateRepositoryConnector(methodName);
        parentConnector.validateRepositoryIsActive(methodName);

        repositoryValidator.validateUserId(repositoryName, userId, methodName);
        repositoryValidator.validateGUID(repositoryName, entityGUIDParameterName, entityGUID, methodName);
        repositoryValidator.validateAsOfTime(repositoryName, asOfTimeParameter, asOfTime, methodName);

        if (entityTypeGUIDs != null)
        {
            for (String guid : entityTypeGUIDs)
            {
                this.validateTypeGUID(repositoryName, entityTypeGUIDParameterName, guid, methodName);
            }
        }

        if (relationshipTypeGUIDs != null)
        {
            for (String guid : relationshipTypeGUIDs)
            {
                this.validateTypeGUID(repositoryName, relationshipTypeGUIDParameterName, guid, methodName);
            }
        }

        if (limitResultsByClassification != null)
        {
            for (String classificationName : limitResultsByClassification)
            {
                repositoryValidator.validateClassificationName(repositoryName,
                        limitedResultsByClassificationParameterName,
                        classificationName,
                        methodName);
            }
        }


        if (asOfTime != null) {
            // Not supported
            log.error("{} does not support asOfTime parameter", methodName);

            super.reportUnsupportedOptionalFunction(methodName);
        }

        /*
         * Delegate to the graph store
         */

        return graphStore.getSubGraph(entityGUID, entityTypeGUIDs, relationshipTypeGUIDs, limitResultsByStatus, limitResultsByClassification, level);
    }




    // Return the list of entities that are of the types listed in entityTypeGUIDs and are connected, either directly or
    // indirectly to the entity identified by startEntityGUID.
    //
    // This is implemented by delegating to getEntityNeighbourhood with level = 1 and no relationship type filters
    // The specified entityType, status and classification filters are passed through to getEntityNeighbourhood.
    //

    @Override
    public  List<EntityDetail> getRelatedEntities(String               userId,
                                                  String               startEntityGUID,
                                                  List<String>         entityTypeGUIDs,
                                                  int                  fromEntityElement,
                                                  List<InstanceStatus> limitResultsByStatus,
                                                  List<String>         limitResultsByClassification,
                                                  Date                 asOfTime,
                                                  String               sequencingProperty,
                                                  SequencingOrder      sequencingOrder,
                                                  int                  pageSize)
            throws
            InvalidParameterException,
            TypeErrorException,
            RepositoryErrorException,
            EntityNotKnownException,
            PropertyErrorException,
            PagingErrorException,
            FunctionNotSupportedException,
            UserNotAuthorizedException
    {
        final String  methodName = "getRelatedEntities";

        /*
         * Validate parameters
         */
        this.getRelatedEntitiesParameterValidation(userId,
                startEntityGUID,
                entityTypeGUIDs,
                fromEntityElement,
                limitResultsByStatus,
                limitResultsByClassification,
                asOfTime,
                sequencingProperty,
                sequencingOrder,
                pageSize);


        if (asOfTime != null) {
            log.error("{} does not support asOfTime searches", methodName);

            super.reportUnsupportedOptionalFunction(methodName);
        }

        /*
         * Perform operation
         */
        InstanceGraph adjacentGraph = this.getEntityNeighborhood( userId, startEntityGUID, entityTypeGUIDs, null, limitResultsByStatus, limitResultsByClassification, null, -1);

        if (adjacentGraph != null) {

            // Pick out the entities - since these are all EntityDetail objects (this method does not return proxy objects)
            List<EntityDetail> adjacentEntities = adjacentGraph.getEntities();

            return repositoryHelper.formatEntityResults(adjacentEntities, fromEntityElement, sequencingProperty, sequencingOrder, pageSize);

        }
        return null;

    }


    // Return all of the relationships and intermediate entities that connect the startEntity with the endEntity.
    @Override
    public  InstanceGraph getLinkingEntities(String                    userId,
                                             String                    startEntityGUID,
                                             String                    endEntityGUID,
                                             List<InstanceStatus>      limitResultsByStatus,
                                             Date                      asOfTime)
            throws
            InvalidParameterException,
            RepositoryErrorException,
            EntityNotKnownException,
            PropertyErrorException,
            FunctionNotSupportedException,
            UserNotAuthorizedException
    {
        final String methodName = "getLinkingEntities";

        /*
         * Validate parameters
         */
        this.getLinkingEntitiesParameterValidation(userId,
                startEntityGUID,
                endEntityGUID,
                limitResultsByStatus,
                asOfTime);


        if (asOfTime != null) {
            log.error("{} does not support asOfTime searches", methodName);

            super.reportUnsupportedOptionalFunction(methodName);
        }


        /*
         * Perform operation
         */

        /*
         * Delegate to the graph store
         */


        // This method sets a couple of limits on how far or wide the graph store will traverse looking for paths.
        // The first limit is 'maxPaths' - the traversal will stop if and when this number of traversals has been found.
        // The second limit is 'maxDepth' - the traversal will stop when any traverser reaches a path length exceeding this.
        // For now these limits are set hard here - they could be made soft/configurable.
        int maxPaths = 20;
        int maxDepth = 40;
        try {

            return graphStore.getPaths(startEntityGUID, endEntityGUID, limitResultsByStatus, maxPaths, maxDepth);
        }
        catch (Exception e) {
            throw new RepositoryErrorException(GraphOMRSErrorCode.CONNECTED_ENTITIES_FAILURE.getMessageDefinition(startEntityGUID,
                                                                                                                  endEntityGUID,
                                                                                                                  methodName,
                                                                                                                  this.getClass().getName(),
                                                                                                                  repositoryName),
                    this.getClass().getName(),
                    methodName);
        }
    }
}<|MERGE_RESOLUTION|>--- conflicted
+++ resolved
@@ -2,9 +2,7 @@
 /* Copyright Contributors to the ODPi Egeria project. */
 package org.odpi.openmetadata.adapters.repositoryservices.graphrepository.repositoryconnector;
 
-import org.apache.tinkerpop.gremlin.process.traversal.dsl.graph.DefaultGraphTraversal;
-import org.apache.tinkerpop.gremlin.process.traversal.dsl.graph.GraphTraversal;
-import org.apache.tinkerpop.gremlin.structure.Vertex;
+
 import org.odpi.openmetadata.frameworks.auditlog.AuditLog;
 import org.odpi.openmetadata.repositoryservices.connectors.stores.metadatacollectionstore.OMRSDynamicTypeMetadataCollectionBase;
 import org.odpi.openmetadata.repositoryservices.connectors.stores.metadatacollectionstore.properties.MatchCriteria;
@@ -16,13 +14,10 @@
 import org.odpi.openmetadata.repositoryservices.connectors.stores.metadatacollectionstore.properties.instances.EntitySummary;
 import org.odpi.openmetadata.repositoryservices.connectors.stores.metadatacollectionstore.properties.instances.InstanceGraph;
 import org.odpi.openmetadata.repositoryservices.connectors.stores.metadatacollectionstore.properties.instances.InstanceProperties;
-import org.odpi.openmetadata.repositoryservices.connectors.stores.metadatacollectionstore.properties.instances.InstancePropertyValue;
 import org.odpi.openmetadata.repositoryservices.connectors.stores.metadatacollectionstore.properties.instances.InstanceProvenanceType;
 import org.odpi.openmetadata.repositoryservices.connectors.stores.metadatacollectionstore.properties.instances.InstanceStatus;
 import org.odpi.openmetadata.repositoryservices.connectors.stores.metadatacollectionstore.properties.instances.InstanceType;
 import org.odpi.openmetadata.repositoryservices.connectors.stores.metadatacollectionstore.properties.instances.Relationship;
-import org.odpi.openmetadata.repositoryservices.connectors.stores.metadatacollectionstore.properties.search.PropertyComparisonOperator;
-import org.odpi.openmetadata.repositoryservices.connectors.stores.metadatacollectionstore.properties.search.PropertyCondition;
 import org.odpi.openmetadata.repositoryservices.connectors.stores.metadatacollectionstore.properties.search.SearchClassifications;
 import org.odpi.openmetadata.repositoryservices.connectors.stores.metadatacollectionstore.properties.search.SearchProperties;
 import org.odpi.openmetadata.repositoryservices.connectors.stores.metadatacollectionstore.properties.typedefs.TypeDef;
@@ -1194,8 +1189,6 @@
     }
 
 
-
-
     // findEntitiesByProperty
     @Override
     public  List<EntityDetail> findEntitiesByProperty(String                 userId,
@@ -1488,9 +1481,6 @@
     }
 
 
-
-
-
     // findRelationshipsByProperty
     @Override
     public  List<Relationship> findRelationshipsByProperty(String                    userId,
@@ -1624,10 +1614,6 @@
 
 
 
-
-
-
-
     public  void validateTypeGUID(String sourceName,
                                   String guidParameterName,
                                   String guid,
@@ -1646,8 +1632,6 @@
             }
         }
     }
-
-
 
 
     // findEntitiesByPropertyValue
@@ -1915,7 +1899,6 @@
 
 
 
-<<<<<<< HEAD
 
     // findRelationshipsByPropertyValueIteratively
     public  List<Relationship> findRelationshipsByPropertyValueForTypes(List<String>                   validTypeNames,
@@ -1965,41 +1948,6 @@
 
 
     // findEntities
-=======
-    /**
-     * Return a list of entities that match the supplied criteria.  The results can be returned over many pages.
-     *
-     * @param userId unique identifier for requesting user.
-     * @param entityTypeGUID String unique identifier for the entity type of interest (null means any entity type).
-     * @param entitySubtypeGUIDs optional list of the unique identifiers (guids) for subtypes of the entityTypeGUID to
-     *                           include in the search results. Null means all subtypes.
-     * @param matchProperties Optional list of entity property conditions to match.
-     * @param fromEntityElement the starting element number of the entities to return.
-     *                                This is used when retrieving elements
-     *                                beyond the first page of results. Zero means start from the first element.
-     * @param limitResultsByStatus By default, entities in all statuses are returned.  However, it is possible
-     *                             to specify a list of statuses (eg ACTIVE) to restrict the results to.  Null means all
-     *                             status values.
-     * @param matchClassifications Optional list of entity classifications to match.
-     * @param asOfTime Requests a historical query of the entity.  Null means return the present values.
-     * @param sequencingProperty String name of the entity property that is to be used to sequence the results.
-     *                           Null means do not sequence on a property name (see SequencingOrder).
-     * @param sequencingOrder Enum defining how the results should be ordered.
-     * @param pageSize the maximum number of result entities that can be returned on this request.  Zero means
-     *                 unrestricted return results size.
-     * @return a list of entities matching the supplied criteria; null means no matching entities in the metadata
-     * collection.
-     * @throws InvalidParameterException a parameter is invalid or null.
-     * @throws TypeErrorException the type guid passed on the request is not known by the
-     *                              metadata collection.
-     * @throws RepositoryErrorException there is a problem communicating with the metadata repository where
-     *                                    the metadata collection is stored.
-     * @throws PropertyErrorException the properties specified are not valid for any of the requested types of
-     *                                  entity.
-     * @throws PagingErrorException the paging/sequencing parameters are set up incorrectly.
-     * @throws UserNotAuthorizedException the userId is not permitted to perform this operation.
-     */
->>>>>>> 8ab8bd75
     @Override
     public List<EntityDetail> findEntities(String                    userId,
                                            String                    entityTypeGUID,
@@ -2026,11 +1974,8 @@
         final String methodName = "findEntities";
         final String entityTypeGUIDParameterName = "entityTypeGUID";
 
-<<<<<<< HEAD
         List<EntityDetail> entities = null;
 
-=======
->>>>>>> 8ab8bd75
         /*
          * Validate parameters
          */
@@ -2066,128 +2011,34 @@
         /* Map from qualifiedPropertyName to TDA */
         Map<String, TypeDefAttribute> qualifiedPropertyNameToTypeDefinedAttribute = queryPlan.getQualifiedPropertyNameToTypeDefinedAttribute();
 
-<<<<<<< HEAD
         /* Map from short property name to list of qualifiedPropertyName */
         Map<String, List<String>> shortPropertyNameToQualifiedPropertyNames = queryPlan.getShortPropertyNameToQualifiedPropertyNames();
 
         List<String> validTypeNames = queryPlan.getValidTypeNames();
 
         String filterTypeName = queryPlan.getFilterTypeName();
-=======
-        String specifiedTypeName = null;
-        if (entityTypeGUID != null)
-        {
-            TypeDef typeDef = repositoryHelper.getTypeDef(repositoryName, entityTypeGUIDParameterName, entityTypeGUID, methodName);
-            specifiedTypeName = typeDef.getName();
-        }
->>>>>>> 8ab8bd75
-
-
-<<<<<<< HEAD
+
+
         if (validTypeNames.isEmpty())
         {
             /*
              * Whether filtering was requested or not, short-circuit if there are no valid types as there can be no valid results.
              */
             return null;
-=======
-        List<String> validTypeNames = new ArrayList<>();
-
-        if (specifiedTypeName != null)
-        {
-            for (TypeDef typeDef : allTypeDefs)
-            {
-                if (typeDef.getCategory() == TypeDefCategory.ENTITY_DEF)
-                {
-
-                    String actualTypeName = typeDef.getName();
-
-                    /*
-                     * If entityTypeGUID parameter is not null there is an expected type, so check whether the
-                     * current type matches the expected type or is one of its sub-types.
-                     */
-                    boolean typeMatch = repositoryHelper.isTypeOf(metadataCollectionId, actualTypeName, specifiedTypeName);
-                    if (typeMatch)
-                    {
-                        /*
-                         * Established that the caller wants type filtering and that this (actual) type is either the
-                         * specified type or one of its subtypes. If there is also a list of subtypeGUIDs, need to
-                         * check that if the typeDef is a subtype (ONLY - not the specified type) that it is
-                         * in the entitySubTypeGUIDs list. If it is present, it will be searched. If it is not present it
-                         * will not be searched.
-                         */
-                        if (entitySubtypeGUIDs != null)
-                        {
-                            String actualTypeGUID = typeDef.getGUID();
-                            /*
-                             * Although the repository helper provides a method to get the subtypes it is based on type
-                             * names so rather than convert back and forth between GUIDs and names, it is more straightforward
-                             * to decide if the type is strictly a subtype by comparing the typeGUID against the specified
-                             * type's GUID.
-                             */
-                            if (!actualTypeGUID.equals(entityTypeGUID))
-                            {
-                                /*
-                                 * The actual type is a strict subtype of the specified type. Check it is in the list,
-                                 * otherwise skip it.
-                                 */
-                                if (!entitySubtypeGUIDs.contains(actualTypeGUID))
-                                {
-                                    /*
-                                     * This subtype is not in the list, skip it
-                                     */
-                                    continue;
-                                }
-                            }
-                        }
-                        validTypeNames.add(actualTypeName);
-                    }
-                }
-            }
-            if (validTypeNames.isEmpty())
-            {
-                /*
-                 * Filtering was requested but there are no valid types based on the specified GUID.
-                 */
-                return null;
-            }
->>>>>>> 8ab8bd75
-        }
-        /*
-         * validTypeNames now contains a (possibly empty!) list of all the eligible entity types - metadata store will check for emptiness.
-         */
-
-<<<<<<< HEAD
+        }
+
         List<EntityDetail> foundEntities = null;
 
         // If there were any dups there must be horizontal duplication (across the types within the valid type set).
         if (queryPlan.getQueryStrategy() == GraphOMRSQueryPlan.QueryStrategy.Iterate)
-=======
-        /*
-         * Invoke the metadata store search method. The search will expect the regexp to match fully to the value.
-         */
-        List<EntityDetail> matchingEntities = graphStore.findEntities(matchProperties,
-                                                                      specifiedTypeName != null,
-                                                                      validTypeNames);
-
-
-        if (matchingEntities == null || matchingEntities.isEmpty())
->>>>>>> 8ab8bd75
         {
             // If there are dups in the property maps perform a per-type query
             foundEntities = findEntitiesIteratively(validTypeNames,
                                                     matchProperties,
                                                     MatchCriteria.ANY);
         }
-
-        /*
-         * Eliminate soft deleted entities and apply status and classification filtering if any was requested
-         */
-        List<EntityDetail> retainedEntities = new ArrayList<>();
-
-        for (EntityDetail entity : matchingEntities)
-        {
-<<<<<<< HEAD
+        else
+        {
             // If there are no dups in property maps perform a delegated query.
             foundEntities = graphStore.findEntitiesForTypes(validTypeNames,
                                                             filterTypeName,
@@ -2204,15 +2055,9 @@
              */
             List<EntityDetail> retainedEntities = new ArrayList<>();
             for (EntityDetail entity : foundEntities)
-=======
-            if (entity != null)
->>>>>>> 8ab8bd75
             {
-                if ((entity.getStatus() != InstanceStatus.DELETED)
-                        && (repositoryValidator.verifyInstanceHasRightStatus(limitResultsByStatus, entity))
-                        && (repositoryValidator.verifyMatchingClassifications(matchClassifications, entity)))
+                if (entity != null)
                 {
-<<<<<<< HEAD
                     if ((entity.getStatus() != InstanceStatus.DELETED)
                             && (repositoryValidator.verifyInstanceHasRightStatus(limitResultsByStatus, entity))
                             && (repositoryValidator.verifyMatchingClassifications(matchClassifications, entity)))
@@ -2227,14 +2072,6 @@
         }
 
         return entities;
-=======
-                    retainedEntities.add(entity);
-                }
-            }
-        }
-
-        return repositoryHelper.formatEntityResults(retainedEntities, fromEntityElement, sequencingProperty, sequencingOrder, pageSize);
->>>>>>> 8ab8bd75
 
     }
 
@@ -2313,10 +2150,7 @@
                                                    sequencingOrder,
                                                    pageSize);
 
-<<<<<<< HEAD
-
-=======
->>>>>>> 8ab8bd75
+
         if (asOfTime != null)
         {
             log.error("{} does not support asOfTime searches", methodName);
@@ -2328,7 +2162,6 @@
          * Perform operation
          */
 
-<<<<<<< HEAD
         // Generate a query plan
         GraphOMRSQueryPlan queryPlan = new GraphOMRSQueryPlan(repositoryName,
                                                               metadataCollectionId,
@@ -2343,18 +2176,9 @@
 
         /* Map from short property name to list of qualifiedPropertyName */
         Map<String, List<String>> shortPropertyNameToQualifiedPropertyNames = queryPlan.getShortPropertyNameToQualifiedPropertyNames();
-=======
-        String specifiedTypeName = null;
-        if (relationshipTypeGUID != null)
-        {
-            TypeDef typeDef = repositoryHelper.getTypeDef(repositoryName, relationshipTypeGUIDParameterName, relationshipTypeGUID, methodName);
-            specifiedTypeName = typeDef.getName();
-        }
->>>>>>> 8ab8bd75
 
         List<String> validTypeNames = queryPlan.getValidTypeNames();
 
-<<<<<<< HEAD
         String filterTypeName = queryPlan.getFilterTypeName();
 
 
@@ -2364,104 +2188,20 @@
              * Whether filtering was requested or not, short-circuit if there are no valid types as there can be no valid results.
              */
             return null;
-=======
-        List<String> validTypeNames = new ArrayList<>();
-
-        if (specifiedTypeName != null)
-        {
-            for (TypeDef typeDef : allTypeDefs)
-            {
-                if (typeDef.getCategory() == TypeDefCategory.RELATIONSHIP_DEF)
-                {
-
-                    String actualTypeName = typeDef.getName();
-
-                    /*
-                     * If entityTypeGUID parameter is not null there is an expected type, so check whether the
-                     * current type matches the expected type or is one of its sub-types.
-                     */
-                    boolean typeMatch = repositoryHelper.isTypeOf(metadataCollectionId, actualTypeName, specifiedTypeName);
-                    if (typeMatch)
-                    {
-                        /*
-                         * Established that the caller wants type filtering and that this (actual) type is either the
-                         * specified type or one of its subtypes. If there is also a list of subtypeGUIDs, need to
-                         * check that if the typeDef is a subtype (ONLY - not the specified type) that it is in the
-                         * relationshipSubtypeGUIDs list. If it is present, it will be searched. If it is not present it
-                         * will not be searched.
-                         */
-                        if (relationshipSubtypeGUIDs != null)
-                        {
-                            String actualTypeGUID = typeDef.getGUID();
-                            /*
-                             * Although the repository helper provides a method to get the subtypes it is based on type
-                             * names so rather than convert back and forth between GUIDs and names, it is more straightforward
-                             * to decide if the type is strictly a subtype by comparing the typeGUID against the specified
-                             * type's GUID.
-                             */
-                            if (!actualTypeGUID.equals(relationshipTypeGUID))
-                            {
-                                /*
-                                 * The actual type is a strict subtype of the specified type. Check it is in the list,
-                                 * otherwise skip it.
-                                 */
-                                if (!relationshipSubtypeGUIDs.contains(actualTypeGUID))
-                                {
-                                    /*
-                                     * This subtype is not in the list, skip it
-                                     */
-                                    continue;
-                                }
-                            }
-                        }
-                        validTypeNames.add(actualTypeName);
-                    }
-                }
-            }
-            if (validTypeNames.isEmpty())
-            {
-                /*
-                 * Filtering was requested but there are no valid types based on the specified GUID.
-                 */
-                return null;
-            }
->>>>>>> 8ab8bd75
-        }
-        /*
-         * validTypeNames now contains a (possibly empty!) list of all the eligible relationship types - metadata store will check for emptiness.
-         */
-
-<<<<<<< HEAD
+        }
+
         List<Relationship> foundRelationships = null;
 
         // If there were any dups there must be horizontal duplication (across the types within the valid type set).
         if (queryPlan.getQueryStrategy() == GraphOMRSQueryPlan.QueryStrategy.Iterate)
-=======
-        /*
-         * Invoke the metadata store search method. The search will expect the regexp to match fully to the value.
-         */
-        List<Relationship> matchingRelationships = graphStore.findRelationships(matchProperties,
-                                                                                specifiedTypeName != null,
-                                                                                validTypeNames);
-
-
-        if (matchingRelationships == null || matchingRelationships.isEmpty())
->>>>>>> 8ab8bd75
         {
             // If there are dups in the property maps perform a per-type query
             foundRelationships = findRelationshipsForTypes(validTypeNames,
                                                            matchProperties,
                                                            MatchCriteria.ANY);
         }
-
-        /*
-         * Eliminate soft deleted relationships and apply status filtering if any was requested
-         */
-
-        List<Relationship> retainedRelationships = new ArrayList<>();
-        for (Relationship relationship : matchingRelationships)
-        {
-<<<<<<< HEAD
+        else
+        {
             // If there are no dups in property maps perform a delegated query.
             foundRelationships = graphStore.findRelationshipsForTypes(validTypeNames,
                                                                       filterTypeName,
@@ -2481,15 +2221,9 @@
             List<Relationship> retainedRelationships = new ArrayList<>();
 
             for (Relationship relationship : foundRelationships)
-=======
-            if (relationship != null)
->>>>>>> 8ab8bd75
             {
-                if ( (relationship.getStatus() != InstanceStatus.DELETED)
-                        && (repositoryValidator.verifyInstanceHasRightStatus(limitResultsByStatus, relationship))
-                    )
+                if (relationship != null)
                 {
-<<<<<<< HEAD
                     if ((relationship.getStatus() != InstanceStatus.DELETED)
                             && (repositoryValidator.verifyInstanceHasRightStatus(limitResultsByStatus, relationship)))
                     {
@@ -2502,14 +2236,6 @@
         }
 
         return relationships;
-=======
-                    retainedRelationships.add(relationship);
-                }
-            }
-        }
-
-        return repositoryHelper.formatRelationshipResults(retainedRelationships, fromRelationshipElement, sequencingProperty, sequencingOrder, pageSize);
->>>>>>> 8ab8bd75
 
     }
 
