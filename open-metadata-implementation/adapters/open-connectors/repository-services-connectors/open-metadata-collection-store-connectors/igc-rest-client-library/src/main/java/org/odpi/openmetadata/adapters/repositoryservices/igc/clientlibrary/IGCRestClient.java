/* SPDX-License-Identifier: Apache-2.0 */
/* Copyright Contributors to the ODPi Egeria project. */
package org.odpi.openmetadata.adapters.repositoryservices.igc.clientlibrary;

import java.io.*;
import java.lang.reflect.InvocationTargetException;
import java.lang.reflect.Method;
import java.util.ArrayList;
import java.util.HashMap;
import java.util.List;
import java.util.zip.ZipEntry;
import java.util.zip.ZipOutputStream;

import static java.nio.charset.StandardCharsets.UTF_8;

import com.fasterxml.jackson.core.JsonProcessingException;
import com.fasterxml.jackson.databind.JsonNode;
import com.fasterxml.jackson.databind.ObjectMapper;
import com.fasterxml.jackson.databind.jsontype.NamedType;
import com.fasterxml.jackson.databind.node.ArrayNode;
import org.odpi.openmetadata.adapters.repositoryservices.igc.clientlibrary.model.common.Paging;
import org.odpi.openmetadata.adapters.repositoryservices.igc.clientlibrary.model.common.Reference;
import org.odpi.openmetadata.adapters.repositoryservices.igc.clientlibrary.model.common.ReferenceList;
import org.odpi.openmetadata.adapters.repositoryservices.igc.clientlibrary.search.IGCSearch;
import org.odpi.openmetadata.adapters.repositoryservices.igc.clientlibrary.search.IGCSearchCondition;
import org.odpi.openmetadata.adapters.repositoryservices.igc.clientlibrary.search.IGCSearchConditionSet;
import org.slf4j.Logger;
import org.slf4j.LoggerFactory;
import org.springframework.core.io.FileSystemResource;
import org.springframework.http.*;
import org.springframework.util.Base64Utils;
import org.springframework.util.LinkedMultiValueMap;
import org.springframework.util.MultiValueMap;
import org.springframework.web.client.HttpClientErrorException;
import org.springframework.web.client.RestTemplate;

/**
 * Library of methods to connect to and interact with an IBM Information Governance Catalog environment
 * using appropriate session management.
 * <br><br>
 * Methods are provided to interact with REST API endpoints and process results as JsonNode objects
 * (ie. allowing direct traversal of the JSON objects) and through the use of registered POJOs to
 * automatically (de-)serialise between the JSON form and a native Java object.
 * <br><br>
 * The native Java objects for out-of-the-box Information Governance Catalog asset types have been
 * generated under org.odpi.openmetadata.adapters.repositoryservices.igc.model.* -- including different
 * versions depending on the environment to which you are connecting.
 * <br><br>
 * For additional examples of using the REST API (eg. potential criteria and operators for searching, etc), see:
 * <ul>
 *     <li><a href="http://www-01.ibm.com/support/docview.wss?uid=swg27047054">IGC REST API: Tips, tricks, and time-savers</a></li>
 *     <li><a href="http://www-01.ibm.com/support/docview.wss?uid=swg27047059">IGC REST API: Sample REST API calls and use case descriptions</a></li>
 * </ul>
 *
 * @see #registerPOJO(Class)
 */
public class IGCRestClient {

    private static final Logger log = LoggerFactory.getLogger(IGCRestClient.class);

    private String authorization;
    private String baseURL;
    private Boolean workflowEnabled = false;
    private List<String> cookies = null;

    private IGCVersionEnum igcVersion;
    private HashMap<String, Class> registeredPojosByType;

    private int defaultPageSize = 100;

    private ObjectMapper mapper;

    public static final String EP_TYPES = "/ibm/iis/igc-rest/v1/types";
    public static final String EP_ASSET = "/ibm/iis/igc-rest/v1/assets";
    public static final String EP_SEARCH = "/ibm/iis/igc-rest/v1/search";
    public static final String EP_LOGOUT  = "/ibm/iis/igc-rest/v1/logout";
    public static final String EP_BUNDLES = "/ibm/iis/igc-rest/v1/bundles";
    public static final String EP_BUNDLE_ASSETS = EP_BUNDLES + "/assets";

    public IGCRestClient() {
        this(null, null);
    }

    /**
     * Default constructor used by the IGCRestClient.
     * <br><br>
     * Creates a new session on the server and retains the cookies to re-use the same session for the life
     * of the client (or until the session times out); whichever occurs first.
     *
     * @param baseURL the base URL of the domain tier of Information Server
     * @param authorization the Basic-encoded authorization string to use to login to Information Server
     */
    public IGCRestClient(String baseURL, String authorization) {

        this.baseURL = baseURL;
        this.authorization = authorization;
        this.mapper = new ObjectMapper();
        this.mapper.enableDefaultTyping();
        this.registeredPojosByType = new HashMap<>();

        // Run a simple initial query to obtain a session and setup the cookies
        if (this.baseURL != null && this.authorization != null) {
            IGCSearch igcSearch = new IGCSearch("category");
            igcSearch.addType("term");
            igcSearch.addType("information_governance_policy");
            igcSearch.addType("information_governance_rule");
            igcSearch.setPageSize(1);
            igcSearch.setDevGlossary(true);
            JsonNode response = searchJson(igcSearch);
            this.workflowEnabled = response.path("paging").path("numTotal").asInt(0) > 0;
        }

        // Register the non-generated types
        this.registerPOJO(Paging.class);

<<<<<<< HEAD
        // Start with vanilla 11.5.0.2
        this.igcVersion = IGCVersionEnum.V11502;
        ArrayNode igcTypes = getTypes();
        for (JsonNode node : igcTypes) {
            // Check for a type that does not exist in v11.5.0.2 against higher versions, and if found
=======
        // Start with lowest version supported
        this.igcVersion = IGCVersionEnum.values()[0];
        ArrayNode igcTypes = getTypes();
        for (JsonNode node : igcTypes) {
            // Check for a type that does not exist in the lowest version supported against higher versions, and if found
>>>>>>> 0baaee7f
            // set our version to that higher version
            String assetType = node.path("_id").asText();
            for (IGCVersionEnum aVersion : IGCVersionEnum.values()) {
                if (aVersion.isHigherThan(this.igcVersion)
                        && assetType.equals(aVersion.getTypeNameFirstAvailableInThisVersion())) {
                    this.igcVersion = aVersion;
                }
            }
        }
        log.info("Detected IGC version: {}", this.igcVersion.getVersionString());

    }

    /**
     * Setup the HTTP headers of a request based on either session reuse (forceLogin = false) or forcing a new
     * session (forceLogin = true).
     *
     * @param forceLogin indicates whether to create a new session by forcing login (true), or reuse existing session (false)
     * @return
     */
    private HttpHeaders getHttpHeaders(boolean forceLogin) {

        HttpHeaders headers = new HttpHeaders();
        headers.add(HttpHeaders.CACHE_CONTROL, "no-cache");
        headers.add(HttpHeaders.CONTENT_TYPE, "application/json");

        // If we have cookies already, and haven't been asked to force the login,
        // re-use these (to maintain the same session)
        if (cookies != null && !forceLogin) {
            headers.addAll(HttpHeaders.COOKIE, cookies);
        } else { // otherwise re-authenticate by Basic authentication
            String auth = "Basic " + this.authorization;
            headers.add(HttpHeaders.AUTHORIZATION, auth);
        }

        return headers;

    }

    /**
     * Attempts to open a new session while sending the provided request. If the alreadyTriedNewSession is true,
     * and we are unable to open a new session with this attempt, will give up. If the alreadyTriedNewSession is false,
     * will attempt to re-send this request to open a new session precisely once before giving up.
     *
     * @param endpoint the endpoint to which to send the request
     * @param method the HTTP method to use in sending the request
     * @param contentType the type of content to expect in the payload (if any)
     * @param payload the payload (if any) for the request
     * @param alreadyTriedNewSession indicates whether a new session was already attempted (true) or not (false)
     * @return ResponseEntity<String>
     */
    private ResponseEntity<String> openNewSessionWithRequest(String endpoint,
                                                             HttpMethod method,
                                                             MediaType contentType,
                                                             String payload,
                                                             boolean alreadyTriedNewSession) {
        if (alreadyTriedNewSession) {
            log.error("Opening a new session already attempted without success -- giving up on {} to {} with {}", method, endpoint, payload);
            return null;
        } else {
            log.info("Session appears to have timed out -- starting a new session and re-trying the request.");
            // By removing cookies, we'll force a login
            this.cookies = null;
            return makeRequest(endpoint, method, contentType, payload, true);
        }
    }

    /**
     * Attempts to open a new session while uploading the provided file. If the alreadyTriedNewSession is true,
     * and we are unable to open a new session with this attempt, will give up. If the alreadyTriedNewSession is false,
     * will attempt to re-upload the file to open a new session precisely once before giving up.
     *
     * @param endpoint the endpoint to which to upload the file
     * @param method the HTTP method to use in sending the request
     * @param filePath the location of the file on the local filesystem
     * @param alreadyTriedNewSession indicates whether a new session was already attempted (true) or not (false)
     * @return ResponseEntity<String>
     */
    private ResponseEntity<String> openNewSessionWithUpload(String endpoint,
                                                            HttpMethod method,
                                                            String filePath,
                                                            boolean alreadyTriedNewSession) {
        if (alreadyTriedNewSession) {
            log.error("Opening a new session already attempted without success -- giving up on {} to {} with {}", method, endpoint, filePath);
            return null;
        } else {
            log.info("Session appears to have timed out -- starting a new session and re-trying the upload.");
            // By removing cookies, we'll force a login
            this.cookies = null;
            return uploadFile(endpoint, method, filePath, true);
        }
    }

    /**
     * Adds the cookies from a response into subsequent headers, so that we re-use the session indicated by those
     * cookies.
     *
     * @param response the response from which to obtain the cookies
     */
    private void setCookiesFromResponse(ResponseEntity<String> response) {

        // If we had a successful response, setup the cookies
        if (response.getStatusCode() == HttpStatus.OK) {
            HttpHeaders headers = response.getHeaders();
            if (headers.get(HttpHeaders.SET_COOKIE) != null) {
                this.cookies = headers.get(HttpHeaders.SET_COOKIE);
            }
        } else {
            log.error("Unable to make request or unexpected status: {}", response.getStatusCode());
        }

    }

    /**
     * Attempt to convert a JSON structure into a Java object, based on the registered POJOs.
     *
     * @param jsonNode the JSON structure to convert
     * @return Reference - an IGC object
     */
    protected Reference readJSONIntoPOJO(JsonNode jsonNode) {
        return readJSONIntoPOJO(jsonNode.toString());
    }

    /**
     * Attempt to convert the JSON string into a Java object, based on the registered POJOs.
     *
     * @param json the JSON string to convert
     * @return Reference - an IGC object
     */
    public Reference readJSONIntoPOJO(String json) {
        Reference reference = null;
        try {
            reference = this.mapper.readValue(json, Reference.class);
        } catch (IOException e) {
            log.error("Unable to translate JSON into POJO: {}", json, e);
        }
        return reference;
    }

    /**
     * Attempt to convert the JSON string into a ReferenceList.
     *
     * @param json the JSON string to convert
     * @return ReferenceList
     */
    public ReferenceList readJSONIntoReferenceList(String json) {
        ReferenceList referenceList = null;
        try {
            referenceList = this.mapper.readValue(json, ReferenceList.class);
        } catch (IOException e) {
            log.error("Unable to translate JSON into ReferenceList: {}", json, e);
        }
        return referenceList;
    }

    /**
     * Attempt to convert the provided IGC object into JSON, based on the registered POJOs.
     *
     * @param asset the IGC asset to convert
     * @return String of JSON representing the asset
     */
    public String getValueAsJSON(Reference asset) {
        String payload = null;
        try {
            payload = this.mapper.writeValueAsString(asset);
        } catch (JsonProcessingException e) {
            log.error("Unable to translate asset into JSON: {}", asset, e);
        }
        return payload;
    }

    /**
     * Retrieve the version of the IGC environment (static member VERSION_115 or VERSION_117).
     *
     * @return IGCVersionEnum
     */
    public IGCVersionEnum getIgcVersion() { return igcVersion; }

    /**
     * Retrieve the base URL of this IGC REST API connection.
     *
     * @return String
     */
    public String getBaseURL() { return baseURL; }

    /**
     * Retrieve the default page size for this IGC REST API connection.
     *
     * @return int
     */
    public int getDefaultPageSize() { return defaultPageSize; }

    /**
     * Set the default page size for this IGC REST API connection.
     *
     * @param pageSize the new default page size to use
     */
    public void setDefaultPageSize(int pageSize) { this.defaultPageSize = pageSize; }

    /**
     * Utility function to easily encode a username and password to send through as authorization info.
     *
     * @param username username to encode
     * @param password password to encode
     * @return String of appropriately-encoded credentials for authorization
     */
    public static String encodeBasicAuth(String username, String password) {
        return Base64Utils.encodeToString((username + ":" + password).getBytes(UTF_8));
    }

    /**
     * Internal utility for making potentially repeat requests (if session expires and needs to be re-opened),
     * to upload a file to a given endpoint.
     *
     * @param endpoint the URL against which to POST the upload
     * @param filePath the location of the file on the local filesystem
     * @param forceLogin a boolean indicating whether login should be forced (true) or session reused (false)
     * @return ResponseEntity<String>
     */
    private ResponseEntity<String> uploadFile(String endpoint, HttpMethod method, String filePath, boolean forceLogin) {

        HttpHeaders headers = getHttpHeaders(forceLogin);
        headers.setContentType(MediaType.MULTIPART_FORM_DATA);

        ResponseEntity<String> response;
        MultiValueMap<String, Object> body = new LinkedMultiValueMap<>();
        body.add("file", new FileSystemResource(filePath));

        HttpEntity<MultiValueMap<String, Object>> toSend = new HttpEntity<>(body, headers);

        try {
            response = new RestTemplate().exchange(
                    endpoint,
                    method,
                    toSend,
                    String.class
            );
        } catch (HttpClientErrorException e) {
            // If the response was forbidden (fails with exception), the session may have expired -- create a new one
            response = openNewSessionWithUpload(
                    endpoint,
                    method,
                    filePath,
                    forceLogin
            );
        }

        return response;

    }

    /**
     * General utility for uploading binary files.
     *
     * @param endpoint the URL against which to upload the file
     * @param method HttpMethod (POST, PUT, etc)
     * @param filePath the location of the file on the local filesystem
     * @return boolean - indicates success (true) or failure (false)
     */
    public boolean uploadFile(String endpoint, HttpMethod method, String filePath) {
        ResponseEntity<String> response = uploadFile(endpoint, method, filePath, false);
        return (response.getStatusCode() == HttpStatus.OK);
    }

    /**
     * Internal utility for making potentially repeat requests (if session expires and needs to be re-opened).
     *
     * @param endpoint the URL against which to make the request
     * @param method HttpMethod (GET, POST, etc)
     * @param contentType the type of content to expect in the payload (if any)
     * @param payload if POSTing some content, the JSON structure providing what should be POSTed
     * @param forceLogin a boolean indicating whether login should be forced (true) or session reused (false)
     * @return ResponseEntity<String>
     */
    private ResponseEntity<String> makeRequest(String endpoint,
                                               HttpMethod method,
                                               MediaType contentType,
                                               String payload,
                                               boolean forceLogin) {
        HttpHeaders headers = getHttpHeaders(forceLogin);
        HttpEntity<String> toSend;
        if (payload != null) {
            headers.setContentType(contentType);
            toSend = new HttpEntity<>(payload, headers);
        } else {
            toSend = new HttpEntity<>(headers);
        }
        ResponseEntity<String> response;
        try {
            log.debug("{}ing to {} with: {}", method, endpoint, payload);
            response = new RestTemplate().exchange(
                    endpoint,
                    method,
                    toSend,
                    String.class);
            setCookiesFromResponse(response);
        } catch (HttpClientErrorException e) {
            // If the response was forbidden (fails with exception), the session may have expired -- create a new one
            response = openNewSessionWithRequest(
                    endpoint,
                    method,
                    contentType,
                    payload,
                    forceLogin
            );
        }
        return response;
    }

    /**
     * General utility for making requests.
     *
     * @param endpoint the URL against which to make the request
     * @param method HttpMethod (GET, POST, etc)
     * @param contentType the type of content to expect in the payload (if any)
     * @param payload if POSTing some content, the JSON structure providing what should be POSTed
     * @return JsonNode - JSON structure of the response
     */
    public JsonNode makeRequest(String endpoint, HttpMethod method, MediaType contentType, String payload) {
        ResponseEntity<String> response = makeRequest(
                endpoint,
                method,
                contentType,
                payload,
                false
        );
        JsonNode jsonNode = null;
        if (response.hasBody()) {
            try {
                jsonNode = mapper.readTree(response.getBody());
            } catch (IOException e) {
                log.error("Unable to read JSON response body when {} to {} with {}", method, endpoint, payload, e);
            }
        }
        return jsonNode;
    }

    /**
     * Retrieves the list of metadata types supported by IGC.
     *
     * @return ArrayNode the list of types supported by IGC, as a JSON structure
     */
    public ArrayNode getTypes() {
        return (ArrayNode) makeRequest(baseURL + EP_TYPES, HttpMethod.GET, null,null);
    }

    /**
     * Retrieve all information about an asset from IGC.
     *
     * @param rid the Repository ID of the asset
     * @return JsonNode - the JSON response of the retrieval
     */
    public JsonNode getJsonAssetById(String rid) {
        return makeRequest(baseURL + EP_ASSET + "/" + rid, HttpMethod.GET, null,null);
    }

    /**
     * Retrieve all information about an asset from IGC.
     * This can be an expensive operation that may retrieve far more information than you actually need.
     *
     * @see #getAssetRefById(String)
     *
     * @param rid the Repository ID of the asset
     * @return Reference - the IGC object representing the asset
     */
    public Reference getAssetById(String rid) {
        return readJSONIntoPOJO(getJsonAssetById(rid));
    }

    /**
     * Retrieve only the minimal unique properties of an asset from IGC.
     * This will generally be the most performant way to see that an asset exists and get its identifying characteristics.
     *
     * @param rid the Repository ID of the asset
     * @return Reference - the minimalistic IGC object representing the asset
     */
    public Reference getAssetRefById(String rid) {

        // We can search for any object by ID by using "main_object" as the type
        // (no properties needed)
        IGCSearchCondition condition = new IGCSearchCondition(
                "_id",
                "=",
                rid
        );
        IGCSearchConditionSet conditionSet = new IGCSearchConditionSet(condition);
        IGCSearch igcSearch = new IGCSearch("main_object", conditionSet);
        // Add non-main_object types that might also be looked-up by RID
        igcSearch.addType("classification");
        igcSearch.addType("label");
        igcSearch.addType("user");
        igcSearch.addType("group");
        ReferenceList results = search(igcSearch);
        Reference reference = null;
        if (results.getPaging().getNumTotal() > 0) {
            if (results.getPaging().getNumTotal() > 1) {
                log.warn("Found multiple assets for RID {}, taking only the first.", rid);
            }
            reference = results.getItems().get(0);
        }

        return reference;

    }

    /**
     * Retrieve all assets that match the provided search criteria from IGC.
     *
     * @param query the JSON query by which to search
     * @return JsonNode - the first JSON page of results from the search
     */
    public JsonNode searchJson(JsonNode query) {
        return makeRequest(baseURL + EP_SEARCH, HttpMethod.POST, MediaType.APPLICATION_JSON, query.toString());
    }

    /**
     * Retrieve all assets that match the provided search criteria from IGC.
     *
     * @param igcSearch the IGCSearch object defining criteria by which to search
     * @return JsonNode - the first JSON page of results from the search
     */
    public JsonNode searchJson(IGCSearch igcSearch) { return searchJson(igcSearch.getQuery()); }

    /**
     * Retrieve all assets that match the provided search criteria from IGC.
     *
     * @param igcSearch search conditions and criteria to use
     * @return ReferenceList - the first page of results from the search
     */
    public ReferenceList search(IGCSearch igcSearch) {
        ReferenceList referenceList = null;
        JsonNode results = searchJson(igcSearch);
        try {
            referenceList = this.mapper.readValue(results.toString(), ReferenceList.class);
        } catch (IOException e) {
            log.error("Unable to translate JSON results: {}", results, e);
        }
        return referenceList;
    }

    /**
     * Update the asset specified by the provided RID with the value(s) provided.
     *
     * @param rid the Repository ID of the asset to update
     * @param value the JSON structure defining what value(s) of the asset to update (and mode)
     * @return JsonNode - the JSON structure indicating the updated asset's RID and updates made
     */
    public JsonNode updateJson(String rid, JsonNode value) {
        return makeRequest(baseURL + EP_ASSET, HttpMethod.PUT, MediaType.APPLICATION_JSON, value.toString());
    }

    /**
     * Upload the specified bundle, creating it if it does not already exist or updating it if it does.
     *
     * @param name the bundleId of the bundle
     * @param filePath the location of the zip file containing the bundle
     * @return boolean - indication of success (true) or failure (false)
     */
    public boolean upsertOpenIgcBundle(String name, String filePath) {
        boolean success;
        List<String> existingBundles = getOpenIgcBundles();
        if (existingBundles.contains(name)) {
            success = uploadFile(baseURL + EP_BUNDLES, HttpMethod.PUT, filePath);
        } else {
            success = uploadFile(baseURL + EP_BUNDLES, HttpMethod.POST, filePath);
        }
        return success;
    }

    /**
     * Generates an OpenIGC bundle zip file from the provided directory path, and returns the temporary file it creates.
     *
     * @param directory the directory under which the OpenIGC bundle is defined (ie. including an
     *                  'asset_type_descriptor.xml', an 'i18n' subdirectory and an 'icons' subdirectory)
     * @return File - the temporary zip file containing the bundle
     */
    public File createOpenIgcBundleFile(File directory) {

        File bundle = null;
        try {
            bundle = File.createTempFile("openigc", "zip");
        } catch (IOException e) {
            log.error("Unable to create temporary file needed for OpenIGC bundle from directory: {}", directory, e);
        }
        if (bundle != null) {
            try (
                    FileOutputStream bundleOut = new FileOutputStream(bundle);
                    ZipOutputStream zipOutput = new ZipOutputStream(bundleOut)
            ) {
                if (!directory.isDirectory()) {
                    log.error("Provided bundle location is not a directory: {}", directory);
                } else {
                    recursivelyZipFiles(directory, "", zipOutput);
                }

            } catch (IOException e) {
                log.error("Unable to create temporary file needed for OpenIGC bundle from directory: {}", directory, e);
            }
        }
        return bundle;

    }

    /**
     * Recursively traverses the provided file to build up a zip file output in the provided ZipOutputStream.
     *
     * @param file the file from which to recursively process
     * @param name the name of the file from which to recursively process
     * @param zipOutput the zip output stream into which to write the entries
     */
    private void recursivelyZipFiles(File file, String name, ZipOutputStream zipOutput) {

        if (file.isDirectory()) {

            // Make sure the directory name ends with a separator
            String directoryName = name;
            if (!directoryName.equals("")) {
                directoryName = directoryName.endsWith(File.separator) ? directoryName : directoryName + File.separator;
            }

            // Create an entry in the zip file for the directory, then recurse on the files within it
            try {
                if (!directoryName.equals("")) {
                    zipOutput.putNextEntry(new ZipEntry(directoryName));
                }
                File[] files = file.listFiles();
                for (File subFile : files) {
                    recursivelyZipFiles(subFile, directoryName + subFile.getName(), zipOutput);
                }
            } catch (IOException e) {
                log.error("Unable to create directory entry in zip file for {}.", directoryName, e);
            }

        } else {

            try (FileInputStream fileInput = new FileInputStream(file)) {
                // Add an entry for the file into the zip file, and write its bytes into the zipfile output
                zipOutput.putNextEntry(new ZipEntry(name));
                byte[] buffer = new byte[1024];
                int length;
                while ((length = fileInput.read(buffer)) >= 0) {
                    zipOutput.write(buffer, 0, length);
                }
            } catch (FileNotFoundException e) {
                log.error("Unable to find file: {}", file, e);
            } catch (IOException e) {
                log.error("Unable to read/write file: {}", file, e);
            }

        }

    }

    /**
     * Retrieve the set of OpenIGC bundles already defined in the environment.
     *
     * @return List<String>
     */
    public List<String> getOpenIgcBundles() {
        JsonNode bundles = makeRequest(baseURL + EP_BUNDLES, HttpMethod.GET, null,null);
        ArrayList<String> alBundles = new ArrayList<>();
        try {
            String[] aBundles = mapper.readValue(bundles.toString(), String[].class);
            for (String bundleName : aBundles) {
                alBundles.add(bundleName);
            }
        } catch (IOException e) {
            log.error("Unable to parse bundle response: {}", bundles.toString(), e);
        }
        return alBundles;
    }

    /**
     * Upload the provided OpenIGC asset XML: creating the asset(s) if they do not exist, updating if they do.
     *
     * @param assetXML the XML string defining the OpenIGC asset
     * @return JsonNode - the JSON structure indicating the updated assets' RID(s)
     */
    public JsonNode upsertOpenIgcAsset(String assetXML) {
        return makeRequest(baseURL + EP_BUNDLE_ASSETS, HttpMethod.POST, MediaType.APPLICATION_XML, assetXML);
    }

    /**
     * Delete using the provided OpenIGC asset XML: deleting the asset(s) specified within it.
     *
     * @param assetXML the XML string defining the OpenIGC asset deletion
     * @return boolean - true on success, false on failure
     */
    public boolean deleteOpenIgcAsset(String assetXML) {
        return (makeRequest(baseURL + EP_BUNDLE_ASSETS, HttpMethod.DELETE, MediaType.APPLICATION_XML, assetXML) == null);
    }

    /**
     * Retrieve the next page of results from a set of paging details<br>
     * ... or if there is no next page, return an empty JSON Items set.
     *
     * @param paging the "paging" portion of the JSON response from which to retrieve the next page
     * @return JsonNode - the JSON response of the next page of results
     */
    public JsonNode getNextPage(JsonNode paging) {
        JsonNode nextPage = null;
        try {
            nextPage = mapper.readTree("{\"items\": []}");
            JsonNode nextURL = paging.path("next");
            if (!nextURL.isMissingNode()) {
                String sNextURL = nextURL.asText();
                if (sNextURL != "null") {
                    if (this.workflowEnabled && !sNextURL.contains("workflowMode=draft")) {
                        sNextURL += "&workflowMode=draft";
                    }
                    nextPage = makeRequest(sNextURL, HttpMethod.GET, null, null);
                    // If the page is part of an ASSET retrieval, we need to strip off the attribute
                    // name of the relationship for proper multi-page composition
                    if (sNextURL.contains(EP_ASSET)) {
                        String remainder = sNextURL.substring((baseURL + EP_ASSET).length() + 2);
                        String attributeName = remainder.substring(remainder.indexOf('/') + 1, remainder.indexOf('?'));
                        nextPage = nextPage.path(attributeName);
                    }
                }
            }
        } catch (IOException e) {
            log.error("Unable to parse next page from JSON: {}", paging, e);
        }
        return nextPage;
    }

    /**
     * Retrieve all pages of results from a set of paging details and items<br>
     * ... or if there is no next page, return the items provided.
     *
     * @param items the "items" array of the JSON response for which to retrieve all pages
     * @param paging the "paging" portion of the JSON response for which to retrieve all pages
     * @return JsonNode - the JSON containing all pages of results as an "items" array
     */
    public ArrayNode getAllPages(ArrayNode items, JsonNode paging) {
        ArrayNode allPages = items;
        JsonNode results = getNextPage(paging);
        ArrayNode resultsItems = (ArrayNode) results.path("items");
        if (resultsItems.size() > 0) {
            allPages = getAllPages(items.addAll(resultsItems), results.path("paging"));
        }
        return allPages;
    }

    /**
     * Retrieve the next page of results from a set of Paging details<br>
     * ... or if there is no next page, return an empty JSON Items set.
     *
     * @param paging the "Paging" object from which to retrieve the next page
     * @return ReferenceList - the ReferenceList containing the next page of results
     */
    public ReferenceList getNextPage(Paging paging) {
        JsonNode nextPage = getNextPage(mapper.convertValue(paging, JsonNode.class));
        ReferenceList rlNextPage = null;
        try {
            rlNextPage = this.mapper.readValue(nextPage.toString(), ReferenceList.class);
        } catch (IOException e) {
            log.error("Unable to parse next page from JSON: {}", paging, e);
        }
        return rlNextPage;
    }

    /**
     * Retrieve all pages of results from a set of Paging details and items<br>
     * ... or if there is no next page, return the items provided.
     *
     * @param items the List of items for which to retrieve all pages
     * @param paging the Paging object for which to retrieve all pages
     * @return List - an List containing all items from all pages of results
     */
    public List<Reference> getAllPages(List<Reference> items, Paging paging) {
        List<Reference> allPages = items;
        ReferenceList results = getNextPage(paging);
        List<Reference> resultsItems = results.getItems();
        if (!resultsItems.isEmpty()) {
            // NOTE: this ordering of addAll is important, to avoid side-effecting the original set of items
            resultsItems.addAll(allPages);
            allPages = getAllPages(resultsItems, results.getPaging());
        }
        return allPages;
    }

    /**
     * Disconnect from IGC REST API and invalidate the session.
     */
    public void disconnect() {
        makeRequest(baseURL + EP_LOGOUT, HttpMethod.GET, null,null);
    }

    /**
     * Register a POJO as an object to handle serde of JSON objects.<br>
     * Note that this MUST be done BEFORE any object mappingRemoved (translation) is done!
     * <br><br>
     * In general, you'll want your POJO to extend at least the model.Reference
     * object in this package; more likely the model.MainObject (for your own OpenIGC object),
     * or if you are adding custom attributes to one of the native asset types, consider
     * directly extending that asset from model.generated.*
     * <br><br>
     * To allow this dynamic registration to work, also ensure you have a 'public static String getIgcTypeId()'
     * in your class set to the type that the IGC REST API uses to refer to the asset (eg. for Term.class
     * it would be "term"). See the generated POJOs for examples.
     *
     * @param clazz the Java Class (POJO) object to register
     * @see #getPOJOForType(String)
     */
    public void registerPOJO(Class clazz) {
        try {
            // Every POJO should have a public static getIgcTypeId method giving its IGC asset type
            Method getTypeId = clazz.getMethod("getIgcTypeId");
            String typeId = (String) getTypeId.invoke(null);
            this.mapper.registerSubtypes(new NamedType(clazz, typeId));
            this.registeredPojosByType.put(typeId, clazz);
            log.debug("Registered IGC type {} to be handled by handle class: {}", typeId, clazz.getCanonicalName());
        } catch (NoSuchMethodException e) {
            log.error("Unable to find 'getIgcTypeId' method on class: {}", clazz.getCanonicalName(), e);
        } catch (InvocationTargetException | IllegalAccessException e) {
            log.error("Unable to access or invoke 'getIgcTypeId' method on class: {}", clazz.getCanonicalName(), e);
        }
    }

    /**
     * Returns the POJO that is registered to serde the provided IGC asset type.
     * <br><br>
     * Note that the POJO must first be registered via registerPOJO!
     *
     * @param typeName name of the IGC asset
     * @return Class
     * @see #registerPOJO(Class)
     */
    public Class getPOJOForType(String typeName) {
        return this.registeredPojosByType.get(typeName);
    }

    /**
     * Returns true iff the workflow is enabled in the environment against which the REST connection is defined.
     *
     * @return Boolean
     */
    public Boolean isWorkflowEnabled() {
        return this.workflowEnabled;
    }

}<|MERGE_RESOLUTION|>--- conflicted
+++ resolved
@@ -113,19 +113,11 @@
         // Register the non-generated types
         this.registerPOJO(Paging.class);
 
-<<<<<<< HEAD
-        // Start with vanilla 11.5.0.2
-        this.igcVersion = IGCVersionEnum.V11502;
-        ArrayNode igcTypes = getTypes();
-        for (JsonNode node : igcTypes) {
-            // Check for a type that does not exist in v11.5.0.2 against higher versions, and if found
-=======
         // Start with lowest version supported
         this.igcVersion = IGCVersionEnum.values()[0];
         ArrayNode igcTypes = getTypes();
         for (JsonNode node : igcTypes) {
             // Check for a type that does not exist in the lowest version supported against higher versions, and if found
->>>>>>> 0baaee7f
             // set our version to that higher version
             String assetType = node.path("_id").asText();
             for (IGCVersionEnum aVersion : IGCVersionEnum.values()) {
