--- conflicted
+++ resolved
@@ -27,10 +27,6 @@
         <dependency>
             <groupId>com.fasterxml.jackson.core</groupId>
             <artifactId>jackson-annotations</artifactId>
-<<<<<<< HEAD
-            <version>${jackson.version}</version>
-=======
->>>>>>> 37df8ff6
         </dependency>
 
         <dependency>
