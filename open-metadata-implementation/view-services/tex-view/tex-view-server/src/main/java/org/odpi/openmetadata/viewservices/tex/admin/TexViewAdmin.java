--- conflicted
+++ resolved
@@ -108,13 +108,8 @@
 
 
             /*
-<<<<<<< HEAD
-             * The name and RootURL of the repository server are not passed at this stage - they are not known at this stage as in Tex
-             * they are runtime variables set by the user and potentially changed between operations.
-=======
              * The name and rootURL of a repository server are not passed at this stage - they are not known at this stage
              * because they are set at runtime by the user and potentially changed between operations.
->>>>>>> 956a1523
              */
             this.instance = new TexViewServicesInstance(serverName,
                                                          auditLog,
