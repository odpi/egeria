/* SPDX-License-Identifier: Apache-2.0 */
/* Copyright Contributors to the ODPi Egeria project. */
package org.odpi.openmetadata.viewservices.rex.admin;


import org.odpi.openmetadata.adminservices.configuration.properties.IntegrationViewServiceConfig;
import org.odpi.openmetadata.adminservices.configuration.properties.ResourceEndpointConfig;
import org.odpi.openmetadata.adminservices.configuration.properties.ViewServiceConfig;
import org.odpi.openmetadata.adminservices.configuration.registration.ViewServiceAdmin;
import org.odpi.openmetadata.adminservices.configuration.registration.ViewServiceDescription;
import org.odpi.openmetadata.adminservices.ffdc.OMAGAdminAuditCode;
import org.odpi.openmetadata.adminservices.ffdc.exception.OMAGConfigurationErrorException;
import org.odpi.openmetadata.frameworks.auditlog.AuditLog;
import org.odpi.openmetadata.frameworks.connectors.ffdc.InvalidParameterException;
import org.odpi.openmetadata.viewservices.rex.api.ffdc.RexViewAuditCode;
import org.odpi.openmetadata.viewservices.rex.api.ffdc.RexViewErrorCode;
import org.odpi.openmetadata.viewservices.rex.server.RexViewServicesInstance;
import org.slf4j.Logger;
import org.slf4j.LoggerFactory;

import java.util.List;


/**
 * RexViewAdmin is the class that is called by the UI Server to initialize and terminate
 * the Repository Explorer OMVS.  The initialization call provides this OMVS with the Audit log and configuration.
 */
public class RexViewAdmin extends ViewServiceAdmin {

    private static final Logger log = LoggerFactory.getLogger(RexViewAdmin.class);


    protected String   resourceEndpointsPropertyName       = "resourceEndpoints";      /* Common */

    //private ViewServiceConfig       viewServiceConfig = null;
    private AuditLog                auditLog          = null;
    private String                  serverUserName    = null;
    private RexViewServicesInstance instance          = null;
    private String                  serverName        = null;

    /**
     * Default constructor
     */
    public RexViewAdmin() {
    }

    /**
     * Initialize the REX view service.
     *
     * @param serverName                         name of the local server
     * @param viewServiceConfig                  specific configuration properties for this view service.
     * @param auditLog                           audit log component for logging messages.
     * @param serverUserName                     user id to use to issue calls to the remote server.
     * @param maxPageSize                        maximum page size. 0 means unlimited
     * @throws OMAGConfigurationErrorException invalid parameters in the configuration properties.
     */
    @Override
    public void initialize(String            serverName,
                           ViewServiceConfig viewServiceConfig,
                           AuditLog          auditLog,
                           String            serverUserName,
                           int               maxPageSize)

    throws OMAGConfigurationErrorException {

        final String actionDescription = "initialize";

        auditLog.logMessage(actionDescription, RexViewAuditCode.SERVICE_INITIALIZING.getMessageDefinition());

        this.auditLog = auditLog;

        if (log.isDebugEnabled()) {
            log.debug("==> Method: " + actionDescription + ", userid=" + serverUserName);
        }

        /*
         * This method will be called (by Operational Services) with the view service config passed as a ViewServiceConfig.
         * This is the super type of IntegrationViewServiceConfig which is what this service actually requires.
         */

        IntegrationViewServiceConfig integrationViewServiceConfig = null;
        if (viewServiceConfig instanceof IntegrationViewServiceConfig) {
            integrationViewServiceConfig = (IntegrationViewServiceConfig) viewServiceConfig;
        }
        else {
            logBadConfiguration(viewServiceConfig.getViewServiceName(),
                                "viewServiceConfig",
                                viewServiceConfig.toString(),
                                auditLog,
                                actionDescription);

            // unreachable
            return;
        }

        final String viewServiceFullName = viewServiceConfig.getViewServiceName();

        try {

            List<ResourceEndpointConfig> resourceEndpoints = this.extractResourceEndpoints(integrationViewServiceConfig.getResourceEndpoints(),
                                                                                           viewServiceFullName,
                                                                                           auditLog);



            /*
<<<<<<< HEAD
             * The name and RootURL of the repository server are not passed at this stage - they are not known at this stage as in Rex
             * they are runtime variables set by the user and potentially changed between operations.
=======
             * The name and rootURL of a repository server are not passed at this stage - they are not known at this stage
             * because they are set at runtime by the user and potentially changed between operations.
>>>>>>> 956a1523
             */
            this.instance = new RexViewServicesInstance(serverName,
                                                        auditLog,
                                                        serverUserName,
                                                        maxPageSize,
                                                        resourceEndpoints);

            this.serverUserName    = serverUserName;
            this.serverName        = serverName;

            auditLog.logMessage(actionDescription,
                                RexViewAuditCode.SERVICE_INITIALIZED.getMessageDefinition(serverName),
                                viewServiceConfig.toString());

            if (log.isDebugEnabled()) {
                log.debug("<== Method: " + actionDescription + ",userid=" + serverUserName);
            }

        }
        catch (OMAGConfigurationErrorException error)
        {
            throw error;
        }
        catch (Throwable error)
        {
            auditLog.logException(actionDescription,
                                  RexViewAuditCode.SERVICE_INSTANCE_FAILURE.getMessageDefinition(error.getMessage()),
                                  viewServiceConfig.toString(),
                                  error);

            super.throwUnexpectedInitializationException(actionDescription,
                                                         ViewServiceDescription.REPOSITORY_EXPLORER.getViewServiceFullName(),
                                                         error);
        }

    }

    /**
     * Shutdown the rex view service.
     */
    @Override
    public void shutdown() {
        final String actionDescription = "shutdown";

        log.debug("==> Method: " + actionDescription + ", userid=" + serverUserName);

        auditLog.logMessage(actionDescription, RexViewAuditCode.SERVICE_TERMINATING.getMessageDefinition(serverName));

        if (instance != null)
        {
            this.instance.shutdown();
        }

        auditLog.logMessage(actionDescription, RexViewAuditCode.SERVICE_SHUTDOWN.getMessageDefinition(serverName));

        log.debug("<== Method: " + actionDescription + ", userid=" + serverUserName);

    }


    /**
     * Extract the resource endpoints property from the view services option.
     *
     * @param resourceEndpoints options passed to the access service.
     * @param viewServiceFullName name of calling service
     * @param auditLog audit log for error messages
     * @return null or list of resource endpoints
     * @throws OMAGConfigurationErrorException the supported zones property is not a list of zone names.
     */
    protected List<ResourceEndpointConfig> extractResourceEndpoints(List<ResourceEndpointConfig> resourceEndpoints,
                                                                    String                       viewServiceFullName,
                                                                    AuditLog                     auditLog)             throws OMAGConfigurationErrorException
    {
        final String methodName = "extractResourceEndpoints";

        final String parameterName = "resourceEndpoints";

        try {

            /*
             * Rex cannot operate without any endpoints.
             * Check if resourceEndpoints is null and if so throw am exception, which will be caught and logged by logBadConfigProperties, which will throw OMAGConfigurationErrorException...
             */
            if (resourceEndpoints == null) {

                throw new InvalidParameterException(RexViewErrorCode.INVALID_CONFIG_PROPERTY.getMessageDefinition(parameterName),
                                                    this.getClass().getName(),
                                                    methodName,
                                                    parameterName);

            } else {

                @SuppressWarnings("unchecked")
                List<ResourceEndpointConfig> endpointList = (List<ResourceEndpointConfig>) resourceEndpoints;
                auditLog.logMessage(methodName, OMAGAdminAuditCode.RESOURCE_ENDPOINTS.getMessageDefinition(viewServiceFullName, endpointList.toString()));
                return endpointList;
            }

        } catch (Throwable error) {

            logBadConfigProperties(viewServiceFullName,
                                   resourceEndpointsPropertyName,
                                   resourceEndpoints.toString(),
                                   auditLog,
                                   methodName,
                                   error);

            // unreachable
            return null;
        }
    }
}<|MERGE_RESOLUTION|>--- conflicted
+++ resolved
@@ -104,13 +104,8 @@
 
 
             /*
-<<<<<<< HEAD
-             * The name and RootURL of the repository server are not passed at this stage - they are not known at this stage as in Rex
-             * they are runtime variables set by the user and potentially changed between operations.
-=======
              * The name and rootURL of a repository server are not passed at this stage - they are not known at this stage
              * because they are set at runtime by the user and potentially changed between operations.
->>>>>>> 956a1523
              */
             this.instance = new RexViewServicesInstance(serverName,
                                                         auditLog,
