/* SPDX-License-Identifier: Apache-2.0 */
/* Copyright Contributors to the ODPi Egeria category. */
package org.odpi.openmetadata.viewservices.rex.server;


import org.odpi.openmetadata.commonservices.ffdc.RESTCallLogger;
import org.odpi.openmetadata.commonservices.ffdc.RESTCallToken;
import org.odpi.openmetadata.commonservices.ffdc.RESTExceptionHandler;
import org.odpi.openmetadata.frameworks.auditlog.AuditLog;
import org.odpi.openmetadata.frameworks.connectors.ffdc.InvalidParameterException;
import org.odpi.openmetadata.frameworks.connectors.ffdc.PropertyServerException;
import org.odpi.openmetadata.frameworks.connectors.ffdc.UserNotAuthorizedException;
import org.odpi.openmetadata.viewservices.rex.api.properties.ResourceEndpoint;
import org.odpi.openmetadata.viewservices.rex.api.properties.RexPreTraversal;
import org.odpi.openmetadata.viewservices.rex.api.properties.RexTraversal;
import org.odpi.openmetadata.viewservices.rex.api.rest.RexEntityDetailResponse;
import org.odpi.openmetadata.viewservices.rex.api.rest.RexEntityRequestBody;
import org.odpi.openmetadata.viewservices.rex.api.rest.RexPreTraversalResponse;
import org.odpi.openmetadata.viewservices.rex.api.rest.RexRelationshipRequestBody;
import org.odpi.openmetadata.viewservices.rex.api.rest.RexRelationshipResponse;
import org.odpi.openmetadata.viewservices.rex.api.rest.RexResourceEndpointListResponse;
import org.odpi.openmetadata.viewservices.rex.api.rest.RexSearchBody;
import org.odpi.openmetadata.viewservices.rex.api.rest.RexSearchResponse;
import org.odpi.openmetadata.viewservices.rex.api.rest.RexTraversalRequestBody;
import org.odpi.openmetadata.viewservices.rex.api.rest.RexTraversalResponse;
import org.odpi.openmetadata.viewservices.rex.api.rest.RexTypesRequestBody;
import org.odpi.openmetadata.viewservices.rex.api.rest.TypeExplorerResponse;
import org.odpi.openmetadata.viewservices.rex.handlers.RexViewHandler;
import org.slf4j.Logger;
import org.slf4j.LoggerFactory;


import java.util.List;
import java.util.Map;


/**
 * The RexViewRESTServices provides the org.odpi.openmetadata.viewservices.rex.services implementation of the Repository Explorer Open Metadata
 * View Service (OMVS). This interface provides view interfaces for enterprise architects.
 */

public class RexViewRESTServices {

    protected static RexViewInstanceHandler instanceHandler       = new RexViewInstanceHandler();

    private static RESTExceptionHandler     restExceptionHandler  = new RESTExceptionHandler();

    private static RESTCallLogger           restCallLogger        = new RESTCallLogger(LoggerFactory.getLogger(RexViewRESTServices.class),
                                                                                       instanceHandler.getServiceName());

    private static final Logger             log                   = LoggerFactory.getLogger(RexViewRESTServices.class);


    /**
     * Default constructor
     */
    public RexViewRESTServices() {

    }


    /**
     * Retrieve platform origin
     *
     * @param serverName    name of the local view server.
     * @param userId        userId under which the request is performed
     * @return response     the list of resource endpoints configured for the view service
     *
     */
    public RexResourceEndpointListResponse getResourceEndpointList(String serverName, String userId)
    {

        final String methodName = "getResourceEndpointList";

        RexResourceEndpointListResponse response = new RexResourceEndpointListResponse();

        AuditLog auditLog = null;

        try {
            auditLog = instanceHandler.getAuditLog(userId, serverName, methodName);

            RexViewHandler handler = instanceHandler.getRexViewHandler(userId, serverName, methodName);

            Map<String, List<ResourceEndpoint>> lists =  handler.getResourceEndpoints(userId, methodName);
            response.setPlatformList(lists.get("platformList"));
            response.setServerList(lists.get("serverList"));

        } catch (InvalidParameterException error) {
            restExceptionHandler.captureInvalidParameterException(response, error);
        } catch (PropertyServerException error) {
            restExceptionHandler.capturePropertyServerException(response, error);
        } catch (UserNotAuthorizedException error) {
            restExceptionHandler.captureUserNotAuthorizedException(response, error);
        } catch (Throwable error) {
            restExceptionHandler.captureThrowable(response, error, methodName, auditLog);
        }

        log.debug("Returning from method: " + methodName + " with response: " + response.toString());

        return response;

    }



    /**
     * Load types
     *
     * @param serverName    name of the local view server.
     * @param userId        userId under which the request is performed
     * @param requestBody   request body
     * @return response     the repository's type information or exception information
     *
     * <ul>
     * <li> InvalidParameterException            one of the parameters is null or invalid.
     * </ul>
     */

    public TypeExplorerResponse getTypeExplorer(String serverName, String userId, RexTypesRequestBody requestBody)
    {

        final String methodName = "getTypeExplorer";

        RESTCallToken token = restCallLogger.logRESTCall(serverName, userId, methodName);

        TypeExplorerResponse response = new TypeExplorerResponse();

        AuditLog auditLog = null;

        try {
            auditLog = instanceHandler.getAuditLog(userId, serverName, methodName);

            if (requestBody != null) {
                RexViewHandler handler = instanceHandler.getRexViewHandler(userId, serverName, methodName);

                response.setTypeExplorer(handler.getTypeExplorer(userId,
                                                                 requestBody.getServerName(),
<<<<<<< HEAD
                                                                 requestBody.getServerRootURL(),
=======
                                                                 requestBody.getPlatformName(),
>>>>>>> 956a1523
                                                                 requestBody.getEnterpriseOption(),
                                                                 methodName));
            }
        } catch (InvalidParameterException error) {
            restExceptionHandler.captureInvalidParameterException(response, error);
        } catch (PropertyServerException error) {
            restExceptionHandler.capturePropertyServerException(response, error);
        } catch (UserNotAuthorizedException error) {
            restExceptionHandler.captureUserNotAuthorizedException(response, error);
        } catch (Throwable error) {
            restExceptionHandler.captureThrowable(response, error, methodName, auditLog);
        }

        log.debug("Returning from method: " + methodName + " with response: " + response.toString());

        restCallLogger.logRESTCallReturn(token, response.toString());

        return response;
    }

    /**
     * Get entity by GUID
     *
     * @param serverName    name of the local view server.
     * @param userId        userId under which the request is performed
     * @param requestBody   request body
     * @return the created category.
     *
     * <ul>
     * <li> InvalidParameterException            one of the parameters is null or invalid.
     * </ul>
     */

    public RexEntityDetailResponse getEntity(String               serverName,
                                             String               userId,
                                             RexEntityRequestBody requestBody)
    {

        final String methodName = "getEntity";

        RESTCallToken token = restCallLogger.logRESTCall(serverName, userId, methodName);

        RexEntityDetailResponse response = new RexEntityDetailResponse();

        AuditLog auditLog = null;

        try {
            auditLog = instanceHandler.getAuditLog(userId, serverName, methodName);

            if (requestBody != null) {
                RexViewHandler handler = instanceHandler.getRexViewHandler(userId, serverName, methodName);

                response.setExpandedEntityDetail(handler.getEntity(userId,
                                                                   requestBody.getServerName(),
<<<<<<< HEAD
                                                                   requestBody.getServerRootURL(),
=======
                                                                   requestBody.getPlatformName(),
>>>>>>> 956a1523
                                                                   requestBody.getEnterpriseOption(),
                                                                   requestBody.getEntityGUID(),
                                                                   methodName));
            }
        } catch (InvalidParameterException error) {
            restExceptionHandler.captureInvalidParameterException(response, error);
        } catch (PropertyServerException error) {
            restExceptionHandler.capturePropertyServerException(response, error);
        } catch (UserNotAuthorizedException error) {
            restExceptionHandler.captureUserNotAuthorizedException(response, error);
        } catch (Throwable error) {
            restExceptionHandler.captureThrowable(response, error, methodName, auditLog);
        }

        log.debug("Returning from method: " + methodName + " with response: " + response.toString());

        restCallLogger.logRESTCallReturn(token, response.toString());

        return response;
    }

    /**
     * Get relationship by GUID
     *
     * @param serverName    name of the local view server.
     * @param userId        userId under which the request is performed
     * @param requestBody   request body
     * @return the created category.
     *
     * <ul>
     * <li> InvalidParameterException            one of the parameters is null or invalid.
     * </ul>
     */

    public RexRelationshipResponse getRelationship(String                     serverName,
                                                   String                     userId,
                                                   RexRelationshipRequestBody requestBody)
    {

        final String methodName = "getRelationship";

        RESTCallToken token = restCallLogger.logRESTCall(serverName, userId, methodName);

        RexRelationshipResponse response = new RexRelationshipResponse();

        AuditLog auditLog = null;

        try {
            auditLog = instanceHandler.getAuditLog(userId, serverName, methodName);

            if (requestBody != null) {
                RexViewHandler handler = instanceHandler.getRexViewHandler(userId, serverName, methodName);

                response.setExpandedRelationship(handler.getRelationship(userId,
                                                                         requestBody.getServerName(),
<<<<<<< HEAD
                                                                         requestBody.getServerRootURL(),
=======
                                                                         requestBody.getPlatformName(),
>>>>>>> 956a1523
                                                                         requestBody.getEnterpriseOption(),
                                                                         requestBody.getRelationshipGUID(),
                                                                         methodName));
            }
        } catch (InvalidParameterException error) {
            restExceptionHandler.captureInvalidParameterException(response, error);
        } catch (PropertyServerException error) {
            restExceptionHandler.capturePropertyServerException(response, error);
        } catch (UserNotAuthorizedException error) {
            restExceptionHandler.captureUserNotAuthorizedException(response, error);
        } catch (Throwable error) {
            restExceptionHandler.captureThrowable(response, error, methodName, auditLog);
        }

        log.debug("Returning from method: " + methodName + " with response: " + response.toString());

        restCallLogger.logRESTCallReturn(token, response.toString());

        return response;
    }


    /**
     * Find entities using searchText
     *
     * @param serverName    name of the local view server.
     * @param userId        userId under which the request is performed
     * @param requestBody   request body
     * @return a RexSearchResponse containing a map of entity digests that match the search parameters.
     *         The map has type Map of String to RexEntityDigest, where the key is the entity's GUID
     *
     * <ul>
     * <li> InvalidParameterException            one of the parameters is null or invalid.
     * </ul>
     */

    public RexSearchResponse findEntities(String         serverName,
                                          String         userId,
                                          RexSearchBody  requestBody) {

        final String methodName = "findEntities";

        RESTCallToken token = restCallLogger.logRESTCall(serverName, userId, methodName);

        RexSearchResponse response = new RexSearchResponse();

        AuditLog auditLog = null;

        try {
            auditLog = instanceHandler.getAuditLog(userId, serverName, methodName);

            if (requestBody != null) {
                RexViewHandler handler = instanceHandler.getRexViewHandler(userId, serverName, methodName);

                response.setEntities(handler.findEntities(userId,
                                                          requestBody.getServerName(),
<<<<<<< HEAD
                                                          requestBody.getServerRootURL(),
=======
                                                          requestBody.getPlatformName(),
>>>>>>> 956a1523
                                                          requestBody.getEnterpriseOption(),
                                                          requestBody.getSearchText(),
                                                          requestBody.getTypeName(),
                                                          requestBody.getClassificationNames(),
                                                          methodName));

                response.setSearchCategory("Entity");
                response.setSearchText(requestBody.getSearchText());
                response.setServerName(requestBody.getServerName());

            }
        } catch (InvalidParameterException error) {
            restExceptionHandler.captureInvalidParameterException(response, error);
        } catch (PropertyServerException error) {
            restExceptionHandler.capturePropertyServerException(response, error);
        } catch (UserNotAuthorizedException error) {
            restExceptionHandler.captureUserNotAuthorizedException(response, error);
        } catch (Throwable error) {
            restExceptionHandler.captureThrowable(response, error, methodName, auditLog);
        }

        log.debug("Returning from method: " + methodName + " with response: " + response.toString());

        restCallLogger.logRESTCallReturn(token, response.toString());

        return response;
    }


    /**
     * Find relationships using searchText
     *
     * @param serverName    name of the local view server.
     * @param userId        userId under which the request is performed
     * @param requestBody   request body
     * @return a RexSearchResponse containing a map of relationship digests that match the search parameters.
     *         The map has type Map of String to RexRelationshipDigest, where the key is the relationship's GUID
     *
     * <ul>
     * <li> InvalidParameterException            one of the parameters is null or invalid.
     * </ul>
     */

    public RexSearchResponse findRelationships(String         serverName,
                                               String         userId,
                                               RexSearchBody  requestBody) {

        final String methodName = "findRelationships";

        RESTCallToken token = restCallLogger.logRESTCall(serverName, userId, methodName);

        RexSearchResponse response = new RexSearchResponse();

        AuditLog auditLog = null;

        try {
            auditLog = instanceHandler.getAuditLog(userId, serverName, methodName);

            if (requestBody != null) {
                RexViewHandler handler = instanceHandler.getRexViewHandler(userId, serverName, methodName);

                response.setRelationships(handler.findRelationships(userId,
                                                                    requestBody.getServerName(),
<<<<<<< HEAD
                                                                    requestBody.getServerRootURL(),
=======
                                                                    requestBody.getPlatformName(),
>>>>>>> 956a1523
                                                                    requestBody.getEnterpriseOption(),
                                                                    requestBody.getSearchText(),
                                                                    requestBody.getTypeName(),
                                                                    methodName));

                response.setSearchCategory("Relationship");
                response.setSearchText(requestBody.getSearchText());
                response.setServerName(requestBody.getServerName());

            }
        } catch (InvalidParameterException error) {
            restExceptionHandler.captureInvalidParameterException(response, error);
        } catch (PropertyServerException error) {
            restExceptionHandler.capturePropertyServerException(response, error);
        } catch (UserNotAuthorizedException error) {
            restExceptionHandler.captureUserNotAuthorizedException(response, error);
        } catch (Throwable error) {
            restExceptionHandler.captureThrowable(response, error, methodName, auditLog);
        }

        log.debug("Returning from method: " + methodName + " with response: " + response.toString());

        restCallLogger.logRESTCallReturn(token, response.toString());

        return response;
    }


    /**
     *  This method retrieves the neighborhood around a starting entity for pre=traversal
     *  <p>
     *  When exploring an entity neighborhood we return an InstanceGraph which contains
     *  te entities and relationships that were traversed.
     *  <p>
     *  The method used is POST because the parameters supplied by the UI to the VS are conveyed in
     *  the request body.
     *
     *
     * @param serverName   name of the server running the view-service.
     * @param userId       user account under which to conduct operation.
     * @param requestBody  request body containing parameters to formulate repository request
     * @return response object containing the InstanceGraph for the traersal or exception information
     *
     * <ul>
     * <li> InvalidParameterException            one of the parameters is null or invalid.
     * </ul>
     */

    public RexPreTraversalResponse preTraversal(String                  serverName,
                                                String                  userId,
                                                RexTraversalRequestBody requestBody) {

        final String methodName = "preTraversal";

        RESTCallToken token = restCallLogger.logRESTCall(serverName, userId, methodName);

        RexPreTraversalResponse response = new RexPreTraversalResponse();

        AuditLog auditLog = null;

        try {
            auditLog = instanceHandler.getAuditLog(userId, serverName, methodName);

            if (requestBody != null) {
                RexViewHandler handler = instanceHandler.getRexViewHandler(userId, serverName, methodName);

                RexPreTraversal preTraversal = handler.preTraversal(userId,
                                                                       requestBody.getServerName(),
<<<<<<< HEAD
                                                                       requestBody.getServerRootURL(),
=======
                                                                       requestBody.getPlatformName(),
>>>>>>> 956a1523
                                                                       requestBody.getEnterpriseOption(),
                                                                       requestBody.getEntityGUID(),
                                                                       requestBody.getDepth(),
                                                                       methodName);

                if (preTraversal != null) {
                    response.setRexPreTraversal(preTraversal);
                }

            }
        } catch (InvalidParameterException error) {
            restExceptionHandler.captureInvalidParameterException(response, error);
        } catch (PropertyServerException error) {
            restExceptionHandler.capturePropertyServerException(response, error);
        } catch (UserNotAuthorizedException error) {
            restExceptionHandler.captureUserNotAuthorizedException(response, error);
        } catch (Throwable error) {
            restExceptionHandler.captureThrowable(response, error, methodName, auditLog);
        }

        log.debug("Returning from method: " + methodName + " with response: " + response.toString());

        restCallLogger.logRESTCallReturn(token, response.toString());

        return response;
    }


    /**
     *  This method retrieves the neighborhood around a starting entity.
     *  <p>
     *  When exploring an entity neighborhood we return an InstanceGraph which contains
     *  te entities and relationships that were traversed.
     *  <p>
     *  The method used is POST because the parameters supplied by the UI to the VS are conveyed in
     *  the request body.
     *
     *
     * @param serverName   name of the server running the view-service.
     * @param userId       user account under which to conduct operation.
     * @param requestBody  request body containing parameters to formulate repository request
     * @return response object containing the InstanceGraph for the traersal or exception information
     *
     * <ul>
     * <li> InvalidParameterException            one of the parameters is null or invalid.
     * </ul>
     */

    public RexTraversalResponse traversal(String                  serverName,
                                             String                  userId,
                                             RexTraversalRequestBody requestBody) {

        final String methodName = "traversal";

        RESTCallToken token = restCallLogger.logRESTCall(serverName, userId, methodName);

        RexTraversalResponse response = new RexTraversalResponse();

        AuditLog auditLog = null;

        try {
            auditLog = instanceHandler.getAuditLog(userId, serverName, methodName);

            if (requestBody != null) {
                RexViewHandler handler = instanceHandler.getRexViewHandler(userId, serverName, methodName);

                RexTraversal traversal = handler.traversal(userId,
                                                              requestBody.getServerName(),
<<<<<<< HEAD
                                                              requestBody.getServerRootURL(),
=======
                                                              requestBody.getPlatformName(),
>>>>>>> 956a1523
                                                              requestBody.getEnterpriseOption(),
                                                              requestBody.getEntityGUID(),
                                                              requestBody.getDepth(),
                                                              requestBody.getEntityTypeGUIDs(),
                                                              requestBody.getRelationshipTypeGUIDs(),
                                                              requestBody.getClassificationNames(),
                                                              methodName);

                if (traversal != null) {
                    response.setRexTraversal(traversal);
                }

            }
        } catch (InvalidParameterException error) {
            restExceptionHandler.captureInvalidParameterException(response, error);
        } catch (PropertyServerException error) {
            restExceptionHandler.capturePropertyServerException(response, error);
        } catch (UserNotAuthorizedException error) {
            restExceptionHandler.captureUserNotAuthorizedException(response, error);
        } catch (Throwable error) {
            restExceptionHandler.captureThrowable(response, error, methodName, auditLog);
        }

        log.debug("Returning from method: " + methodName + " with response: " + response.toString());

        restCallLogger.logRESTCallReturn(token, response.toString());

        return response;
    }



}<|MERGE_RESOLUTION|>--- conflicted
+++ resolved
@@ -135,11 +135,7 @@
 
                 response.setTypeExplorer(handler.getTypeExplorer(userId,
                                                                  requestBody.getServerName(),
-<<<<<<< HEAD
-                                                                 requestBody.getServerRootURL(),
-=======
                                                                  requestBody.getPlatformName(),
->>>>>>> 956a1523
                                                                  requestBody.getEnterpriseOption(),
                                                                  methodName));
             }
@@ -194,11 +190,7 @@
 
                 response.setExpandedEntityDetail(handler.getEntity(userId,
                                                                    requestBody.getServerName(),
-<<<<<<< HEAD
-                                                                   requestBody.getServerRootURL(),
-=======
                                                                    requestBody.getPlatformName(),
->>>>>>> 956a1523
                                                                    requestBody.getEnterpriseOption(),
                                                                    requestBody.getEntityGUID(),
                                                                    methodName));
@@ -254,11 +246,7 @@
 
                 response.setExpandedRelationship(handler.getRelationship(userId,
                                                                          requestBody.getServerName(),
-<<<<<<< HEAD
-                                                                         requestBody.getServerRootURL(),
-=======
                                                                          requestBody.getPlatformName(),
->>>>>>> 956a1523
                                                                          requestBody.getEnterpriseOption(),
                                                                          requestBody.getRelationshipGUID(),
                                                                          methodName));
@@ -315,11 +303,7 @@
 
                 response.setEntities(handler.findEntities(userId,
                                                           requestBody.getServerName(),
-<<<<<<< HEAD
-                                                          requestBody.getServerRootURL(),
-=======
                                                           requestBody.getPlatformName(),
->>>>>>> 956a1523
                                                           requestBody.getEnterpriseOption(),
                                                           requestBody.getSearchText(),
                                                           requestBody.getTypeName(),
@@ -383,11 +367,7 @@
 
                 response.setRelationships(handler.findRelationships(userId,
                                                                     requestBody.getServerName(),
-<<<<<<< HEAD
-                                                                    requestBody.getServerRootURL(),
-=======
                                                                     requestBody.getPlatformName(),
->>>>>>> 956a1523
                                                                     requestBody.getEnterpriseOption(),
                                                                     requestBody.getSearchText(),
                                                                     requestBody.getTypeName(),
@@ -456,11 +436,7 @@
 
                 RexPreTraversal preTraversal = handler.preTraversal(userId,
                                                                        requestBody.getServerName(),
-<<<<<<< HEAD
-                                                                       requestBody.getServerRootURL(),
-=======
                                                                        requestBody.getPlatformName(),
->>>>>>> 956a1523
                                                                        requestBody.getEnterpriseOption(),
                                                                        requestBody.getEntityGUID(),
                                                                        requestBody.getDepth(),
@@ -529,11 +505,7 @@
 
                 RexTraversal traversal = handler.traversal(userId,
                                                               requestBody.getServerName(),
-<<<<<<< HEAD
-                                                              requestBody.getServerRootURL(),
-=======
                                                               requestBody.getPlatformName(),
->>>>>>> 956a1523
                                                               requestBody.getEnterpriseOption(),
                                                               requestBody.getEntityGUID(),
                                                               requestBody.getDepth(),
