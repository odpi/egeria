<?xml version="1.0" encoding="UTF-8"?>

<!-- SPDX-License-Identifier: Apache-2.0 -->
<!-- Copyright Contributors to the ODPi Egeria project.  -->

<project xmlns="http://maven.apache.org/POM/4.0.0"
         xmlns:xsi="http://www.w3.org/2001/XMLSchema-instance"
         xsi:schemaLocation="http://maven.apache.org/POM/4.0.0 http://maven.apache.org/xsd/maven-4.0.0.xsd">
    <parent>
        <artifactId>discovery-engine-services</artifactId>
        <groupId>org.odpi.egeria</groupId>
        <version>1.1-SNAPSHOT</version>
    </parent>

    <modelVersion>4.0.0</modelVersion>

    <name>Discovery Engine Client</name>
    <description>
        Provides a Java client for the discovery engine.
    </description>

    <artifactId>discovery-engine-services-client</artifactId>

    <dependencies>

        <dependency>
            <groupId>org.odpi.egeria</groupId>
            <artifactId>open-connector-framework</artifactId>
<<<<<<< HEAD
            <version>${open-metadata.version}</version>
=======
>>>>>>> 37df8ff6
        </dependency>

        <dependency>
            <groupId>org.odpi.egeria</groupId>
            <artifactId>open-discovery-framework</artifactId>
<<<<<<< HEAD
            <version>${open-metadata.version}</version>
=======
>>>>>>> 37df8ff6
        </dependency>

        <dependency>
            <groupId>org.odpi.egeria</groupId>
            <artifactId>ffdc-services</artifactId>
<<<<<<< HEAD
            <version>${open-metadata.version}</version>
=======
>>>>>>> 37df8ff6
        </dependency>

        <dependency>
            <groupId>org.odpi.egeria</groupId>
            <artifactId>odf-metadata-client</artifactId>
<<<<<<< HEAD
            <version>${open-metadata.version}</version>
=======
>>>>>>> 37df8ff6
        </dependency>

        <dependency>
            <groupId>org.odpi.egeria</groupId>
            <artifactId>odf-metadata-api</artifactId>
<<<<<<< HEAD
            <version>${open-metadata.version}</version>
=======
>>>>>>> 37df8ff6
        </dependency>

    </dependencies>

</project><|MERGE_RESOLUTION|>--- conflicted
+++ resolved
@@ -26,46 +26,26 @@
         <dependency>
             <groupId>org.odpi.egeria</groupId>
             <artifactId>open-connector-framework</artifactId>
-<<<<<<< HEAD
-            <version>${open-metadata.version}</version>
-=======
->>>>>>> 37df8ff6
         </dependency>
 
         <dependency>
             <groupId>org.odpi.egeria</groupId>
             <artifactId>open-discovery-framework</artifactId>
-<<<<<<< HEAD
-            <version>${open-metadata.version}</version>
-=======
->>>>>>> 37df8ff6
         </dependency>
 
         <dependency>
             <groupId>org.odpi.egeria</groupId>
             <artifactId>ffdc-services</artifactId>
-<<<<<<< HEAD
-            <version>${open-metadata.version}</version>
-=======
->>>>>>> 37df8ff6
         </dependency>
 
         <dependency>
             <groupId>org.odpi.egeria</groupId>
             <artifactId>odf-metadata-client</artifactId>
-<<<<<<< HEAD
-            <version>${open-metadata.version}</version>
-=======
->>>>>>> 37df8ff6
         </dependency>
 
         <dependency>
             <groupId>org.odpi.egeria</groupId>
             <artifactId>odf-metadata-api</artifactId>
-<<<<<<< HEAD
-            <version>${open-metadata.version}</version>
-=======
->>>>>>> 37df8ff6
         </dependency>
 
     </dependencies>
