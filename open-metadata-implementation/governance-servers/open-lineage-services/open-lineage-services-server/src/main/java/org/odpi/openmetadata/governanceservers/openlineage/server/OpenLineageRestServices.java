--- conflicted
+++ resolved
@@ -7,15 +7,11 @@
 import org.odpi.openmetadata.governanceservers.openlineage.ffdc.OpenLineageException;
 import org.odpi.openmetadata.governanceservers.openlineage.handlers.OpenLineageHandler;
 import org.odpi.openmetadata.governanceservers.openlineage.model.Scope;
-<<<<<<< HEAD
+import org.odpi.openmetadata.governanceservers.openlineage.responses.LineageNodeNamesResponse;
 import org.odpi.openmetadata.governanceservers.openlineage.requests.LineageSearchRequest;
 import org.odpi.openmetadata.governanceservers.openlineage.responses.LineageResponse;
+import org.odpi.openmetadata.governanceservers.openlineage.responses.LineageTypesResponse;
 import org.odpi.openmetadata.governanceservers.openlineage.responses.LineageSearchResponse;
-=======
-import org.odpi.openmetadata.governanceservers.openlineage.responses.LineageNodeNamesResponse;
-import org.odpi.openmetadata.governanceservers.openlineage.responses.LineageResponse;
-import org.odpi.openmetadata.governanceservers.openlineage.responses.LineageTypesResponse;
->>>>>>> afaaf7c1
 import org.odpi.openmetadata.governanceservers.openlineage.responses.LineageVertexResponse;
 import org.odpi.openmetadata.governanceservers.openlineage.util.OpenLineageExceptionHandler;
 import org.slf4j.Logger;
@@ -84,15 +80,6 @@
         return response;
     }
 
-<<<<<<< HEAD
-    public LineageSearchResponse search(String serverName, String userId, LineageSearchRequest lineageSearchRequest) {
-        LineageSearchResponse response = new LineageSearchResponse();
-        final String methodName = "OpenLineageRestServices.search";
-        final String debugMessage = "An exception occurred during a getEntityDetails HTTP request";
-        try {
-            OpenLineageHandler openLineageHandler = instanceHandler.getOpenLineageHandler(userId, serverName, methodName);
-            response = openLineageHandler.search(lineageSearchRequest);
-=======
     public LineageTypesResponse getTypes(String serverName, String userId) {
         LineageTypesResponse response = new LineageTypesResponse();
         final String methodName = "OpenLineageRestServices.getTypes";
@@ -126,7 +113,32 @@
         try {
             OpenLineageHandler openLineageHandler = instanceHandler.getOpenLineageHandler(userId, serverName, methodName);
             response = openLineageHandler.getNodes(type, searchValue, limit);
->>>>>>> afaaf7c1
+        } catch (InvalidParameterException e) {
+            openLineageExceptionHandler.captureInvalidParameterException(response, e);
+            log.debug(debugMessage, e);
+        } catch (org.odpi.openmetadata.frameworks.connectors.ffdc.PropertyServerException e) {
+            openLineageExceptionHandler.capturePropertyServerException(response, e);
+            log.debug(debugMessage, e);
+        } catch (UserNotAuthorizedException e) {
+            openLineageExceptionHandler.captureUserNotAuthorizedException(response, e);
+            log.debug(debugMessage, e);
+        } catch (OpenLineageException e) {
+            openLineageExceptionHandler.captureOpenLineageException(response, e);
+            log.debug(debugMessage, e);
+        }catch (Exception e) {
+            openLineageExceptionHandler.captureExceptions(response, e, methodName);
+            log.debug(debugMessage, e);
+        }
+        return response;
+    }
+
+    public LineageSearchResponse search(String serverName, String userId, LineageSearchRequest lineageSearchRequest) {
+        LineageSearchResponse response = new LineageSearchResponse();
+        final String methodName = "OpenLineageRestServices.search";
+        final String debugMessage = "An exception occurred during a getEntityDetails HTTP request";
+        try {
+            OpenLineageHandler openLineageHandler = instanceHandler.getOpenLineageHandler(userId, serverName, methodName);
+            response = openLineageHandler.search(lineageSearchRequest);
         } catch (InvalidParameterException e) {
             openLineageExceptionHandler.captureInvalidParameterException(response, e);
             log.debug(debugMessage, e);
