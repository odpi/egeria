/* SPDX-License-Identifier: Apache 2.0 */
/* Copyright Contributors to the ODPi Egeria project. */
package org.odpi.openmetadata.governanceservers.openlineage.services;


import org.apache.tinkerpop.gremlin.process.traversal.Traversal;
import org.apache.tinkerpop.gremlin.process.traversal.dsl.graph.GraphTraversal;
import org.apache.tinkerpop.gremlin.process.traversal.dsl.graph.GraphTraversalSource;
import org.apache.tinkerpop.gremlin.structure.Graph;
import org.apache.tinkerpop.gremlin.structure.Vertex;
import org.apache.tinkerpop.gremlin.structure.VertexProperty;
import org.apache.tinkerpop.gremlin.structure.io.IoCore;
import org.apache.tinkerpop.gremlin.structure.io.graphson.GraphSONMapper;
import org.apache.tinkerpop.gremlin.structure.io.graphson.GraphSONWriter;
import org.apache.tinkerpop.gremlin.tinkergraph.structure.TinkerGraph;
import org.janusgraph.core.JanusGraph;
import org.janusgraph.graphdb.tinkerpop.io.graphson.JanusGraphSONModuleV2d0;
import org.odpi.openmetadata.governanceservers.openlineage.model.GraphName;
import org.odpi.openmetadata.governanceservers.openlineage.model.Scope;
import org.odpi.openmetadata.governanceservers.openlineage.model.View;
import org.odpi.openmetadata.governanceservers.openlineage.util.GraphConstants;
import org.slf4j.Logger;
import org.slf4j.LoggerFactory;

import java.io.ByteArrayOutputStream;
import java.io.IOException;
import java.io.OutputStream;
import java.util.Iterator;
import java.util.List;

import static org.apache.tinkerpop.gremlin.process.traversal.dsl.graph.__.inE;
import static org.apache.tinkerpop.gremlin.process.traversal.dsl.graph.__.outE;
import static org.apache.tinkerpop.gremlin.process.traversal.dsl.graph.__.until;
import static org.odpi.openmetadata.governanceservers.openlineage.admin.OpenLineageOperationalServices.*;
import static org.odpi.openmetadata.governanceservers.openlineage.util.GraphConstants.*;

public class GraphServices {

    private static final Logger log = LoggerFactory.getLogger(GraphServices.class);

    /**
     * Returns a lineage subgraph.
     *
     * @param graphName    main, buffer, mock, history.
     * @param scope source-and-destination, end-to-end, ultimate-source, ultimate-destination, glossary.
     * @param view        The view queried by the user: hostview, tableview, columnview.
     * @param guid         The guid of the node of which the lineage is queried from.
     * @return A subgraph containing all relevant paths, in graphSON format.
     */
    public String lineage(String graphName, String scope, String view, String guid) {
        String response = "";

        graphName = reformatArg(graphName);
        scope = reformatArg(scope);
        view = reformatArg(view);

        Graph graph = getJanusGraph(graphName);
        switch (Scope.valueOf(scope)) {
            case SOURCEANDDESTINATION:
                response = sourceAndDestination(graph, view, guid);
                break;
            case ENDTOEND:
                response = endToEnd(graph, view, guid);
                break;
            case ULTIMATESOURCE:
                response = ultimateSource(graph, view, guid);
                break;
            case ULTIMATEDESTINATION:
                response = ultimateDestination(graph, view, guid);
                break;
            case GLOSSARY:
                response = glossary(graph, guid);
                break;
            default:
                log.error(scope + " is not a valid lineage query");
        }
        return response;
    }

    /**
     * Returns a subgraph containing all root and leaf nodes of the full graph that are connected with the queried node.
     * The queried node can be a column or table.
     *
     * @param graph MAIN, BUFFER, MOCK, HISTORY.
     * @param view The view queried by the user: tableview, columnview.
     * @param guid  The guid of the node of which the lineage is queried of. This can be a column or a table.
     * @return a subgraph in the GraphSON format.
     */
    private String sourceAndDestination(Graph graph, String view, String guid) {
        GraphTraversalSource g = graph.traversal();
        String edgeLabel = getEdgeLabel(view);

        List<Vertex> sourcesList = g.V().has(GraphConstants.PROPERTY_KEY_ENTITY_GUID, guid).
                until(inE(edgeLabel).count().is(0)).
                repeat(inE(edgeLabel).outV()).dedup().toList();

        List<Vertex> destinationsList = g.V().has(GraphConstants.PROPERTY_KEY_ENTITY_GUID, guid).
                until(outE(edgeLabel).count().is(0)).
                repeat(outE(edgeLabel).inV()).dedup().toList();

        Vertex originalQueriedVertex = g.V().has(GraphConstants.PROPERTY_KEY_ENTITY_GUID, guid).next();

        Graph responseGraph = TinkerGraph.open();
        g = responseGraph.traversal();

        Vertex queriedVertex = g.addV(originalQueriedVertex.label()).next();
        copyVertexProperties(originalQueriedVertex, queriedVertex);

        addSourceCondensationNode(g, sourcesList, originalQueriedVertex, queriedVertex);

        addDestinationCondensationNode(g, destinationsList, originalQueriedVertex, queriedVertex);
        return janusGraphToGraphson(responseGraph);
    }

    /**
<<<<<<< HEAD
=======
     * Returns a subgraph containing all paths leading from any root node to the queried node, and all of the paths
     * leading from the queried node to any leaf nodes. The queried node can be a column or table.
     *
     * @param graph MAIN, BUFFER, MOCK, HISTORY.
     * @param view The view queried by the user: tableview, columnview.
     * @param guid  The guid of the node of which the lineage is queried of. This can be a column or a table.
     * @return a subgraph in the GraphSON format.
     */
    private String endToEnd(Graph graph, String view, String guid) {
        GraphTraversalSource g = graph.traversal();
        String edgeLabel = getEdgeLabel(view);

        Graph endToEndGraph = (Graph)
                g.V().has(PROPERTY_KEY_ENTITY_GUID, guid).
                        union(
                        until(inE(edgeLabel).count().is(0)).
                        repeat((Traversal)inE(edgeLabel).subgraph("subGraph").outV()),
                        until(outE(edgeLabel).count().is(0)).
                        repeat((Traversal)outE(edgeLabel).subgraph("subGraph").inV())
                        ).cap("subGraph").next();

        return janusGraphToGraphson(endToEndGraph);
    }

    /**
>>>>>>> a39e902a
     * Returns a subgraph containing all root of the full graph that are connected with the queried node.
     * The queried node can be a column or table.
     *
     * @param graph MAIN, BUFFER, MOCK, HISTORY.
     * @param view The view queried by the user: tableview, columnview.
     * @param guid  The guid of the node of which the lineage is queried of. This can be a column or a table.
     * @return a subgraph in the GraphSON format.
     */
    private String ultimateSource(Graph graph, String view, String guid) {
        GraphTraversalSource g = graph.traversal();
        String edgeLabel = getEdgeLabel(view);

        List<Vertex> sourcesList = g.V().has(GraphConstants.PROPERTY_KEY_ENTITY_GUID, guid).
                until(inE(edgeLabel).count().is(0)).
                repeat(inE(edgeLabel).outV()).dedup().toList();

        Vertex originalQueriedVertex = g.V().has(GraphConstants.PROPERTY_KEY_ENTITY_GUID, guid).next();

        Graph responseGraph = TinkerGraph.open();
        g = responseGraph.traversal();

        Vertex queriedVertex = g.addV(originalQueriedVertex.label()).next();
        copyVertexProperties(originalQueriedVertex, queriedVertex);

        addSourceCondensationNode(g, sourcesList, originalQueriedVertex, queriedVertex);

        return janusGraphToGraphson(responseGraph);
    }

    /**
     * Returns a subgraph containing all leaf nodes of the full graph that are connected with the queried node.
     * The queried node can be a column or table.
     *
     * @param graph MAIN, BUFFER, MOCK, HISTORY.
     * @param view The view queried by the user: tableview, columnview.
     * @param guid  The guid of the node of which the lineage is queried of. This can be a column, table, or host node.
     * @return a subgraph in the GraphSON format.
     */
    private String ultimateDestination(Graph graph, String view, String guid) {
        GraphTraversalSource g = graph.traversal();
        String edgeLabel = getEdgeLabel(view);
        List<Vertex> destinationsList = g.V().has(GraphConstants.PROPERTY_KEY_ENTITY_GUID, guid).
                until(outE(edgeLabel).count().is(0)).
                repeat(outE(edgeLabel).inV()).dedup().toList();

        Vertex originalQueriedVertex = g.V().has(GraphConstants.PROPERTY_KEY_ENTITY_GUID, guid).next();

        Graph responseGraph = TinkerGraph.open();
        g = responseGraph.traversal();

        Vertex queriedVertex = g.addV(originalQueriedVertex.label()).next();
        copyVertexProperties(originalQueriedVertex, queriedVertex);

        addDestinationCondensationNode(g, destinationsList, originalQueriedVertex, queriedVertex);

        return janusGraphToGraphson(responseGraph);
    }

    /**
     * Returns a subgraph containing all paths leading from any root node to the queried node, and all of the paths
     * leading from the queried node to any leaf nodes. The queried node can be a column or table.
     *
     * @param graph MAIN, BUFFER, MOCK, HISTORY.
     * @param view The view queried by the user: tableview, columnview.
     * @param guid  The guid of the node of which the lineage is queried of. This can be a column or a table.
     * @return a subgraph in the GraphSON format.
     */
    private String endToEnd(Graph graph, String view, String guid) {
        GraphTraversalSource g = graph.traversal();
        String edgeLabel = getEdgeLabel(view);

        final GraphTraversal<Vertex, Vertex> queriedNode = g.V().has(GraphConstants.PROPERTY_KEY_ENTITY_GUID, guid);
        final GraphTraversal<Vertex, Vertex> queriedNode2 = g.V().has(GraphConstants.PROPERTY_KEY_ENTITY_GUID, guid);
        final GraphTraversal<Vertex, Vertex> queriedNode3 = g.V().has(GraphConstants.PROPERTY_KEY_ENTITY_GUID, guid);

        Graph endToEndGraph = (Graph)
                queriedNode.union(
                        queriedNode2.
                                until(inE(edgeLabel).count().is(0)).
                                repeat(inE(edgeLabel).subgraph("subGraph").outV()),
                        queriedNode3.
                                until(outE(edgeLabel).count().is(0)).
                                repeat(outE(edgeLabel).subgraph("subGraph").inV())
                ).cap("subGraph").next();

        return janusGraphToGraphson(endToEndGraph);
    }

    private void addSourceCondensationNode(GraphTraversalSource g, List<Vertex> sourcesList, Vertex originalQueriedVertex, Vertex queriedVertex) {
        if (!sourcesList.get(0).property(PROPERTY_KEY_ENTITY_GUID).equals(originalQueriedVertex.property(PROPERTY_KEY_ENTITY_GUID))) {
            Vertex condensation = g.addV(NODE_LABEL_CONDENSED).next();
            condensation.addEdge(EDGE_LABEL_CONDENSED, queriedVertex);

            for (Vertex originalVertex : sourcesList) {
                Vertex vertex = g.addV(originalVertex.label()).next();
                copyVertexProperties(originalVertex, vertex);
                vertex.addEdge(EDGE_LABEL_CONDENSED, condensation);
            }
        }
    }

    private void addDestinationCondensationNode(GraphTraversalSource g, List<Vertex> destinationsList, Vertex originalQueriedVertex, Vertex queriedVertex) {
        if (!destinationsList.get(0).property(PROPERTY_KEY_ENTITY_GUID).equals(originalQueriedVertex.property(PROPERTY_KEY_ENTITY_GUID))) {
            Vertex condensation = g.addV(NODE_LABEL_CONDENSED).next();
            queriedVertex.addEdge(EDGE_LABEL_CONDENSED, condensation);
            for (Vertex originalVertex : destinationsList) {
                Vertex vertex = g.addV(originalVertex.label()).next();
                copyVertexProperties(originalVertex, vertex);
                condensation.addEdge(EDGE_LABEL_CONDENSED, vertex);
            }
        }
    }

    /**
     * Map http parameter to enum value by converting to uppercase and removing - characters.
     *
     * @param string main, buffer, mock, history.
     * @return String which corresponds to enum format.
     */
    private String reformatArg(String string) {
        string = string.toUpperCase();
        string = string.replaceAll("-", "");
        return string;
    }


    /**
     * Returns a subgraph containing all columns or tables connected to the queried glossary term.
     *
     * @param graph MAIN, BUFFER, MOCK, HISTORY.
     * @param guid  The guid of the glossary term of which the lineage is queried of.
     * @return a subgraph in the GraphSON format.
     */
    private String glossary(Graph graph, String guid) {
        GraphTraversalSource g = graph.traversal();
        Graph subGraph = (Graph)
                g.V().has(GraphConstants.PROPERTY_KEY_ENTITY_GUID, guid).
                        inE(EDGE_LABEL_SEMANTIC).subgraph("subGraph").outV().
                        cap("subGraph").next();
        return janusGraphToGraphson(subGraph);
    }

    /**
     * Retrieve the label of the edges that are to be traversed with the gremlin query.
     *
     * @param view The view queried by the user: hostview, tableview, columnview.
     * @return The label of the edges that are to be traversed with the gremlin query.
     */
    private String getEdgeLabel(String view) {
        String edgeLabel = "";
        switch (View.valueOf(view)) {
            case TABLEVIEW:
                edgeLabel = EDGE_LABEL_TABLE_AND_PROCESS;
                break;
            case COLUMNVIEW:
                edgeLabel = EDGE_LABEL_COLUMN_AND_PROCESS;
                break;
            default:
                log.error(view + " is not a valid lineage view");
        }
        return edgeLabel;
    }

    /**
     * Copy properties from one vertex to another.
     *
     * @param originalVertex The vertex to be copied from.
     * @param newVertex      The vertex to be copied to.
     */
    private void copyVertexProperties(Vertex originalVertex, Vertex newVertex) {
        final Iterator<VertexProperty<Object>> iterator = originalVertex.properties();
        while (iterator.hasNext()) {
            VertexProperty oldVertexProperty = iterator.next();
            newVertex.property(oldVertexProperty.key(), oldVertexProperty.value());
        }
    }

    /**
     * Write an entire graph to disc in the Egeria root folder, in the .GraphMl format.
     *
     * @param graphString MAIN, BUFFER, MOCK, HISTORY.
     */
    public void dumpGraph(String graphString) {
        graphString = reformatArg(graphString);
        JanusGraph graph = getJanusGraph(graphString);
        try {
            graph.io(IoCore.graphml()).writeGraph("graph-" + graphString + ".graphml");
        } catch (IOException e) {
            log.error(e.getMessage());
        }
    }

    /**
     * Return an entire graph, in GraphSon format.
     *
     * @param graphName MAIN, BUFFER, MOCK, HISTORY.
     * @return The queried graph, in graphSON format.
     */
    public String exportGraph(String graphName) {
        graphName = reformatArg(graphName);
        JanusGraph graph = getJanusGraph(graphName);
        return janusGraphToGraphson(graph);
    }

    /**
     * Convert a Graph object which is originally created by a Janusgraph writer to a String in GraphSON format.
     *
     * @param graph The Graph object to be converted.
     * @return The provided Graph as a String, in the GraphSON format.
     */
    private String janusGraphToGraphson(Graph graph) {
        OutputStream out = new ByteArrayOutputStream();
        GraphSONMapper mapper = GraphSONMapper.build().addCustomModule(JanusGraphSONModuleV2d0.getInstance()).create();
        GraphSONWriter writer = GraphSONWriter.build().mapper(mapper).wrapAdjacencyList(true).create();

        try {
            writer.writeGraph(out, graph);
        } catch (IOException e) {
            log.error(e.getMessage());
        }
        return out.toString();
    }

    /**
     * Retrieve an Open Lineage Services graph.
     *
     * @param graphName The name of the queried graph.
     * @return The Graph object.
     */
    private JanusGraph getJanusGraph(String graphName) {
        JanusGraph graph = null;
        switch (GraphName.valueOf(graphName)) {
            case MAIN:
                graph = mainGraph;
                break;
            case BUFFER:
                graph = bufferGraph;
                break;
            case HISTORY:
                graph = historyGraph;
                break;
            case MOCK:
                graph = mockGraph;
                break;
            default:
                log.error(graphName + " is not a valid graph");
        }
        return graph;
    }

}<|MERGE_RESOLUTION|>--- conflicted
+++ resolved
@@ -103,18 +103,30 @@
         Graph responseGraph = TinkerGraph.open();
         g = responseGraph.traversal();
 
+        Vertex sourceCondensation = g.addV(NODE_LABEL_CONDENSED).next();
+        Vertex destinationCondensation = g.addV(NODE_LABEL_CONDENSED).next();
+
         Vertex queriedVertex = g.addV(originalQueriedVertex.label()).next();
         copyVertexProperties(originalQueriedVertex, queriedVertex);
 
-        addSourceCondensationNode(g, sourcesList, originalQueriedVertex, queriedVertex);
-
-        addDestinationCondensationNode(g, destinationsList, originalQueriedVertex, queriedVertex);
+        sourceCondensation.addEdge(EDGE_LABEL_CONDENSED, queriedVertex);
+        queriedVertex.addEdge(EDGE_LABEL_CONDENSED, destinationCondensation);
+
+        for (Vertex originalVertex : sourcesList) {
+            Vertex vertex = g.addV(originalVertex.label()).next();
+            copyVertexProperties(originalVertex, vertex);
+            vertex.addEdge(EDGE_LABEL_CONDENSED, sourceCondensation);
+        }
+
+        for (Vertex originalVertex : destinationsList) {
+            Vertex vertex = g.addV(originalVertex.label()).next();
+            copyVertexProperties(originalVertex, vertex);
+            destinationCondensation.addEdge(EDGE_LABEL_CONDENSED, vertex);
+        }
         return janusGraphToGraphson(responseGraph);
     }
 
     /**
-<<<<<<< HEAD
-=======
      * Returns a subgraph containing all paths leading from any root node to the queried node, and all of the paths
      * leading from the queried node to any leaf nodes. The queried node can be a column or table.
      *
@@ -140,7 +152,6 @@
     }
 
     /**
->>>>>>> a39e902a
      * Returns a subgraph containing all root of the full graph that are connected with the queried node.
      * The queried node can be a column or table.
      *
@@ -156,17 +167,22 @@
         List<Vertex> sourcesList = g.V().has(GraphConstants.PROPERTY_KEY_ENTITY_GUID, guid).
                 until(inE(edgeLabel).count().is(0)).
                 repeat(inE(edgeLabel).outV()).dedup().toList();
-
         Vertex originalQueriedVertex = g.V().has(GraphConstants.PROPERTY_KEY_ENTITY_GUID, guid).next();
 
         Graph responseGraph = TinkerGraph.open();
         g = responseGraph.traversal();
 
+        Vertex condensation = g.addV(NODE_LABEL_CONDENSED).next();
         Vertex queriedVertex = g.addV(originalQueriedVertex.label()).next();
+
         copyVertexProperties(originalQueriedVertex, queriedVertex);
-
-        addSourceCondensationNode(g, sourcesList, originalQueriedVertex, queriedVertex);
-
+        condensation.addEdge(EDGE_LABEL_CONDENSED, queriedVertex);
+
+        for (Vertex originalVertex : sourcesList) {
+            Vertex vertex = g.addV(originalVertex.label()).next();
+            copyVertexProperties(originalVertex, vertex);
+            vertex.addEdge(EDGE_LABEL_CONDENSED, condensation);
+        }
         return janusGraphToGraphson(responseGraph);
     }
 
@@ -191,67 +207,18 @@
         Graph responseGraph = TinkerGraph.open();
         g = responseGraph.traversal();
 
+        Vertex condensation = g.addV(NODE_LABEL_CONDENSED).next();
         Vertex queriedVertex = g.addV(originalQueriedVertex.label()).next();
+
         copyVertexProperties(originalQueriedVertex, queriedVertex);
-
-        addDestinationCondensationNode(g, destinationsList, originalQueriedVertex, queriedVertex);
-
+        queriedVertex.addEdge(EDGE_LABEL_CONDENSED, condensation);
+
+        for (Vertex originalVertex : destinationsList) {
+            Vertex vertex = g.addV(originalVertex.label()).next();
+            copyVertexProperties(originalVertex, vertex);
+            condensation.addEdge(EDGE_LABEL_CONDENSED, vertex);
+        }
         return janusGraphToGraphson(responseGraph);
-    }
-
-    /**
-     * Returns a subgraph containing all paths leading from any root node to the queried node, and all of the paths
-     * leading from the queried node to any leaf nodes. The queried node can be a column or table.
-     *
-     * @param graph MAIN, BUFFER, MOCK, HISTORY.
-     * @param view The view queried by the user: tableview, columnview.
-     * @param guid  The guid of the node of which the lineage is queried of. This can be a column or a table.
-     * @return a subgraph in the GraphSON format.
-     */
-    private String endToEnd(Graph graph, String view, String guid) {
-        GraphTraversalSource g = graph.traversal();
-        String edgeLabel = getEdgeLabel(view);
-
-        final GraphTraversal<Vertex, Vertex> queriedNode = g.V().has(GraphConstants.PROPERTY_KEY_ENTITY_GUID, guid);
-        final GraphTraversal<Vertex, Vertex> queriedNode2 = g.V().has(GraphConstants.PROPERTY_KEY_ENTITY_GUID, guid);
-        final GraphTraversal<Vertex, Vertex> queriedNode3 = g.V().has(GraphConstants.PROPERTY_KEY_ENTITY_GUID, guid);
-
-        Graph endToEndGraph = (Graph)
-                queriedNode.union(
-                        queriedNode2.
-                                until(inE(edgeLabel).count().is(0)).
-                                repeat(inE(edgeLabel).subgraph("subGraph").outV()),
-                        queriedNode3.
-                                until(outE(edgeLabel).count().is(0)).
-                                repeat(outE(edgeLabel).subgraph("subGraph").inV())
-                ).cap("subGraph").next();
-
-        return janusGraphToGraphson(endToEndGraph);
-    }
-
-    private void addSourceCondensationNode(GraphTraversalSource g, List<Vertex> sourcesList, Vertex originalQueriedVertex, Vertex queriedVertex) {
-        if (!sourcesList.get(0).property(PROPERTY_KEY_ENTITY_GUID).equals(originalQueriedVertex.property(PROPERTY_KEY_ENTITY_GUID))) {
-            Vertex condensation = g.addV(NODE_LABEL_CONDENSED).next();
-            condensation.addEdge(EDGE_LABEL_CONDENSED, queriedVertex);
-
-            for (Vertex originalVertex : sourcesList) {
-                Vertex vertex = g.addV(originalVertex.label()).next();
-                copyVertexProperties(originalVertex, vertex);
-                vertex.addEdge(EDGE_LABEL_CONDENSED, condensation);
-            }
-        }
-    }
-
-    private void addDestinationCondensationNode(GraphTraversalSource g, List<Vertex> destinationsList, Vertex originalQueriedVertex, Vertex queriedVertex) {
-        if (!destinationsList.get(0).property(PROPERTY_KEY_ENTITY_GUID).equals(originalQueriedVertex.property(PROPERTY_KEY_ENTITY_GUID))) {
-            Vertex condensation = g.addV(NODE_LABEL_CONDENSED).next();
-            queriedVertex.addEdge(EDGE_LABEL_CONDENSED, condensation);
-            for (Vertex originalVertex : destinationsList) {
-                Vertex vertex = g.addV(originalVertex.label()).next();
-                copyVertexProperties(originalVertex, vertex);
-                condensation.addEdge(EDGE_LABEL_CONDENSED, vertex);
-            }
-        }
     }
 
     /**
