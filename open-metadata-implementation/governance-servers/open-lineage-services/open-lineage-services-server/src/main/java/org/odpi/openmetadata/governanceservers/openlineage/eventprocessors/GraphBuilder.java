--- conflicted
+++ resolved
@@ -44,7 +44,7 @@
     /**
      * Creates new Entities in bufferGraph related to Lineage
      *
-     * @return
+     * @param entity  Entity event for creation coming from Asset Lineage OMAS
      */
     public void createEntity(AssetLineageEntityEvent entity) {
 
@@ -147,7 +147,7 @@
     /**
      * Creates new Relationships and it's properties in bufferGraph and mainGraph related to Lineage.
      *
-     * @return
+     * @param event Relationship event coming from Asset Lineage OMAS
      */
     public void createRelationship(RelationshipEvent event) {
 
@@ -330,7 +330,6 @@
             v.property(PROPERTY_KEY_ENTITY_GUID, term.getGuid());
             v.property(PROPERTY_KEY_ENTITY_NAME, term.getDisplayName());
             g.tx().commit();
-<<<<<<< HEAD
         } else {
             log.debug("{} createVertex found existing vertex {}", "createGlossaryVertex", vertexIt.next());
             g.tx().rollback();
@@ -341,17 +340,6 @@
     private void createElementVertex(Map<String, Element> context, JanusGraph graph, boolean mainGraph) {
         GraphTraversalSource g = graph.traversal();
         List<String> mainGraphVertex = new ArrayList<>(Arrays.asList(RELATIONAL_COLUMN,RELATIONAL_TABLE,TABULAR_COLUMN,DATA_FILE));
-=======
-        } else
-            {
-                log.info("{} createVertex found existing vertex {}", "createVertex", vertexIt.next());
-                g.tx().rollback();
-            }
-    }
-
-    private void createElementVertex(Map<String,Element> context) {
-        GraphTraversalSource g = mainGraph.traversal();
->>>>>>> ff42c0e0
 
         for (Map.Entry<String, Element> entry : context.entrySet()) {
             String key = entry.getKey();
