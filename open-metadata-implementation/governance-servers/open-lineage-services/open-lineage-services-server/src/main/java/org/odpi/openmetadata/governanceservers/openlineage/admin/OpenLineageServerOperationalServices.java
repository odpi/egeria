/* SPDX-License-Identifier: Apache 2.0 */
/* Copyright Contributors to the ODPi Egeria project. */
package org.odpi.openmetadata.governanceservers.openlineage.admin;

import org.apache.commons.collections4.CollectionUtils;
import org.odpi.openmetadata.accessservices.assetlineage.AssetLineage;
import org.odpi.openmetadata.accessservices.assetlineage.event.AssetLineageEventListener;
import org.odpi.openmetadata.accessservices.assetlineage.outtopic.connector.AssetLineageOutTopicClientConnector;
import org.odpi.openmetadata.adminservices.configuration.properties.OLSBackgroundJob;
import org.odpi.openmetadata.adminservices.configuration.properties.OLSSimplifiedAccessServiceConfig;
import org.odpi.openmetadata.adminservices.configuration.properties.OpenLineageServerConfig;
import org.odpi.openmetadata.adminservices.configuration.registration.GovernanceServicesDescription;
import org.odpi.openmetadata.adminservices.ffdc.exception.OMAGConfigurationErrorException;
import org.odpi.openmetadata.commonservices.ffdc.exceptions.PropertyServerException;
import org.odpi.openmetadata.commonservices.ocf.metadatamanagement.client.OCFRESTClient;
import org.odpi.openmetadata.commonservices.ocf.metadatamanagement.rest.ConnectionResponse;
import org.odpi.openmetadata.frameworks.connectors.Connector;
import org.odpi.openmetadata.frameworks.connectors.ConnectorBroker;
import org.odpi.openmetadata.frameworks.connectors.ffdc.InvalidParameterException;
import org.odpi.openmetadata.frameworks.connectors.ffdc.OCFCheckedExceptionBase;
import org.odpi.openmetadata.frameworks.connectors.ffdc.UserNotAuthorizedException;
import org.odpi.openmetadata.frameworks.connectors.properties.beans.Connection;
import org.odpi.openmetadata.governanceservers.openlineage.OpenLineageGraphConnector;
import org.odpi.openmetadata.governanceservers.openlineage.auditlog.OpenLineageServerAuditCode;
import org.odpi.openmetadata.governanceservers.openlineage.ffdc.OpenLineageServerErrorCode;
import org.odpi.openmetadata.governanceservers.openlineage.graph.LineageGraph;
import org.odpi.openmetadata.governanceservers.openlineage.handlers.OpenLineageAssetContextHandler;
import org.odpi.openmetadata.governanceservers.openlineage.handlers.OpenLineageHandler;
import org.odpi.openmetadata.governanceservers.openlineage.listeners.OpenLineageInTopicListener;
import org.odpi.openmetadata.governanceservers.openlineage.scheduler.AssetLineageUpdateJob;
import org.odpi.openmetadata.governanceservers.openlineage.scheduler.AssetLineageUpdateJobConfiguration;
import org.odpi.openmetadata.governanceservers.openlineage.scheduler.JobConfiguration;
import org.odpi.openmetadata.governanceservers.openlineage.scheduler.JobConstants;
import org.odpi.openmetadata.governanceservers.openlineage.scheduler.LineageGraphJob;
import org.odpi.openmetadata.governanceservers.openlineage.server.OpenLineageServerInstance;
import org.odpi.openmetadata.governanceservers.openlineage.services.StoringServices;
import org.odpi.openmetadata.repositoryservices.auditlog.OMRSAuditLog;
import org.slf4j.Logger;
import org.slf4j.LoggerFactory;

import java.util.ArrayList;
import java.util.List;
import java.util.Optional;



/**
 * OpenLineageOperationalServices is responsible for controlling the startup and shutdown of
 * of the open lineage services.
 */
public class OpenLineageServerOperationalServices {
    private static final Logger log = LoggerFactory.getLogger(OpenLineageServerOperationalServices.class);

    private static final String EMPTY_STRING = "";

    private final String localServerName;
    private final String localServerUserId;
    private final String localServerPassword;
    private final int maxPageSize;

    private OpenLineageServerConfig openLineageServerConfig;
    private OpenLineageServerInstance openLineageServerInstance;
    private OMRSAuditLog auditLog;
    private LineageGraph lineageGraphConnector;
    private AssetLineageOutTopicClientConnector inTopicConnector;
    private AssetLineage assetLineageClient;
    private List<JobConfiguration> backgroundJobs;

    /**
     * Constructor used at server startup.
     *
     * @param localServerName     name of the local server
     * @param localServerUserId   user id for this server to use if sending REST requests and
     *                            processing inbound messages.
     * @param localServerPassword password for this server to use if sending REST requests.
     * @param maxPageSize         maximum number of records that can be requested on the pageSize parameter
     */
    public OpenLineageServerOperationalServices(String localServerName,
                                                String localServerUserId,
                                                String localServerPassword,
                                                int maxPageSize) {
        this.localServerName = localServerName;
        this.localServerUserId = localServerUserId;
        this.localServerPassword = localServerPassword;
        this.maxPageSize = maxPageSize;
    }


    /**
     * Initialize the service.
     *
     * @param openLineageServerConfig config properties
     * @param auditLog                destination for audit log messages.
     */
    public void initialize(OpenLineageServerConfig openLineageServerConfig, OMRSAuditLog auditLog) throws OMAGConfigurationErrorException {
        this.openLineageServerConfig = openLineageServerConfig;
        this.auditLog = auditLog;
        final String methodName = "initialize";
        final String actionDescription = "Initialize Open lineage Services";

        logRecord(OpenLineageServerAuditCode.SERVER_INITIALIZING, actionDescription);
        if (openLineageServerConfig == null)
            throwOMAGConfigurationErrorException(OpenLineageServerErrorCode.NO_CONFIG_DOC, methodName, OpenLineageServerAuditCode.NO_CONFIG_DOC, actionDescription);

        try {
            initializeOLS(openLineageServerConfig);
        } catch (OMAGConfigurationErrorException e) {
            throw e;
        } catch (Exception e) {
            exceptionToOMAGConfigurationError(e, OpenLineageServerErrorCode.ERROR_INITIALIZING_OLS, methodName, OpenLineageServerAuditCode.ERROR_INITIALIZING_OLS, actionDescription);
        }
    }

    private void initializeOLS(OpenLineageServerConfig openLineageServerConfig) throws OMAGConfigurationErrorException, InvalidParameterException {
        final String methodName = "initializeOLS";
        final String actionDescription = "Initialize Open lineage Services";
        Connection lineageGraphConnection = openLineageServerConfig.getLineageGraphConnection();
        OLSSimplifiedAccessServiceConfig accessServiceConfig = openLineageServerConfig.getAccessServiceConfig();

        Connection inTopicConnection = getAssetLineageOutTopicConnection(methodName, accessServiceConfig);

        this.lineageGraphConnector = (LineageGraph) getConnector(lineageGraphConnection, OpenLineageServerErrorCode.ERROR_OBTAINING_LINEAGE_GRAPH_CONNECTOR,
                OpenLineageServerAuditCode.ERROR_OBTAINING_LINEAGE_GRAPH_CONNECTOR);
        this.inTopicConnector = (AssetLineageOutTopicClientConnector) getConnector(inTopicConnection, OpenLineageServerErrorCode.ERROR_OBTAINING_IN_TOPIC_CONNECTOR,
                OpenLineageServerAuditCode.ERROR_OBTAINING_IN_TOPIC_CONNECTOR);

        initializeAndStartConnectors();

        OpenLineageHandler openLineageHandler = new OpenLineageHandler(lineageGraphConnector);

        initializeAndStartBackgroundJobs();

        this.openLineageServerInstance = new
                OpenLineageServerInstance(
                localServerName,
                GovernanceServicesDescription.OPEN_LINEAGE_SERVICES.getServiceName(),
                maxPageSize,
                openLineageHandler);

        logRecord(OpenLineageServerAuditCode.SERVER_INITIALIZED, actionDescription);
    }

    private Connection getAssetLineageOutTopicConnection(String methodName, OLSSimplifiedAccessServiceConfig accessServiceConfig) throws InvalidParameterException {

        final String actionDescription = "Retrieve topic Asset Lineage out topic connection";
        final String urlTemplate = "/servers/{0}/open-metadata/access-services/asset-lineage/users/{1}/topics/out-topic-connection/{2}";
        OCFRESTClient restClient;
        String serverName = accessServiceConfig.getServerName();
        String serverPlatformURLRoot = accessServiceConfig.getServerPlatformUrlRoot();
        String serverPassword = accessServiceConfig.getPassword();
        String serverUserId = accessServiceConfig.getUser();
        if (serverPassword == null) {
            restClient = new OCFRESTClient(serverName, serverPlatformURLRoot);
        } else {
            restClient = new OCFRESTClient(serverName, serverPlatformURLRoot, serverUserId, serverPassword, auditLog);
        }
<<<<<<< HEAD
        ConnectionResponse restResult = null;
        do {
            restResult = getConnection(methodName, actionDescription, urlTemplate, restClient, serverName, serverPlatformURLRoot, restResult);
        } while (restResult == null);
        return restResult.getConnection();
    }

    private ConnectionResponse getConnection(String methodName, String actionDescription, String urlTemplate, OCFRESTClient restClient, String serverName, String serverPlatformURLRoot, ConnectionResponse restResult) {
        try {
            restResult = restClient.callConnectionGetRESTCall(methodName,
                    serverPlatformURLRoot + urlTemplate,
                    serverName,
                    localServerUserId,
                    localServerUserId);
        } catch (InvalidParameterException | UserNotAuthorizedException | org.odpi.openmetadata.frameworks.connectors.ffdc.PropertyServerException e) {
            logException(OpenLineageServerAuditCode.COULD_NOT_RETRIEVE_TOPIC_CONNECTOR, actionDescription, e);
=======
        ConnectionResponse restResult = restClient.callConnectionGetRESTCall(methodName,
                serverPlatformURLRoot + urlTemplate,
                serverName,
                serverUserId,
                serverUserId);

        Connection inTopicConnection = null;
        if (restResult != null) {
            inTopicConnection = restResult.getConnection();
>>>>>>> d7aebbdf
        }
        return restResult;
    }

    private void initializeAndStartBackgroundJobs() {
        backgroundJobs = new ArrayList<>();

        Optional<OLSBackgroundJob> lineageGraphJob = getJob(JobConstants.LINEAGE_GRAPH_JOB);
        if (isJobEnabled(lineageGraphJob)) {
            int lineageGraphJobInterval = getJobInterval(lineageGraphJob);
            backgroundJobs.add(new JobConfiguration(lineageGraphConnector, JobConstants.LINEAGE_GRAPH_JOB, LineageGraphJob.class,
                    lineageGraphJobInterval));
        }

        Optional<OLSBackgroundJob> assetLineageUpdateJob = getJob(JobConstants.ASSET_LINEAGE_UPDATE_JOB);
        if (isJobEnabled(assetLineageUpdateJob)) {
            int assetLineageJobInterval = getJobInterval(assetLineageUpdateJob);
            String configAssetLineageLastUpdateTime = getDefaultValue(assetLineageUpdateJob);

            String assetLineageServerName = openLineageServerConfig.getAccessServiceConfig().getServerName();
            backgroundJobs.add(new AssetLineageUpdateJobConfiguration(lineageGraphConnector, JobConstants.ASSET_LINEAGE_UPDATE_JOB,
                    AssetLineageUpdateJob.class, assetLineageJobInterval, configAssetLineageLastUpdateTime, assetLineageClient,
                    assetLineageServerName, localServerUserId));
        }

        backgroundJobs.forEach(JobConfiguration::schedule);
    }

    private int getJobInterval(Optional<OLSBackgroundJob> job) {
        return job.map(OLSBackgroundJob::getJobInterval).orElse(JobConstants.DEFAULT_JOB_INTERVAL_IN_SECONDS);
    }

    private boolean isJobEnabled(Optional<OLSBackgroundJob> job) {
        return job.map(OLSBackgroundJob::isJobEnabled).orElse(Boolean.TRUE);
    }

    private String getDefaultValue(Optional<OLSBackgroundJob> job) {
        return job.map(OLSBackgroundJob::getJobDefaultValue).orElse(EMPTY_STRING);
    }

    private Optional<OLSBackgroundJob> getJob(String name) {
        return openLineageServerConfig.getBackgroundJobs()
                .stream()
                .filter(job -> name.equals(job.getJobName()))
                .findAny();
    }

    /**
     * Use the ConnectorBroker to obtain a connector.
     *
     * @param connection the  connection as provided by the user in the configure Open Lineage Services HTTP call.
     * @param errorCode  The error code that should be used when the connector can not be obtained.
     * @param auditCode  The audit code that should be used when the connector can not be obtained.
     * @return The connector returned by the ConnectorBroker
     * @throws OMAGConfigurationErrorException
     */
    private Connector getConnector(Connection connection, OpenLineageServerErrorCode errorCode, OpenLineageServerAuditCode auditCode) throws OMAGConfigurationErrorException {
        final String actionDescription = "Obtaining graph database connector";
        final String methodName = "getGraphConnector";
        Connector connector = null;
        try {
            connector = new ConnectorBroker().getConnector(connection);
        } catch (OCFCheckedExceptionBase e) {
            OCFCheckedExceptionToOMAGConfigurationError(e, auditCode, actionDescription);
        } catch (Exception e) {
            exceptionToOMAGConfigurationError(e, errorCode, methodName, auditCode, actionDescription);
        }
        return connector;
    }

    /**
     * Call the initialize() and start() method for all applicable connectors used by the Open Lineage Services.
     *
     * @throws OMAGConfigurationErrorException
     */
    private void initializeAndStartConnectors() throws OMAGConfigurationErrorException, InvalidParameterException {
        initializeGraphConnectorDB(
                lineageGraphConnector,
                OpenLineageServerErrorCode.ERROR_INITIALIZING_LINEAGE_GRAPH_CONNECTOR_DB,
                OpenLineageServerAuditCode.ERROR_INITIALIZING_LINEAGE_GRAPH_CONNECTOR_DB,
                "initializeLineageGraphConnector"
        );

        startGraphConnector(lineageGraphConnector,
                OpenLineageServerErrorCode.ERROR_STARTING_LINEAGE_GRAPH_CONNECTOR,
                OpenLineageServerAuditCode.ERROR_STARTING_LINEAGE_GRAPH_CONNECTOR,
                "startLineageGraphConnector");

        startIntopicConnector();
    }

    /**
     * Initialize the passed OpenLineageGraphConnector.
     *
     * @param connector         The connector that is to be initialized.
     * @param errorCode         The error code that should be used when the connector can not be initialized.
     * @param auditCode         The audit code that should be used when the connector can not be initialized.
     * @param actionDescription The action taking place in this method, used in error reporting
     * @throws OMAGConfigurationErrorException
     */
    private void initializeGraphConnectorDB(OpenLineageGraphConnector connector, OpenLineageServerErrorCode errorCode, OpenLineageServerAuditCode auditCode, String actionDescription) throws OMAGConfigurationErrorException {
        final String methodName = "initializeGraphConnectorDB";
        try {
            connector.initializeGraphDB(this.auditLog);
        } catch (OCFCheckedExceptionBase e) {
            OCFCheckedExceptionToOMAGConfigurationError(e, auditCode, actionDescription);
        } catch (Exception e) {
            exceptionToOMAGConfigurationError(e, errorCode, methodName, auditCode, actionDescription);
        }
    }

    /**
     * Start the passed OpenLineageGraphConnector.
     *
     * @param connector         The connector that is to be started.
     * @param errorCode         The error code that should be used when the connector can not be started.
     * @param auditCode         The audit code that should be used when the connector can not be started.
     * @param actionDescription The action taking place in this method, used in error reporting.
     * @throws OMAGConfigurationErrorException
     */
    private void startGraphConnector(OpenLineageGraphConnector connector, OpenLineageServerErrorCode errorCode, OpenLineageServerAuditCode auditCode, String actionDescription) throws OMAGConfigurationErrorException {
        final String methodName = "startGraphConnector";
        try {
            connector.start();
        } catch (OCFCheckedExceptionBase e) {
            OCFCheckedExceptionToOMAGConfigurationError(e, auditCode, actionDescription);
        } catch (Exception e) {
            exceptionToOMAGConfigurationError(e, errorCode, methodName, auditCode, actionDescription);
        }
    }

    /**
     * Start the Open Lineage Services in-topic connector
     *
     * @throws OMAGConfigurationErrorException
     */
    private void startIntopicConnector() throws OMAGConfigurationErrorException, InvalidParameterException {
        final String actionDescription = "Start the Open Lineage Services in-topic listener";
        final String methodName = "startIntopicConnector";
        final OpenLineageServerAuditCode auditCode = OpenLineageServerAuditCode.ERROR_STARTING_IN_TOPIC_CONNECTOR;
        inTopicConnector.setAuditLog(auditLog);
        StoringServices storingServices = new StoringServices(lineageGraphConnector);
        OLSSimplifiedAccessServiceConfig accessServiceConfig = openLineageServerConfig.getAccessServiceConfig();
        assetLineageClient = new AssetLineage(accessServiceConfig.getServerName(), accessServiceConfig.getServerPlatformUrlRoot());
        OpenLineageAssetContextHandler assetContextHandler = new OpenLineageAssetContextHandler(localServerUserId, assetLineageClient);
        AssetLineageEventListener openLineageInTopicListener = new OpenLineageInTopicListener(storingServices,
                assetContextHandler, auditLog);
        inTopicConnector.registerListener(localServerUserId, openLineageInTopicListener);
        try {
            inTopicConnector.start();
        } catch (OCFCheckedExceptionBase e) {
            OCFCheckedExceptionToOMAGConfigurationError(e, auditCode, actionDescription);
        } catch (Exception e) {
            exceptionToOMAGConfigurationError(e, OpenLineageServerErrorCode.ERROR_STARTING_IN_TOPIC_CONNECTOR, methodName, auditCode, actionDescription);
        }
        logRecord(OpenLineageServerAuditCode.SERVER_REGISTERED_WITH_IN_TOPIC, actionDescription);
    }


    /**
     * Throw an OMAGConfigurationErrorException using an OpenLineageServerErrorCode.
     *
     * @param errorCode         Details about the exception that occurred, in a format intended for web users.
     * @param methodName        The name of the calling method.
     * @param auditCode         Details about the exception that occurred, in a format intended for system administrators.
     * @param actionDescription The action that was taking place when the error occurred.
     * @throws OMAGConfigurationErrorException
     */
    private void throwOMAGConfigurationErrorException(OpenLineageServerErrorCode errorCode, String methodName, OpenLineageServerAuditCode auditCode, String actionDescription) throws OMAGConfigurationErrorException {
        String errorMessage = errorCode.getErrorMessageId() + errorCode.getFormattedErrorMessage(localServerName);
        OMAGConfigurationErrorException e = new OMAGConfigurationErrorException(errorCode.getHTTPErrorCode(),
                this.getClass().getName(),
                methodName,
                errorMessage,
                null,
                null,
                errorCode.getSystemAction(),
                errorCode.getUserAction(),
                null,
                null);
        logException(auditCode, actionDescription, e);
        throw e;
    }


    /**
     * Convert an Exception to an OMAGConfigurationErrorException
     *
     * @param e                 The exception object that was thrown
     * @param auditCode         Details about the exception that occurred, in a format intended for system administrators.
     * @param actionDescription The action that was taking place when the exception occurred.
     * @throws OMAGConfigurationErrorException
     */
    private void exceptionToOMAGConfigurationError(Exception e, OpenLineageServerErrorCode errorCode, String methodName, OpenLineageServerAuditCode
            auditCode, String actionDescription) throws OMAGConfigurationErrorException {
        logException(auditCode, actionDescription, e);
        String errorMessage = errorCode.getErrorMessageId() + errorCode.getFormattedErrorMessage(localServerName);
        throw new OMAGConfigurationErrorException(errorCode.getHTTPErrorCode(),
                this.getClass().getName(),
                methodName,
                errorMessage,
                null,
                null,
                errorCode.getSystemAction(),
                errorCode.getUserAction(),
                null,
                null);
    }

    /**
     * Convert an Exception to a PropertyServerException
     *
     * @param e                 The exception object that was thrown
     * @param auditCode         Details about the exception that occurred, in a format intended for system administrators.
     * @param actionDescription The action that was taking place when the exception occurred.
     * @throws PropertyServerException The service had trouble shutting down.
     */
    private void exceptionToPropertyServerException(Exception e, OpenLineageServerErrorCode errorCode, String methodName, OpenLineageServerAuditCode
            auditCode, String actionDescription) throws PropertyServerException {
        logException(auditCode, actionDescription, e);
        String errorMessage = errorCode.getErrorMessageId() + errorCode.getFormattedErrorMessage(localServerName);
        throw new PropertyServerException(errorCode.getHTTPErrorCode(),
                this.getClass().getName(),
                methodName,
                errorMessage,
                null,
                null,
                errorCode.getSystemAction(),
                errorCode.getUserAction(),
                null,
                null);
    }

    /**
     * Convert an OCFCheckedExceptionBase exception to an OMAGConfigurationErrorException
     *
     * @param e                 The exception object that was thrown
     * @param auditCode         Details about the exception that occurred, in a format intended for system administrators.
     * @param actionDescription The action that was taking place when the exception occurred.
     * @throws OMAGConfigurationErrorException
     */
    private void OCFCheckedExceptionToOMAGConfigurationError(OCFCheckedExceptionBase e, OpenLineageServerAuditCode auditCode, String actionDescription) throws OMAGConfigurationErrorException {
        logException(auditCode, actionDescription, e);
        throw new OMAGConfigurationErrorException(e.getReportedHTTPCode(),
                e.getReportingClassName(),
                e.getReportingActionDescription(),
                e.getReportedErrorMessage(),
                e.getReportedErrorMessageId(),
                e.getReportedErrorMessageParameters(),
                e.getReportedSystemAction(),
                e.getReportedUserAction(),
                e.getReportedCaughtExceptionClassName(),
                e.getRelatedProperties());
    }

    /**
     * Shutdown the Open Lineage Services.
     *
     * @return boolean indicated whether the disconnect was successful.
     */
    public boolean shutdown() throws PropertyServerException {
        String actionDescription = "Shutting down the open lineage Services server.";
        logRecord(OpenLineageServerAuditCode.SERVER_SHUTTING_DOWN, actionDescription);


        stopBackgroundJob();

        disconnectInTopicConnector();

        disconnectGraphConnector(lineageGraphConnector,
                OpenLineageServerErrorCode.ERROR_DISCONNECTING_LINEAGE_GRAPH_CONNECTOR,
                OpenLineageServerAuditCode.ERROR_DISCONNECTING_LINEAGE_GRAPH_CONNECTOR,
                "Disconnecting lineage graph connection.");

        if (openLineageServerInstance != null)
            openLineageServerInstance.shutdown();

        logRecord(OpenLineageServerAuditCode.SERVER_SHUTDOWN, actionDescription);
        return true;
    }

    /**
     * Triggers stop sequence on the background jobs implementations
     */
    private void stopBackgroundJob() {
        if (CollectionUtils.isNotEmpty(backgroundJobs)) {
            backgroundJobs.forEach(JobConfiguration::stop);
        }
    }

    /**
     * Disconnect the passed OpenLineageGraphConnector.
     *
     * @param connector         The connector that is to be disconnected.
     * @param auditCode         The potential error that could occur, in a format intended for system administrators.
     * @param actionDescription The action taking place in this method, used in error reporting.
     * @throws PropertyServerException
     */
    private void disconnectGraphConnector(OpenLineageGraphConnector connector, OpenLineageServerErrorCode errorCode, OpenLineageServerAuditCode auditCode, String actionDescription) throws PropertyServerException {
        final String methodName = "disconnectGraphConnector";
        if (connector == null)
            return;
        try {
            connector.disconnect();
        } catch (Exception e) {
            exceptionToPropertyServerException(e, errorCode, methodName, auditCode, actionDescription);
        }
    }

    /**
     * Disconnect the Open Lineage Services in-topic connector
     */
    private void disconnectInTopicConnector() throws PropertyServerException {
        final String methodName = "disconnectInTopicConnector";
        final String actionDescription = "Disconnecting the Open Lineage Services in-topic listener";

        if (inTopicConnector == null)
            return;
        try {
            inTopicConnector.disconnect();
        } catch (Exception e) {
            exceptionToPropertyServerException(e, OpenLineageServerErrorCode.ERROR_DISCONNECTING_IN_TOPIC_CONNECTOR, methodName, OpenLineageServerAuditCode.ERROR_DISCONNECTING_IN_TOPIC_CONNECTOR, actionDescription);
        }
    }

    /**
     * Write a non-exception record to the audit log.
     *
     * @param auditCode         Details about the exception that occurred, in a format intended for system administrators.
     * @param actionDescription Describes what the user could do to prevent the error from occurring.
     */
    private void logRecord(OpenLineageServerAuditCode auditCode, String actionDescription) {
        auditLog.logRecord(actionDescription,
                auditCode.getLogMessageId(),
                auditCode.getSeverity(),
                auditCode.getFormattedLogMessage(localServerName),
                null,
                auditCode.getSystemAction(),
                auditCode.getUserAction());
        log.info(auditCode.getSystemAction());
    }

    /**
     * Write an exception to the audit log.
     *
     * @param auditCode         Reference to the specific audit message.
     * @param actionDescription Describes what the user could do to prevent the error from occurring.
     * @param e                 The exception object that was thrown.
     */
    private void logException(OpenLineageServerAuditCode auditCode, String actionDescription, Exception e) {
        auditLog.logException(actionDescription,
                auditCode.getLogMessageId(),
                auditCode.getSeverity(),
                auditCode.getFormattedLogMessage(localServerName, openLineageServerConfig.toString()),
                null,
                auditCode.getSystemAction(),
                auditCode.getUserAction(),
                e);
        log.error(auditCode.getSystemAction(), e);
    }
}
<|MERGE_RESOLUTION|>--- conflicted
+++ resolved
@@ -43,7 +43,6 @@
 import java.util.Optional;
 
 
-
 /**
  * OpenLineageOperationalServices is responsible for controlling the startup and shutdown of
  * of the open lineage services.
@@ -142,8 +141,6 @@
 
     private Connection getAssetLineageOutTopicConnection(String methodName, OLSSimplifiedAccessServiceConfig accessServiceConfig) throws InvalidParameterException {
 
-        final String actionDescription = "Retrieve topic Asset Lineage out topic connection";
-        final String urlTemplate = "/servers/{0}/open-metadata/access-services/asset-lineage/users/{1}/topics/out-topic-connection/{2}";
         OCFRESTClient restClient;
         String serverName = accessServiceConfig.getServerName();
         String serverPlatformURLRoot = accessServiceConfig.getServerPlatformUrlRoot();
@@ -154,34 +151,28 @@
         } else {
             restClient = new OCFRESTClient(serverName, serverPlatformURLRoot, serverUserId, serverPassword, auditLog);
         }
-<<<<<<< HEAD
         ConnectionResponse restResult = null;
         do {
-            restResult = getConnection(methodName, actionDescription, urlTemplate, restClient, serverName, serverPlatformURLRoot, restResult);
+            restResult = getConnection(methodName, restClient, accessServiceConfig);
         } while (restResult == null);
         return restResult.getConnection();
     }
 
-    private ConnectionResponse getConnection(String methodName, String actionDescription, String urlTemplate, OCFRESTClient restClient, String serverName, String serverPlatformURLRoot, ConnectionResponse restResult) {
+    private ConnectionResponse getConnection(String methodName, OCFRESTClient restClient, OLSSimplifiedAccessServiceConfig accessServiceConfig) {
+        final String actionDescription = "Retrieve topic Asset Lineage out topic connection";
+        final String urlTemplate = "/servers/{0}/open-metadata/access-services/asset-lineage/users/{1}/topics/out-topic-connection/{2}";
+        String serverName = accessServiceConfig.getServerName();
+        String serverPlatformURLRoot = accessServiceConfig.getServerPlatformUrlRoot();
+        String serverUserId = accessServiceConfig.getUser();
+        ConnectionResponse restResult = null;
         try {
             restResult = restClient.callConnectionGetRESTCall(methodName,
                     serverPlatformURLRoot + urlTemplate,
                     serverName,
-                    localServerUserId,
-                    localServerUserId);
+                    serverUserId,
+                    serverUserId);
         } catch (InvalidParameterException | UserNotAuthorizedException | org.odpi.openmetadata.frameworks.connectors.ffdc.PropertyServerException e) {
             logException(OpenLineageServerAuditCode.COULD_NOT_RETRIEVE_TOPIC_CONNECTOR, actionDescription, e);
-=======
-        ConnectionResponse restResult = restClient.callConnectionGetRESTCall(methodName,
-                serverPlatformURLRoot + urlTemplate,
-                serverName,
-                serverUserId,
-                serverUserId);
-
-        Connection inTopicConnection = null;
-        if (restResult != null) {
-            inTopicConnection = restResult.getConnection();
->>>>>>> d7aebbdf
         }
         return restResult;
     }
