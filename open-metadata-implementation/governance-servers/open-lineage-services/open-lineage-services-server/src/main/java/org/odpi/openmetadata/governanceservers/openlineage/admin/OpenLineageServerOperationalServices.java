--- conflicted
+++ resolved
@@ -45,11 +45,7 @@
     private LineageGraph lineageGraphConnector;
     private OpenMetadataTopicConnector inTopicConnector;
     private JobConfiguration backgroundJob;
-<<<<<<< HEAD
-    private int jobIntervalInSeconds;
-=======
     private int jobIntervalInSeconds = 120;
->>>>>>> 956a1523
 
     /**
      * Constructor used at server startup.
