--- conflicted
+++ resolved
@@ -2,12 +2,8 @@
 /* Copyright Contributors to the ODPi Egeria project. */
 package org.odpi.openmetadata.governanceservers.openlineage.services;
 
-<<<<<<< HEAD
-import org.odpi.openmetadata.openconnectors.governancedaemonconnectors.openlineageconnectors.janusconnector.GraphDatabase;
-=======
 import org.odpi.openmetadata.accessservices.assetlineage.model.event.ProcessLineageEvent;
 import org.odpi.openmetadata.governanceservers.openlineage.OpenLineageGraphStore;
->>>>>>> 893a2691
 import org.slf4j.Logger;
 import org.slf4j.LoggerFactory;
 
@@ -15,14 +11,6 @@
 
     private static final Logger log = LoggerFactory.getLogger(GraphStoringServices.class);
 
-<<<<<<< HEAD
-    private GraphDatabase graphDatabase;
-
-    public GraphStoringServices(GraphDatabase graphDatabase) {
-        this.graphDatabase = graphDatabase;
-    }
-
-=======
     private OpenLineageGraphStore openLineageGraphStore;
 
     public GraphStoringServices(OpenLineageGraphStore graphStore) {
@@ -32,5 +20,4 @@
     public void test(ProcessLineageEvent processLineageEvent){
         openLineageGraphStore.addEntity(processLineageEvent);
     }
->>>>>>> 893a2691
 }