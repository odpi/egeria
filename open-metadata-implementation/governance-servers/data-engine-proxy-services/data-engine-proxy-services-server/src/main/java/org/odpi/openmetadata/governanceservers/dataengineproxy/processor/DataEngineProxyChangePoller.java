/* SPDX-License-Identifier: Apache-2.0 */
/* Copyright Contributors to the ODPi Egeria project. */
package org.odpi.openmetadata.governanceservers.dataengineproxy.processor;

import org.odpi.openmetadata.accessservices.dataengine.client.DataEngineImpl;
import org.odpi.openmetadata.adminservices.configuration.properties.DataEngineProxyConfig;
import org.odpi.openmetadata.frameworks.connectors.ffdc.*;
import org.odpi.openmetadata.governanceservers.dataengineproxy.auditlog.DataEngineProxyAuditCode;
import org.odpi.openmetadata.openconnectors.governancedaemonconnectors.dataengineproxy.DataEngineConnectorBase;
import org.odpi.openmetadata.openconnectors.governancedaemonconnectors.dataengineproxy.DataEngineConnectorErrorCode;
import org.odpi.openmetadata.openconnectors.governancedaemonconnectors.dataengineproxy.model.*;
import org.odpi.openmetadata.repositoryservices.auditlog.OMRSAuditLog;
import org.slf4j.Logger;
import org.slf4j.LoggerFactory;

import java.util.ArrayList;
import java.util.Date;
import java.util.List;

/**
 * Class to handle periodically polling a Data Engine for changes, for those data engines that do not
 * provide any event-based mechanism to notify on changes.
 */
public class DataEngineProxyChangePoller implements Runnable {

    private static final Logger log = LoggerFactory.getLogger(DataEngineProxyChangePoller.class);

    private OMRSAuditLog auditLog;
    private DataEngineProxyConfig dataEngineProxyConfig;
    private DataEngineImpl dataEngineOMASClient;
    private DataEngineConnectorBase connector;
    private String engineGuid;

    /**
     * Default constructor
     *
     * @param connector             Data Engine Connector through which to connect to the data engine to poll
     * @param dataEngineProxyConfig configuration of the Data Engine (Proxy)
     * @param dataEngineOMASClient  Data Engine OMAS client through which to push any changes into Egeria
     * @param auditLog              audit log through which to record activities
     */
    public DataEngineProxyChangePoller(DataEngineConnectorBase connector,
                                       DataEngineProxyConfig dataEngineProxyConfig,
                                       DataEngineImpl dataEngineOMASClient,
                                       OMRSAuditLog auditLog) {

        final String methodName = "DataEngineProxyChangePoller";

        this.connector = connector;
        this.dataEngineProxyConfig = dataEngineProxyConfig;
        this.dataEngineOMASClient = dataEngineOMASClient;
        this.auditLog = auditLog;

        DataEngineProxyAuditCode auditCode;

        // Start the connector
        if (connector != null) {
            try {
                connector.start();
                DataEngineSoftwareServerCapability dataEngineDetails = connector.getDataEngineDetails();
<<<<<<< HEAD
                engineGuid = dataEngineOMASClient.createOrUpdateExternalDataEngine(dataEngineDetails.getUserId(), dataEngineDetails.getSoftwareServerCapability());
                dataEngineOMASClient.setExternalSourceGUID(engineGuid);
                dataEngineOMASClient.setExternalSourceName(dataEngineDetails.getSoftwareServerCapability().getQualifiedName());
=======
                engineGuid = dataEngineOMASClient.createSoftwareServerCapability(dataEngineDetails.getUserId(), dataEngineDetails.getSoftwareServerCapability());
>>>>>>> 0f3aac58
            } catch (InvalidParameterException | PropertyServerException e) {
                DataEngineConnectorErrorCode errorCode = DataEngineConnectorErrorCode.OMAS_CONNECTION_ERROR;
                String errorMessage = errorCode.getErrorMessageId() + errorCode.getFormattedErrorMessage();
                throw new OCFRuntimeException(
                        errorCode.getHTTPErrorCode(),
                        this.getClass().getName(),
                        methodName,
                        errorMessage,
                        errorCode.getSystemAction(),
                        errorCode.getUserAction(),
                        e
                );
            } catch (UserNotAuthorizedException e) {
                DataEngineConnectorErrorCode errorCode = DataEngineConnectorErrorCode.USER_NOT_AUTHORIZED;
                String errorMessage = errorCode.getErrorMessageId() + errorCode.getFormattedErrorMessage();
                throw new OCFRuntimeException(
                        errorCode.getHTTPErrorCode(),
                        this.getClass().getName(),
                        methodName,
                        errorMessage,
                        errorCode.getSystemAction(),
                        errorCode.getUserAction(),
                        e
                );
            } catch (ConnectorCheckedException e) {
                log.error("Error in starting the Data Engine Proxy connector.", e);
            }
        } else {
            DataEngineConnectorErrorCode errorCode = DataEngineConnectorErrorCode.NO_CONFIG;
            String errorMessage = errorCode.getErrorMessageId() + errorCode.getFormattedErrorMessage();
            throw new OCFRuntimeException(
                    errorCode.getHTTPErrorCode(),
                    this.getClass().getName(),
                    methodName,
                    errorMessage,
                    errorCode.getSystemAction(),
                    errorCode.getUserAction()
            );
        }

        if (connector != null && connector.isActive()) {
            auditCode = DataEngineProxyAuditCode.SERVICE_INITIALIZED;
            this.auditLog.logRecord("Initializing",
                    auditCode.getLogMessageId(),
                    auditCode.getSeverity(),
                    auditCode.getFormattedLogMessage(connector.getConnection().getConnectorType().getConnectorProviderClassName()),
                    null,
                    auditCode.getSystemAction(),
                    auditCode.getUserAction());
        } else {
            DataEngineConnectorErrorCode errorCode = DataEngineConnectorErrorCode.NO_CONFIG;
            String errorMessage = errorCode.getErrorMessageId() + errorCode.getFormattedErrorMessage();
            throw new OCFRuntimeException(
                    errorCode.getHTTPErrorCode(),
                    this.getClass().getName(),
                    methodName,
                    errorMessage,
                    errorCode.getSystemAction(),
                    errorCode.getUserAction()
            );
        }

    }

    /**
     * Poll for Process changes.
     */
    @Override
    public void run() {

        final String methodName = "ProcessPollThread::run";

        while (true) {
            try {
                Date changesLastSynced = connector.getChangesLastSynced();
                Date changesCutoff = new Date();
                if (log.isInfoEnabled()) { log.info("Polling for changes since: {}", changesLastSynced); }
                List<DataEngineSchemaType> changedSchemaTypes = connector.getChangedSchemaTypes(changesLastSynced, changesCutoff);
                if (changedSchemaTypes != null) {
                    for (DataEngineSchemaType changedSchemaType : changedSchemaTypes) {
                        dataEngineOMASClient.createOrUpdateSchemaType(changedSchemaType.getUserId(), changedSchemaType.getSchemaType());
                    }
                }
                List<DataEnginePortImplementation> changedPortImplementations = connector.getChangedPortImplementations(changesLastSynced, changesCutoff);
                if (changedPortImplementations != null) {
                    for (DataEnginePortImplementation changedPortImplementation : changedPortImplementations) {
                        dataEngineOMASClient.createOrUpdatePortImplementation(changedPortImplementation.getUserId(), changedPortImplementation.getPortImplementation());
                    }
                }
                List<DataEnginePortAlias> changedPortAliases = connector.getChangedPortAliases(changesLastSynced, changesCutoff);
                if (changedPortAliases != null) {
                    for (DataEnginePortAlias changedPortAlias : changedPortAliases) {
                        dataEngineOMASClient.createOrUpdatePortAlias(changedPortAlias.getUserId(), changedPortAlias.getPortAlias());
                    }
                }
                if (log.isInfoEnabled()) { log.info(" ... getting changed processes."); }
                List<DataEngineProcess> changedProcesses = connector.getChangedProcesses(changesLastSynced, changesCutoff);
                if (changedProcesses != null) {
                    for (DataEngineProcess changedProcess : changedProcesses) {
                        dataEngineOMASClient.createOrUpdateProcess(changedProcess.getUserId(), changedProcess.getProcess());
                    }
                    if (log.isInfoEnabled()) { log.info(" ... completing process changes."); }
                }
                if (log.isInfoEnabled()) { log.info(" ... getting changed lineage mappings."); }
                List<DataEngineLineageMappings> changedLineageMappings = connector.getChangedLineageMappings(changesLastSynced, changesCutoff);
                if (changedLineageMappings != null) {
                    for (DataEngineLineageMappings changedLineageMapping : changedLineageMappings) {
                        dataEngineOMASClient.addLineageMappings(changedLineageMapping.getUserId(), new ArrayList<>(changedLineageMapping.getLineageMappings()));
                    }
                }
                connector.setChangesLastSynced(changesCutoff);
                Thread.sleep(dataEngineProxyConfig.getPollIntervalInSeconds() * 1000);
            } catch (InterruptedException e) {
                log.error("Thread was interrupted.", e);
                break;
            } catch (InvalidParameterException | PropertyServerException e) {
                log.error("Exception caught!", e);
                DataEngineConnectorErrorCode errorCode = DataEngineConnectorErrorCode.OMAS_CONNECTION_ERROR;
                String errorMessage = errorCode.getErrorMessageId() + errorCode.getFormattedErrorMessage();
                throw new OCFRuntimeException(
                        errorCode.getHTTPErrorCode(),
                        this.getClass().getName(),
                        methodName,
                        errorMessage,
                        errorCode.getSystemAction(),
                        errorCode.getUserAction(),
                        e
                );
            } catch (UserNotAuthorizedException e) {
                log.error("Exception caught!", e);
                DataEngineConnectorErrorCode errorCode = DataEngineConnectorErrorCode.USER_NOT_AUTHORIZED;
                String errorMessage = errorCode.getErrorMessageId() + errorCode.getFormattedErrorMessage();
                throw new OCFRuntimeException(
                        errorCode.getHTTPErrorCode(),
                        this.getClass().getName(),
                        methodName,
                        errorMessage,
                        errorCode.getSystemAction(),
                        errorCode.getUserAction(),
                        e
                );
            } catch (Exception e) {
                log.error("Fatal error occurred during processing.", e);
            }
        }

    }

}<|MERGE_RESOLUTION|>--- conflicted
+++ resolved
@@ -58,13 +58,9 @@
             try {
                 connector.start();
                 DataEngineSoftwareServerCapability dataEngineDetails = connector.getDataEngineDetails();
-<<<<<<< HEAD
-                engineGuid = dataEngineOMASClient.createOrUpdateExternalDataEngine(dataEngineDetails.getUserId(), dataEngineDetails.getSoftwareServerCapability());
+                engineGuid = dataEngineOMASClient.createExternalDataEngine(dataEngineDetails.getUserId(), dataEngineDetails.getSoftwareServerCapability());
                 dataEngineOMASClient.setExternalSourceGUID(engineGuid);
                 dataEngineOMASClient.setExternalSourceName(dataEngineDetails.getSoftwareServerCapability().getQualifiedName());
-=======
-                engineGuid = dataEngineOMASClient.createSoftwareServerCapability(dataEngineDetails.getUserId(), dataEngineDetails.getSoftwareServerCapability());
->>>>>>> 0f3aac58
             } catch (InvalidParameterException | PropertyServerException e) {
                 DataEngineConnectorErrorCode errorCode = DataEngineConnectorErrorCode.OMAS_CONNECTION_ERROR;
                 String errorMessage = errorCode.getErrorMessageId() + errorCode.getFormattedErrorMessage();
