/* SPDX-License-Identifier: Apache-2.0 */
/* Copyright Contributors to the ODPi Egeria project. */
package org.odpi.openmetadata.adminservices.configuration.registration;

import java.io.Serializable;
import java.util.ArrayList;

/**
 * AccessServiceDescription provides a list of registered OMAS services.
 */
public enum AccessServiceDescription implements Serializable
{
    ASSET_CATALOG_OMAS               (1000,   "Asset Catalog", "Search and understand your assets",
                                              "https://odpi.github.io/egeria/open-metadata-implementation/access-services/asset-catalog/"),
    ASSET_CONSUMER_OMAS              (1001,   "Asset Consumer", "Access assets through connectors",
                                              "https://odpi.github.io/egeria/open-metadata-implementation/access-services/asset-consumer/"),
<<<<<<< HEAD
    ASSET_LINEAGE_OMAS              (1022,   "AssetLineage", "Store asset lineage",
                                              "https://odpi.github.io/egeria/open-metadata-implementation/access-services/asset-lineage/"),
    ASSET_OWNER_OMAS                 (1002,   "AssetOwner", "Manage an asset",
=======
    ASSET_OWNER_OMAS                 (1002,   "Asset Owner", "Manage an asset",
>>>>>>> 043d2cdd
                                              "https://odpi.github.io/egeria/open-metadata-implementation/access-services/asset-owner/"),
    COMMUNITY_PROFILE_OMAS           (1003,   "Community Profile", "Define personal profile and collaborate",
                                              "https://odpi.github.io/egeria/open-metadata-implementation/access-services/community-profile/"),
    CONNECTED_ASSET_OMAS             (1004,   "Connected Asset", "Understand an asset",
                                              "https://odpi.github.io/egeria/open-metadata-implementation/access-services/connected-asset/"),
    DATA_INFRASTRUCTURE_OMAS         (1010,   "Data Infrastructure", "Manage information about the deployed IT infrastructure",
                                              "https://odpi.github.io/egeria/open-metadata-implementation/access-services/data-infrastructure/"),
<<<<<<< HEAD
    DATA_ENGINE_OMAS                 (1021,   "DataEngine", "Create processes for lineage",
=======
    DATA_ENGINE_OMAS                 (1021,   "Data Engine", "Create processes for lineage",
>>>>>>> 043d2cdd
                                              "https://odpi.github.io/egeria/open-metadata-implementation/access-services/data-engine/"),
    DATA_PLATFORM_OMAS               (1005,   "Data Platform", "Capture changes to the data stores and data set managed by a data platform",
                                              "https://odpi.github.io/egeria/open-metadata-implementation/access-services/data-platform/"),
    DATA_PRIVACY_OMAS                (1016,   "Data Privacy", "Manage governance of privacy",
                                              "https://odpi.github.io/egeria/open-metadata-implementation/access-services/data-privacy/"),
    DATA_PROCESS_OMAS                (1012,   "Data Process", "Exchange process models and lineage with a data engine",
                                              "https://odpi.github.io/egeria/open-metadata-implementation/access-services/data-process/"),
    DATA_SCIENCE_OMAS                (1006,   "Data Science", "Create and manage data science definitions and models",
                                              "https://odpi.github.io/egeria/open-metadata-implementation/access-services/data-science/"),
    DEVOPS_OMAS                      (1007,   "DevOps", "Manage a DevOps pipeline",
                                              "https://odpi.github.io/egeria/open-metadata-implementation/access-services/dev-ops/"),
    DIGITAL_ARCHITECTURE_OMAS        (1017,   "Digital Architecture", "Design of the digital services for an organization",
                                              "https://odpi.github.io/egeria/open-metadata-implementation/access-services/digital-architecture/"),
    DISCOVERY_ENGINE_OMAS            (1015,   "Discovery Engine", "Support for automated metadata discovery engines",
                                              "https://odpi.github.io/egeria/open-metadata-implementation/access-services/discovery-engine/"),
    GOVERNANCE_ENGINE_OMAS           (1008,   "Governance Engine", "Set up an operational governance engine",
                                              "https://odpi.github.io/egeria/open-metadata-implementation/access-services/governance-engine/"),
    GOVERNANCE_PROGRAM_OMAS          (1009,   "Governance Program", "Manage the governance program",
                                              "https://odpi.github.io/egeria/open-metadata-implementation/access-services/governance-program/"),
    INFORMATION_VIEW_OMAS            (1014,   "Information View", "Support information virtualization and data set definitions",
                                              "https://odpi.github.io/egeria/open-metadata-implementation/access-services/information-view/"),
    PROJECT_MANAGEMENT_OMAS          (1017,   "Project Management", "Manage data projects",
                                              "https://odpi.github.io/egeria/open-metadata-implementation/access-services/project-management/"),
    SECURITY_OFFICER_OMAS            (1013,   "Security Officer", "Set up rules to protect data",
                                              "https://odpi.github.io/egeria/open-metadata-implementation/access-services/security-officer/"),
    SOFTWARE_DEVELOPMENT_OMAS        (1018,   "Software Developer", "Develop software with best practices",
                                              "https://odpi.github.io/egeria/open-metadata-implementation/access-services/software-developer/"),
    STEWARDSHIP_ACTION_OMAS          (1019,   "Stewardship Action", "Manage exceptions and actions from open governance",
                                              "https://odpi.github.io/egeria/open-metadata-implementation/access-services/stewardship-action/"),
    SUBJECT_AREA_OMAS                (1020,   "Subject Area", "Document knowledge about a subject area",
                                              "https://odpi.github.io/egeria/open-metadata-implementation/access-services/subject-area/");

    private static final long     serialVersionUID    = 1L;

    private int                            accessServiceCode;
    private String                         accessServiceName;
    private String                         accessServiceDescription;
    private String                         accessServiceWiki;


    /**
     * Return a list containing each of the access service descriptions defined in this enum class.
     *
     * @return ArrayList of enums
     */
    public static ArrayList<AccessServiceDescription> getAccessServiceDescriptionList()
    {
        ArrayList<AccessServiceDescription>  accessServiceDescriptionList = new ArrayList<>();

        accessServiceDescriptionList.add(AccessServiceDescription.ASSET_CATALOG_OMAS);
        accessServiceDescriptionList.add(AccessServiceDescription.ASSET_CONSUMER_OMAS);
        accessServiceDescriptionList.add(AccessServiceDescription.ASSET_LINEAGE_OMAS);
        accessServiceDescriptionList.add(AccessServiceDescription.ASSET_OWNER_OMAS);
        accessServiceDescriptionList.add(AccessServiceDescription.COMMUNITY_PROFILE_OMAS);
        accessServiceDescriptionList.add(AccessServiceDescription.CONNECTED_ASSET_OMAS);
        accessServiceDescriptionList.add(AccessServiceDescription.DATA_INFRASTRUCTURE_OMAS);
        accessServiceDescriptionList.add(AccessServiceDescription.DATA_PLATFORM_OMAS);
        accessServiceDescriptionList.add(AccessServiceDescription.DATA_PRIVACY_OMAS);
        accessServiceDescriptionList.add(AccessServiceDescription.DATA_PROCESS_OMAS);
        accessServiceDescriptionList.add(AccessServiceDescription.SECURITY_OFFICER_OMAS);
        accessServiceDescriptionList.add(AccessServiceDescription.DATA_SCIENCE_OMAS);
        accessServiceDescriptionList.add(AccessServiceDescription.DEVOPS_OMAS);
        accessServiceDescriptionList.add(AccessServiceDescription.DIGITAL_ARCHITECTURE_OMAS);
        accessServiceDescriptionList.add(AccessServiceDescription.DISCOVERY_ENGINE_OMAS);
        accessServiceDescriptionList.add(AccessServiceDescription.GOVERNANCE_ENGINE_OMAS);
        accessServiceDescriptionList.add(AccessServiceDescription.GOVERNANCE_PROGRAM_OMAS);
        accessServiceDescriptionList.add(AccessServiceDescription.INFORMATION_VIEW_OMAS);
        accessServiceDescriptionList.add(AccessServiceDescription.PROJECT_MANAGEMENT_OMAS);
        accessServiceDescriptionList.add(AccessServiceDescription.SOFTWARE_DEVELOPMENT_OMAS);
        accessServiceDescriptionList.add(AccessServiceDescription.STEWARDSHIP_ACTION_OMAS);
        accessServiceDescriptionList.add(AccessServiceDescription.SUBJECT_AREA_OMAS);

        return accessServiceDescriptionList;
    }


    /**
     * Default Constructor
     *
     * @param accessServiceCode ordinal for this access service
     * @param accessServiceName symbolic name for this access service
     * @param accessServiceDescription short description for this access service
     * @param accessServiceWiki wiki page for the access service for this access service
     */
    AccessServiceDescription(int                            accessServiceCode,
                             String                         accessServiceName,
                             String                         accessServiceDescription,
                             String                         accessServiceWiki)
    {
        /*
         * Save the values supplied
         */
        this.accessServiceCode = accessServiceCode;
        this.accessServiceName = accessServiceName;
        this.accessServiceDescription = accessServiceDescription;
        this.accessServiceWiki = accessServiceWiki;
    }


    /**
     * Return the code for this enum instance
     *
     * @return int type code
     */
    public int getAccessServiceCode()
    {
        return accessServiceCode;
    }


    /**
     * Return the default name for this enum instance.
     *
     * @return String default name
     */
    public String getAccessServiceName()
    {
        return accessServiceName;
    }


    /**
     * Return the default description for the type for this enum instance.
     *
     * @return String default description
     */
    public String getAccessServiceDescription()
    {
        return accessServiceDescription;
    }


    /**
     * Return the URL for the wiki page describing this access service.
     *
     * @return String URL name for the wiki page
     */
    public String getAccessServiceWiki()
    {
        return accessServiceWiki;
    }
}<|MERGE_RESOLUTION|>--- conflicted
+++ resolved
@@ -14,13 +14,9 @@
                                               "https://odpi.github.io/egeria/open-metadata-implementation/access-services/asset-catalog/"),
     ASSET_CONSUMER_OMAS              (1001,   "Asset Consumer", "Access assets through connectors",
                                               "https://odpi.github.io/egeria/open-metadata-implementation/access-services/asset-consumer/"),
-<<<<<<< HEAD
     ASSET_LINEAGE_OMAS              (1022,   "AssetLineage", "Store asset lineage",
                                               "https://odpi.github.io/egeria/open-metadata-implementation/access-services/asset-lineage/"),
     ASSET_OWNER_OMAS                 (1002,   "AssetOwner", "Manage an asset",
-=======
-    ASSET_OWNER_OMAS                 (1002,   "Asset Owner", "Manage an asset",
->>>>>>> 043d2cdd
                                               "https://odpi.github.io/egeria/open-metadata-implementation/access-services/asset-owner/"),
     COMMUNITY_PROFILE_OMAS           (1003,   "Community Profile", "Define personal profile and collaborate",
                                               "https://odpi.github.io/egeria/open-metadata-implementation/access-services/community-profile/"),
@@ -28,11 +24,7 @@
                                               "https://odpi.github.io/egeria/open-metadata-implementation/access-services/connected-asset/"),
     DATA_INFRASTRUCTURE_OMAS         (1010,   "Data Infrastructure", "Manage information about the deployed IT infrastructure",
                                               "https://odpi.github.io/egeria/open-metadata-implementation/access-services/data-infrastructure/"),
-<<<<<<< HEAD
     DATA_ENGINE_OMAS                 (1021,   "DataEngine", "Create processes for lineage",
-=======
-    DATA_ENGINE_OMAS                 (1021,   "Data Engine", "Create processes for lineage",
->>>>>>> 043d2cdd
                                               "https://odpi.github.io/egeria/open-metadata-implementation/access-services/data-engine/"),
     DATA_PLATFORM_OMAS               (1005,   "Data Platform", "Capture changes to the data stores and data set managed by a data platform",
                                               "https://odpi.github.io/egeria/open-metadata-implementation/access-services/data-platform/"),
