--- conflicted
+++ resolved
@@ -22,15 +22,9 @@
                                               "https://odpi.github.io/egeria/open-metadata-implementation/access-services/community-profile/"),
     CONNECTED_ASSET_OMAS             (1004,   "Connected Asset", "Understand an asset",
                                               "https://odpi.github.io/egeria/open-metadata-implementation/access-services/connected-asset/"),
-<<<<<<< HEAD
-    DATA_INFRASTRUCTURE_OMAS         (1010,   "Data Infrastructure", "Manage information about the deployed IT infrastructure",
-                                              "https://odpi.github.io/egeria/open-metadata-implementation/access-services/data-infrastructure/"),
-    DATA_ENGINE_OMAS                 (1021,   "DataEngine", "Create processes for lineage",
-=======
     IT_INFRASTRUCTURE_OMAS           (1010,   "IT Infrastructure", "Manage information about the deployed IT infrastructure",
                                               "https://odpi.github.io/egeria/open-metadata-implementation/access-services/it-infrastructure/"),
     DATA_ENGINE_OMAS                 (1021,   "Data Engine", "Create processes for lineage",
->>>>>>> d82bdbb9
                                               "https://odpi.github.io/egeria/open-metadata-implementation/access-services/data-engine/"),
     DATA_PLATFORM_OMAS               (1005,   "Data Platform", "Capture changes to the data stores and data set managed by a data platform",
                                               "https://odpi.github.io/egeria/open-metadata-implementation/access-services/data-platform/"),
