/* SPDX-License-Identifier: Apache-2.0 */
/* Copyright Contributors to the ODPi Egeria project. */
package org.odpi.openmetadata.repositoryservices.connectors.stores.metadatacollectionstore;

import org.odpi.openmetadata.repositoryservices.connectors.stores.metadatacollectionstore.properties.MatchCriteria;
import org.odpi.openmetadata.repositoryservices.connectors.stores.metadatacollectionstore.properties.SequencingOrder;
import org.odpi.openmetadata.repositoryservices.connectors.stores.metadatacollectionstore.properties.instances.*;
import org.odpi.openmetadata.repositoryservices.connectors.stores.metadatacollectionstore.properties.search.SearchClassifications;
import org.odpi.openmetadata.repositoryservices.connectors.stores.metadatacollectionstore.properties.search.SearchProperties;
import org.odpi.openmetadata.repositoryservices.connectors.stores.metadatacollectionstore.properties.typedefs.*;
import org.odpi.openmetadata.repositoryservices.connectors.stores.metadatacollectionstore.repositoryconnector.OMRSRepositoryConnector;
import org.odpi.openmetadata.repositoryservices.connectors.stores.metadatacollectionstore.repositoryconnector.OMRSRepositoryHelper;
import org.odpi.openmetadata.repositoryservices.connectors.stores.metadatacollectionstore.repositoryconnector.OMRSRepositoryValidator;
import org.odpi.openmetadata.repositoryservices.ffdc.OMRSErrorCode;
import org.odpi.openmetadata.repositoryservices.ffdc.exception.*;

import java.util.*;

/**
 * <p>
 *     OMRSMetadataInstanceStore is the common interface for working with the contents of a metadata repository.
 *     Within a metadata collection are the type definitions (TypeDefs) and metadata instances (Entities and
 *     Relationships).  OMRSMetadataCollectionBase provides empty implementation of the the abstract methods of
 *     OMRSMetadataInstanceStore.
 *
 *     The methods on OMRSMetadataInstanceStore are in the following major groups:
 * </p>
 * <ul>
 *     <li><b>Methods to retrieve information about the metadata repository</b> -
 *         Used to retrieve or confirm the identity of the metadata repository
 *     </li>
 *     <li><b>Methods for working with typedefs</b> -
 *         Typedefs are used to define the type model for open metadata.
 *         The open metadata support had a comprehensive set of typedefs implemented, and these can be augmented by
 *         different vendors or applications.  The typedefs can be queried, created, updated and deleted though the
 *         metadata collection.
 *     </li>
 *
 *     <li><b>Methods for querying Entities and Relationships</b> -
 *         The metadata repository stores instances of the typedefs as metadata instances.
 *         Principally these are entities (nodes in the graph) and relationships (links between nodes).
 *         Both the entities and relationships can have properties.
 *         The entity may also have structured properties called structs and classifications attached.
 *         This second group of methods supports a range of queries to retrieve these instances.
 *     </li>
 *
 *     <li><b>Methods for maintaining the instances</b> -
 *         The fourth group of methods supports the maintenance of the metadata instances.  Each instance as a status
 *         (see InstanceStatus) that allows an instance to be proposed, drafted and approved before it becomes
 *         active.  The instances can also be soft-deleted and restored or purged from the metadata
 *         collection.
 *     </li>
 *     <li>
 *         <b>Methods for repairing the metadata collections of the cohort</b> -
 *         The fifth group of methods are for editing the control information of entities and relationships to
 *         manage changes in the cohort.  These methods are advanced methods and are rarely used.
 *     </li>
 *     <li>
 *         <b>Methods for local maintenance of a metadata collection</b>
 *         The final group of methods are for removing reference copies of the metadata instances.  These updates
 *         are not broadcast to the rest of the Cohort as events.
 *     </li>
 * </ul>
 */
public abstract class OMRSMetadataCollectionBase extends OMRSMetadataCollection
{
    /**
     * Constructor ensures the metadata collection is linked to its connector and knows its metadata collection Id.
     *
     * @param parentConnector connector that this metadata collection supports.  The connector has the information
     *                        to call the metadata repository.
     * @param repositoryName name of this repository.
     * @param repositoryHelper helper class for building types and instances
     * @param repositoryValidator validator class for checking open metadata repository objects and parameters.
     * @param metadataCollectionId unique identifier of the metadata collection Id.
     */
    public OMRSMetadataCollectionBase(OMRSRepositoryConnector parentConnector,
                                      String                  repositoryName,
                                      OMRSRepositoryHelper    repositoryHelper,
                                      OMRSRepositoryValidator repositoryValidator,
                                      String                  metadataCollectionId)
    {
        super(parentConnector, repositoryName, metadataCollectionId, repositoryHelper, repositoryValidator);
    }


    /* ======================================================================
     * Group 1: Confirm the identity of the metadata repository being called.
     */


    /**
     * Returns the identifier of the metadata repository.  This is the identifier used to register the
     * metadata repository with the metadata repository cohort.  It is also the identifier used to
     * identify the home repository of a metadata instance.
     *
     * @param userId calling user
     * @return String  metadata collection id.
     * @throws RepositoryErrorException there is a problem communicating with the metadata repository.
     */
    public String      getMetadataCollectionId(String   userId) throws RepositoryErrorException
    {
        final String methodName = "getMetadataCollectionId";

        /*
         * Validate parameters
         */
        this.validateRepositoryConnector(methodName);
        parentConnector.validateRepositoryIsActive(methodName);

        /*
         * Perform operation
         */
        return super.metadataCollectionId;
    }


    /* ==============================
     * Group 2: Working with typedefs
     */


    /**
     * Validate the properties of a request that accesses types by guid.
     *
     * @param userId calling user
     * @param guid guid of type
     * @param guidParameterName parameter that the guid was passed in on
     * @param methodName calling method
     * @throws InvalidParameterException one of the parameters is null or invalid
     * @throws RepositoryErrorException there is a problem with the repository connector
     */
    protected void typeGUIDParameterValidation(String userId,
                                               String guid,
                                               String guidParameterName,
                                               String methodName) throws InvalidParameterException,
                                                                         RepositoryErrorException
    {
        super.basicRequestValidation(userId, methodName);

        repositoryValidator.validateGUID(repositoryName, guidParameterName, guid, methodName);
    }


    /**
     * Validate the properties of a request that accesses types by name.
     *
     * @param userId calling user
     * @param name name of type
     * @param nameParameterName parameter that the name was passed in on
     * @param methodName calling method
     * @throws InvalidParameterException one of the parameters is null or invalid
     * @throws RepositoryErrorException there is a problem with the repository connector
     */
    protected void typeNameParameterValidation(String userId,
                                               String name,
                                               String nameParameterName,
                                               String methodName) throws InvalidParameterException,
                                                                         RepositoryErrorException
    {
        super.basicRequestValidation(userId, methodName);

        repositoryValidator.validateTypeName(repositoryName, nameParameterName, name, methodName);
    }


    /**
     * Validate the properties of a request that accesses types by category.
     *
     * @param userId calling user
     * @param category category of type
     * @param categoryParameterName parameter that the category was passed in on
     * @param methodName calling method
     * @throws InvalidParameterException one of the parameters is null or invalid
     * @throws RepositoryErrorException there is a problem with the repository connector
     */
    protected void typeDefCategoryParameterValidation(String          userId,
                                                      TypeDefCategory category,
                                                      String          categoryParameterName,
                                                      String          methodName) throws InvalidParameterException,
                                                                                         RepositoryErrorException
    {
        super.basicRequestValidation(userId, methodName);

        repositoryValidator.validateTypeDefCategory(repositoryName, categoryParameterName, category, methodName);
    }


    /**
     * Validate the properties of a request that accesses types by category.
     *
     * @param userId calling user
     * @param category category of type
     * @param categoryParameterName parameter that the category was passed in on
     * @param methodName calling method
     * @throws InvalidParameterException one of the parameters is null or invalid
     * @throws RepositoryErrorException there is a problem with the repository connector
     */
    protected void attributeTypeDefCategoryParameterValidation(String                   userId,
                                                               AttributeTypeDefCategory category,
                                                               String                   categoryParameterName,
                                                               String                   methodName) throws InvalidParameterException,
                                                                                                           RepositoryErrorException
    {
        super.basicRequestValidation(userId, methodName);

        repositoryValidator.validateAttributeTypeDefCategory(repositoryName, categoryParameterName, category, methodName);
    }


    /**
     * Validate the properties used to locate types.
     *
     * @param userId unique identifier for requesting user.
     * @param matchCriteria TypeDefProperties containing a list of property names.
     * @param matchCriteriaParameterName parameter that the match criteria was passed in on
     * @param methodName calling method
     * @throws InvalidParameterException the matchCriteria is null.
     * @throws RepositoryErrorException there is a problem communicating with the metadata repository.
     */
    protected void typeDefPropertyParameterValidation(String            userId,
                                                      TypeDefProperties matchCriteria,
                                                      String            matchCriteriaParameterName,
                                                      String            methodName) throws InvalidParameterException,
                                                                                           RepositoryErrorException
    {
        super.basicRequestValidation(userId, methodName);
        repositoryValidator.validateMatchCriteria(repositoryName, matchCriteriaParameterName, matchCriteria, methodName);
    }


    /**
     * Validate the properties used to locate types.
     *
     * @param userId unique identifier for requesting user.
     * @param searchCriteria string containing the search criteria.
     * @param searchCriteriaParameterName parameter that the search criteria was passed in on
     * @param methodName calling method
     * @throws InvalidParameterException the searchCriteria is null.
     * @throws RepositoryErrorException there is a problem communicating with the metadata repository.
     */
    protected void typeDefSearchParameterValidation(String       userId,
                                                    String       searchCriteria,
                                                    String       searchCriteriaParameterName,
                                                    String       methodName) throws InvalidParameterException,
                                                                                    RepositoryErrorException
    {
        super.basicRequestValidation(userId, methodName);
        repositoryValidator.validateSearchCriteria(repositoryName, searchCriteriaParameterName, searchCriteria, methodName);
    }


    /**
     * Validate the properties used to locate types.
     *
     * @param userId unique identifier for requesting user.
     * @param standard name of the standard - null means any.
     * @param organization name of the organization - null means any.
     * @param identifier identifier of the element in the standard - null means any.
     * @param methodName calling method
     * @throws InvalidParameterException the matchCriteria is null.
     * @throws RepositoryErrorException there is a problem communicating with the metadata repository.
     */
    protected void typeDefExternalIDParameterValidation(String    userId,
                                                        String    standard,
                                                        String    organization,
                                                        String    identifier,
                                                        String    methodName) throws InvalidParameterException,
                                                                                     RepositoryErrorException
    {
        super.basicRequestValidation(userId, methodName);
        repositoryValidator.validateExternalId(repositoryName, standard, organization, identifier, methodName);
    }


    /**
     * Validate that a supplied typeDef is valid.
     *
     * @param userId unique identifier for requesting user.
     * @param typeDef supplied type definition
     * @param typeDefParameterName name of the parameter for the type definition
     * @param methodName calling method
     * @throws InvalidParameterException a property is null or invalid
     * @throws InvalidTypeDefException the type is invalid
     * @throws RepositoryErrorException there is a problem communicating with the metadata repository.
     */
    protected void typeDefParameterValidation(String  userId,
                                              TypeDef typeDef,
                                              String  typeDefParameterName,
                                              String  methodName) throws InvalidParameterException,
                                                                         InvalidTypeDefException,
                                                                         RepositoryErrorException
    {
        super.basicRequestValidation(userId, methodName);

        repositoryValidator.validateTypeDef(repositoryName, typeDefParameterName, typeDef, methodName);
    }


    /**
     * Validate that a supplied attributeTypeDef is valid.
     *
     * @param userId unique identifier for requesting user.
     * @param attributeTypeDef supplied type definition
     * @param typeDefParameterName name of the parameter for the type definition
     * @param methodName calling method
     * @throws InvalidParameterException a property is null or invalid
     * @throws InvalidTypeDefException the type is invalid
     * @throws RepositoryErrorException there is a problem communicating with the metadata repository.
     */
    protected void attributeTypeDefParameterValidation(String           userId,
                                                       AttributeTypeDef attributeTypeDef,
                                                       String           typeDefParameterName,
                                                       String           methodName) throws InvalidParameterException,
                                                                                           InvalidTypeDefException,
                                                                                           RepositoryErrorException
    {
        super.basicRequestValidation(userId, methodName);
        repositoryValidator.validateAttributeTypeDef(repositoryName, typeDefParameterName, attributeTypeDef, methodName);
    }


    /**
     * Validate that a supplied typeDef is valid and unknown.
     *
     * @param userId unique identifier for requesting user.
     * @param typeDef supplied type definition
     * @param typeDefParameterName name of the parameter for the type definition
     * @param methodName calling method
     * @throws InvalidParameterException a property is null or invalid
     * @throws InvalidTypeDefException the type is invalid
     * @throws RepositoryErrorException there is a problem communicating with the metadata repository.
     * @throws TypeDefConflictException incompatible TypeDefs
     * @throws TypeDefKnownException duplicate TypeDefs
     */
    protected void newTypeDefParameterValidation(String  userId,
                                                 TypeDef typeDef,
                                                 String  typeDefParameterName,
                                                 String  methodName) throws InvalidParameterException,
                                                                            InvalidTypeDefException,
                                                                            TypeDefConflictException,
                                                                            TypeDefKnownException,
                                                                            RepositoryErrorException
    {
        this.typeDefParameterValidation(userId, typeDef, typeDefParameterName, methodName);
        repositoryValidator.validateUnknownTypeDef(repositoryName, typeDefParameterName, typeDef, methodName);
    }


    /**
     * Validate that a supplied attributeTypeDef is valid and unknown.
     *
     * @param userId unique identifier for requesting user.
     * @param attributeTypeDef supplied type definition
     * @param typeDefParameterName name of the parameter for the type definition
     * @param methodName calling method
     * @throws InvalidParameterException a property is null or invalid
     * @throws InvalidTypeDefException the type is invalid
     * @throws TypeDefConflictException incompatible TypeDefs
     * @throws TypeDefKnownException duplicate TypeDefs
     * @throws RepositoryErrorException there is a problem communicating with the metadata repository.
     */
    protected void newAttributeTypeDefParameterValidation(String           userId,
                                                          AttributeTypeDef attributeTypeDef,
                                                          String           typeDefParameterName,
                                                          String           methodName) throws InvalidParameterException,
                                                                                              InvalidTypeDefException,
                                                                                              TypeDefConflictException,
                                                                                              TypeDefKnownException,
                                                                                              RepositoryErrorException
    {
        this.attributeTypeDefParameterValidation(userId, attributeTypeDef, typeDefParameterName, methodName);
        repositoryValidator.validateUnknownAttributeTypeDef(repositoryName, typeDefParameterName, attributeTypeDef, methodName);
    }


    /**
     * Validate that a patch to a type definition is valid.
     *
     * @param userId unique identifier for requesting user.
     * @param typeDefPatch update to the type definition
     * @param methodName calling method
     * @return type definition
     * @throws InvalidParameterException a property is null or invalid
     * @throws PatchErrorException the type update is invalid
     * @throws TypeDefNotKnownException the type is not known
     * @throws RepositoryErrorException there is a problem communicating with the metadata repository.
     */
    protected TypeDef updateTypeDefParameterValidation(String       userId,
                                                       TypeDefPatch typeDefPatch,
                                                       String       methodName) throws InvalidParameterException,
                                                                                       PatchErrorException,
                                                                                       TypeDefNotKnownException,
                                                                                       RepositoryErrorException
    {
        super.basicRequestValidation(userId, methodName);
        return repositoryValidator.validateTypeDefPatch(repositoryName, typeDefPatch, methodName);
    }


    /**
     * Validate the type information for a management change to a type.
     *
     * @param userId unique identifier for requesting user.
     * @param guidParameterName name of parameter for type identifier
     * @param nameParameterName name of parameter for type name
     * @param typeDefGUID unique identifier of type
     * @param typeDefName unique name of type
     * @param methodName calling method
     * @return typeDef
     * @throws InvalidParameterException a property is null or invalid
     * @throws RepositoryErrorException there is a problem communicating with the metadata repository.
     */
    protected TypeDef manageTypeDefParameterValidation(String  userId,
                                                       String  guidParameterName,
                                                       String  nameParameterName,
                                                       String  typeDefGUID,
                                                       String  typeDefName,
                                                       String  methodName) throws InvalidParameterException,
                                                                                  RepositoryErrorException
    {
        super.basicRequestValidation(userId, methodName);
        return repositoryValidator.getValidTypeDefFromIds(repositoryName,
                                                          guidParameterName,
                                                          nameParameterName,
                                                          typeDefGUID,
                                                          typeDefName,
                                                          methodName);
    }


    /**
     * Validate the type information for a management change to an attributeTypeDef.
     *
     * @param userId unique identifier for requesting user.
     * @param guidParameterName name of parameter for type identifier
     * @param nameParameterName name of parameter for type name
     * @param attributeTypeDefGUID unique identifier of type
     * @param attributeTypeDefName unique name of type
     * @param methodName calling method
     * @return retrieved type definition
     * @throws InvalidParameterException a property is null or invalid
     * @throws RepositoryErrorException there is a problem communicating with the metadata repository.
     */
    protected AttributeTypeDef manageAttributeTypeDefParameterValidation(String  userId,
                                                                         String  guidParameterName,
                                                                         String  nameParameterName,
                                                                         String  attributeTypeDefGUID,
                                                                         String  attributeTypeDefName,
                                                                         String  methodName) throws InvalidParameterException,
                                                                                                    RepositoryErrorException
    {
        super.basicRequestValidation(userId, methodName);
        return repositoryValidator.getValidAttributeTypeDefFromIds(repositoryName,
                                                                   guidParameterName,
                                                                   nameParameterName,
                                                                   attributeTypeDefGUID,
                                                                   attributeTypeDefName,
                                                                   methodName);
    }



    /**
     * Returns the list of different types of metadata organized into two groups.  The first are the
     * attribute type definitions (AttributeTypeDefs).  These provide types for properties in full
     * type definitions.  Full type definitions (TypeDefs) describe types for entities, relationships
     * and classifications.
     *
     * @param userId unique identifier for requesting user.
     * @return TypeDefGallery List of different categories of type definitions.
     * @throws InvalidParameterException the userId is null
     * @throws RepositoryErrorException there is a problem communicating with the metadata repository.
     * @throws UserNotAuthorizedException the userId is not permitted to perform this operation.
     */
    public TypeDefGallery getAllTypes(String   userId) throws InvalidParameterException,
                                                              RepositoryErrorException,
                                                              UserNotAuthorizedException
    {
        final String  methodName = "getAllTypes";

        /*
         * Validate parameters
         */
        super.basicRequestValidation(userId, methodName);

        /*
         * Perform operation
         */
        return repositoryHelper.getActiveTypeDefGallery();
    }


    /**
     * Return the types identified by the name supplied by the caller.  The name may have wild
     * card characters in it which is why the results are returned in a list.
     *
     * @param allTypeDefs list of types to filter.
     * @param allAttributeTypeDefs list of types to filter.
     * @param typeDefName unique name for the TypeDef
     * @return TypeDef object or null if TypeDef is not known.
     */
    public TypeDefGallery filterTypesByWildCardName (List<TypeDef>           allTypeDefs,
                                                     List<AttributeTypeDef>  allAttributeTypeDefs,
                                                     String                  typeDefName)
    {
        if (typeDefName != null)
        {
            List<TypeDef>         matchedTypeDefs = new ArrayList<>();

            if (allTypeDefs != null)
            {
                for (TypeDef typeDef : allTypeDefs)
                {
                    if (typeDef != null)
                    {
                        if (typeDef.getName().matches(typeDefName))
                        {
                            matchedTypeDefs.add(typeDef);
                        }
                    }
                }
            }

            List<AttributeTypeDef>         matchedAttributeTypeDefs = new ArrayList<>();

            if (allAttributeTypeDefs != null)
            {
                for (AttributeTypeDef attributeTypeDef : allAttributeTypeDefs)
                {
                    if (attributeTypeDef != null)
                    {
                        if (attributeTypeDef.getName().matches(typeDefName))
                        {
                            matchedAttributeTypeDefs.add(attributeTypeDef);
                        }
                    }
                }
            }

            if ((! matchedTypeDefs.isEmpty()) || (! matchedAttributeTypeDefs.isEmpty()))
            {
                TypeDefGallery        typeDefGallery = new TypeDefGallery();

                if (! matchedTypeDefs.isEmpty())
                {
                    typeDefGallery.setTypeDefs(matchedTypeDefs);
                }
                else
                {
                    typeDefGallery.setTypeDefs(null);
                }

                if (! matchedAttributeTypeDefs.isEmpty())
                {
                    typeDefGallery.setAttributeTypeDefs(matchedAttributeTypeDefs);
                }
                else
                {
                    typeDefGallery.setAttributeTypeDefs(null);
                }

                return typeDefGallery;
            }
        }

        return null;
    }



    /**
     * Returns a list of type definitions that have the specified name.  Type names should be unique.  This
     * method allows wildcard character to be included in the name.  These are * (asterisk) for an
     * arbitrary string of characters and ampersand for an arbitrary character.
     *
     * @param userId unique identifier for requesting user.
     * @param name name of the TypeDefs to return (including wildcard characters).
     * @return TypeDefs list.
     * @throws InvalidParameterException the name of the TypeDef is null.
     * @throws RepositoryErrorException there is a problem communicating with the metadata repository.
     * @throws UserNotAuthorizedException the userId is not permitted to perform this operation.
     */
    public TypeDefGallery findTypesByName(String userId,
                                          String name) throws InvalidParameterException,
                                                              RepositoryErrorException,
                                                              UserNotAuthorizedException
    {
        final String   methodName        = "findTypesByName";
        final String   nameParameterName = "name";

        /*
         * Validate parameters
         */
        this.typeNameParameterValidation(userId, name, nameParameterName, methodName);

        /*
         * Retrieve types
         */
        return this.filterTypesByWildCardName(repositoryHelper.getActiveTypeDefs(),
                                              repositoryHelper.getActiveAttributeTypeDefs(),
                                              name);
    }


    /**
     * Returns all of the types for a specific category.
     *
     * @param allTypes list of types to filter.
     * @param category enum value for the category of types to return.
     * @return type list list.
     */
    protected List<TypeDef> filterTypeDefsByCategory(List<TypeDef>   allTypes,
                                                     TypeDefCategory category)
    {
        if (allTypes != null)
        {
            List<TypeDef> typesForCategory = new ArrayList<>();

            for (TypeDef typeDef : allTypes)
            {
                if (typeDef != null)
                {
                    if (typeDef.getCategory() == category)
                    {
                        typesForCategory.add(typeDef);
                    }
                }
            }


            if (typesForCategory.isEmpty())
            {
                typesForCategory = null;
            }

            return typesForCategory;
        }

        return null;
    }



    /**
     * Returns all of the TypeDefs for a specific category.
     *
     * @param userId unique identifier for requesting user.
     * @param category enum value for the category of TypeDef to return.
     * @return TypeDefs list.
     * @throws InvalidParameterException the TypeDefCategory is null.
     * @throws RepositoryErrorException there is a problem communicating with the metadata repository.
     * @throws UserNotAuthorizedException the userId is not permitted to perform this operation.
     */
    public List<TypeDef> findTypeDefsByCategory(String          userId,
                                                TypeDefCategory category) throws InvalidParameterException,
                                                                                 RepositoryErrorException,
                                                                                 UserNotAuthorizedException
    {
        final String methodName            = "findTypeDefsByCategory";
        final String categoryParameterName = "category";

        /*
         * Validate parameters
         */
        this.typeDefCategoryParameterValidation(userId, category, categoryParameterName, methodName);

        /*
         * Perform operation
         */
        return this.filterTypeDefsByCategory(repositoryHelper.getActiveTypeDefs(), category);
    }



    /**
     * Returns all of the types for a specific category.
     *
     * @param allTypes list of types to filter.
     * @param category enum value for the category of types to return.
     * @return type list list.
     */
    protected List<AttributeTypeDef> filterAttributeTypeDefsByCategory(List<AttributeTypeDef>   allTypes,
                                                                       AttributeTypeDefCategory category)
    {
        if (allTypes != null)
        {
            List<AttributeTypeDef> typesForCategory = new ArrayList<>();

            for (AttributeTypeDef attributeTypeDef : allTypes)
            {
                if (attributeTypeDef != null)
                {
                    if (attributeTypeDef.getCategory() == category)
                    {
                        typesForCategory.add(attributeTypeDef);
                    }
                }
            }


            if (typesForCategory.isEmpty())
            {
                typesForCategory = null;
            }

            return typesForCategory;
        }

        return null;
    }


    /**
     * Returns all of the AttributeTypeDefs for a specific category.
     *
     * @param userId unique identifier for requesting user.
     * @param category enum value for the category of an AttributeTypeDef to return.
     * @return TypeDefs list.
     * @throws InvalidParameterException the TypeDefCategory is null.
     * @throws RepositoryErrorException there is a problem communicating with the metadata repository.
     * @throws UserNotAuthorizedException the userId is not permitted to perform this operation.
     */
    public List<AttributeTypeDef> findAttributeTypeDefsByCategory(String                   userId,
                                                                  AttributeTypeDefCategory category) throws InvalidParameterException,
                                                                                                            RepositoryErrorException,
                                                                                                            UserNotAuthorizedException
    {
        final String methodName            = "findAttributeTypeDefsByCategory";
        final String categoryParameterName = "category";

        /*
         * Validate parameters
         */
        this.attributeTypeDefCategoryParameterValidation(userId, category, categoryParameterName, methodName);

        /*
         * Perform operation
         */
        return this.filterAttributeTypeDefsByCategory(repositoryHelper.getActiveAttributeTypeDefs(), category);
    }


    /**
     * Return the TypeDefs that have the properties matching the supplied match criteria.
     *
     * @param allTypes list of types to filter.
     * @param matchCriteria TypeDefProperties - a list of property names.
     * @return TypeDefs list.
     */
    protected List<TypeDef> filterTypeDefsByProperty(List<TypeDef>     allTypes,
                                                     TypeDefProperties matchCriteria)
    {
        if (allTypes != null)
        {
            List<TypeDef> typesMatchProperties = new ArrayList<>();
            Set<String>   propertyNames        = matchCriteria.getTypeDefProperties().keySet();

            for (TypeDef typeDef : allTypes)
            {
                if (typeDef != null)
                {
                    List<TypeDefAttribute> typeDefAttributes  = typeDef.getPropertiesDefinition();
                    boolean                allPropertiesMatch = true;

                    for (String propertyName : propertyNames)
                    {
                        boolean thisPropertyMatches = false;

                        if (propertyName != null)
                        {
                            for (TypeDefAttribute attribute : typeDefAttributes)
                            {
                                if (attribute != null)
                                {
                                    if (propertyName.equals(attribute.getAttributeName()))
                                    {
                                        thisPropertyMatches = true;
                                        break;
                                    }
                                }
                            }

                            if (!thisPropertyMatches)
                            {
                                allPropertiesMatch = false;
                                break;
                            }
                        }
                    }

                    if (allPropertiesMatch)
                    {
                        typesMatchProperties.add(typeDef);
                    }
                }
            }

            if (typesMatchProperties.isEmpty())
            {
                typesMatchProperties = null;
            }

            return typesMatchProperties;
        }

        return null;
    }


    /**
     * Return the TypeDefs that have the properties matching the supplied match criteria.
     *
     * @param userId unique identifier for requesting user.
     * @param matchCriteria TypeDefProperties containing a list of property names.
     * @return TypeDefs list.
     * @throws InvalidParameterException the matchCriteria is null.
     * @throws RepositoryErrorException there is a problem communicating with the metadata repository.
     * @throws UserNotAuthorizedException the userId is not permitted to perform this operation.
     */
    public List<TypeDef> findTypeDefsByProperty(String            userId,
                                                TypeDefProperties matchCriteria) throws InvalidParameterException,
                                                                                        RepositoryErrorException,
                                                                                        UserNotAuthorizedException
    {
        final String  methodName                 = "findTypeDefsByProperty";
        final String  matchCriteriaParameterName = "matchCriteria";

        /*
         * Validate parameters
         */
        this.typeDefPropertyParameterValidation(userId, matchCriteria, matchCriteriaParameterName, methodName);

        /*
         * Perform operation
         */
        return this.filterTypeDefsByProperty(repositoryHelper.getActiveTypeDefs(), matchCriteria);
    }


    /**
     * Match the supplied external standard identifiers against the active types for this repository.
     *
     * @param allTypes list of types to filter
     * @param standard name of the standard, null means any.
     * @param organization name of the organization, null means any.
     * @param identifier identifier of the element in the standard, null means any.
     * @return list of typeDefs
     */
    public  List<TypeDef> filterTypesByExternalID(List<TypeDef> allTypes,
                                                  String        standard,
                                                  String        organization,
                                                  String        identifier)
    {
        if (allTypes != null)
        {
            List<TypeDef>  matchingTypes = new ArrayList<>();

            for (TypeDef activeTypeDef : allTypes)
            {
                /*
                 * Extract all of the external standards mappings from the TypeDef.  They are located in the TypeDef
                 * itself and in the TypeDefAttributes.
                 */
                List<ExternalStandardMapping>  externalStandardMappings = new ArrayList<>();

                if (activeTypeDef.getExternalStandardMappings() != null)
                {
                    externalStandardMappings.addAll(activeTypeDef.getExternalStandardMappings());
                }

                List<TypeDefAttribute>  typeDefAttributes = activeTypeDef.getPropertiesDefinition();

                if (typeDefAttributes != null)
                {
                    for (TypeDefAttribute  typeDefAttribute : typeDefAttributes)
                    {
                        if ((typeDefAttribute != null) && (typeDefAttribute.getExternalStandardMappings() != null))
                        {
                            externalStandardMappings.addAll(activeTypeDef.getExternalStandardMappings());
                        }
                    }
                }

                /*
                 * Look for matching standards
                 */
                for (ExternalStandardMapping externalStandardMapping : externalStandardMappings)
                {
                    String activeTypeDefStandardName = externalStandardMapping.getStandardName();
                    String activeTypeDefStandardOrgName = externalStandardMapping.getStandardOrganization();
                    String activeTypeDefStandardIdentifier = externalStandardMapping.getStandardTypeName();

                    if ((activeTypeDefStandardName != null) && (activeTypeDefStandardName.equals(standard)))
                    {
                        matchingTypes.add(activeTypeDef);
                    }
                    else if ((activeTypeDefStandardOrgName != null) && (activeTypeDefStandardOrgName.equals(organization)))
                    {
                        matchingTypes.add(activeTypeDef);
                    }
                    else if ((activeTypeDefStandardIdentifier != null) && (activeTypeDefStandardIdentifier.equals(identifier)))
                    {
                        matchingTypes.add(activeTypeDef);
                    }
                }
            }

            if (matchingTypes.isEmpty())
            {
                return null;
            }
            else
            {
                return matchingTypes;
            }
        }

        return null;
    }


    /**
     * Return the types that are linked to the elements from the specified standard.
     *
     * @param userId unique identifier for requesting user.
     * @param standard name of the standard; null means any.
     * @param organization name of the organization; null means any.
     * @param identifier identifier of the element in the standard; null means any.
     * @return TypeDefs list each entry in the list contains a typedef.  This is is a structure
     * describing the TypeDef's category and properties.
     * @throws InvalidParameterException all attributes of the external id are null.
     * @throws RepositoryErrorException there is a problem communicating with the metadata repository.
     * @throws UserNotAuthorizedException the userId is not permitted to perform this operation.
     */
    public List<TypeDef> findTypesByExternalID(String    userId,
                                               String    standard,
                                               String    organization,
                                               String    identifier) throws InvalidParameterException,
                                                                            RepositoryErrorException,
                                                                            UserNotAuthorizedException
    {
        final String                       methodName = "findTypesByExternalID";

        /*
         * Validate parameters
         */
        this.typeDefExternalIDParameterValidation(userId, standard, organization, identifier, methodName);

        /*
         * Perform operation
         */
        return this.filterTypesByExternalID(repositoryHelper.getActiveTypeDefs(), standard, organization, identifier);
    }


    /**
     * Return the TypeDefs that match the search criteria.
     *
     * @param allTypes list of types to filter.
     * @param searchCriteria String - search criteria.
     * @return TypeDefs list - each entry in the list contains a typedef.  This is is a structure
     * describing the TypeDef's category and properties.
     */
    public List<TypeDef> filterTypeDefsBySearchCriteria(List<TypeDef>     allTypes,
                                                        String            searchCriteria)
    {
        if (allTypes != null)
        {
            List<TypeDef> matchedTypeDefs = new ArrayList<>();

            for (TypeDef typeDef : allTypes)
            {
                if (typeDef != null)
                {
                    if (typeDef.getName().matches(searchCriteria))
                    {
                        matchedTypeDefs.add(typeDef);
                    }
                }
            }

            if (matchedTypeDefs.isEmpty())
            {
                matchedTypeDefs = null;
            }

            return matchedTypeDefs;
        }

        return null;
    }


    /**
     * Return the TypeDefs that match the search criteria.
     *
     * @param userId unique identifier for requesting user.
     * @param searchCriteria String search criteria.
     * @return TypeDefs list where each entry in the list contains a typedef.  This is is a structure
     * describing the TypeDef's category and properties.
     * @throws InvalidParameterException the searchCriteria is null.
     * @throws RepositoryErrorException there is a problem communicating with the metadata repository.
     * @throws UserNotAuthorizedException the userId is not permitted to perform this operation.
     */
    public List<TypeDef> searchForTypeDefs(String userId,
                                           String searchCriteria) throws InvalidParameterException,
                                                                         RepositoryErrorException,
                                                                         UserNotAuthorizedException
    {
        final String methodName                  = "searchForTypeDefs";
        final String searchCriteriaParameterName = "searchCriteria";

        /*
         * Validate parameters
         */
        this.typeDefSearchParameterValidation(userId, searchCriteria, searchCriteriaParameterName, methodName);

        /*
         * Perform operation
         */
        return this.filterTypeDefsBySearchCriteria(repositoryHelper.getActiveTypeDefs(), searchCriteria);
    }


    /**
     * Return the TypeDef that matches the guid.
     *
     * @param allTypes list of types to filter.
     * @param guid unique identifier for type
     * @return Matching type
     */
    public TypeDef filterTypeDefsByGUID(List<TypeDef>     allTypes,
                                        String            guid)
    {
        if (allTypes != null)
        {
            for (TypeDef typeDef : allTypes)
            {
                if (typeDef != null)
                {
                    if (typeDef.getGUID().equals(guid))
                    {
                         return typeDef;
                    }
                }
            }
        }

        return null;
    }


    /**
     * Return the TypeDef identified by the GUID.
     *
     * @param userId unique identifier for requesting user.
     * @param guid String unique id of the TypeDef.
     * @return TypeDef structure describing its category and properties.
     * @throws InvalidParameterException the guid is null.
     * @throws RepositoryErrorException there is a problem communicating with the metadata repository where
     *                                  the metadata collection is stored.
     * @throws TypeDefNotKnownException The requested TypeDef is not known in the metadata collection.
     * @throws UserNotAuthorizedException the userId is not permitted to perform this operation.
     */
    public TypeDef getTypeDefByGUID(String    userId,
                                    String    guid) throws InvalidParameterException,
                                                           RepositoryErrorException,
                                                           TypeDefNotKnownException,
                                                           UserNotAuthorizedException
    {
        final String methodName        = "getTypeDefByGUID";
        final String guidParameterName = "guid";

        /*
         * Validate parameters
         */
        this.typeGUIDParameterValidation(userId, guid, guidParameterName, methodName);

        /*
         * Perform operation
         */
        TypeDef  result = this.filterTypeDefsByGUID(repositoryHelper.getActiveTypeDefs(), guid);

        if (result == null)
        {
            reportUnknownTypeGUID(guid, guidParameterName, methodName);
        }

        return result;
    }


    /**
     * Return the AttributeTypeDef that matches the guid.
     *
     * @param allTypes list of types to filter.
     * @param guid unique identifier for type
     * @return Matching type
     */
    public AttributeTypeDef filterAttributeTypeDefsByGUID(List<AttributeTypeDef>  allTypes,
                                                          String                  guid)
    {
        if (allTypes != null)
        {
            for (AttributeTypeDef attributeTypeDef : allTypes)
            {
                if (attributeTypeDef != null)
                {
                    if (attributeTypeDef.getGUID().equals(guid))
                    {
                        return attributeTypeDef;
                    }
                }
            }
        }

        return null;
    }


    /**
     * Return the AttributeTypeDef identified by the GUID.
     *
     * @param userId unique identifier for requesting user.
     * @param guid String unique id of the TypeDef
     * @return TypeDef structure describing its category and properties.
     * @throws InvalidParameterException the guid is null.
     * @throws RepositoryErrorException there is a problem communicating with the metadata repository where
     *                                  the metadata collection is stored.
     * @throws TypeDefNotKnownException The requested TypeDef is not known in the metadata collection.
     * @throws UserNotAuthorizedException the userId is not permitted to perform this operation.
     */
    public  AttributeTypeDef getAttributeTypeDefByGUID(String    userId,
                                                       String    guid) throws InvalidParameterException,
                                                                              RepositoryErrorException,
                                                                              TypeDefNotKnownException,
                                                                              UserNotAuthorizedException
    {
        final String methodName        = "getAttributeTypeDefByGUID";
        final String guidParameterName = "guid";

        /*
         * Validate parameters
         */
        this.typeGUIDParameterValidation(userId, guid, guidParameterName, methodName);

        /*
         * Perform operation
         */
        AttributeTypeDef  result = this.filterAttributeTypeDefsByGUID(repositoryHelper.getActiveAttributeTypeDefs(), guid);

        if (result == null)
        {
            reportUnknownTypeGUID(guid, guidParameterName, methodName);
        }

        return result;
    }



    /**
     * Return the TypeDef that matches the name.
     *
     * @param allTypes list of types to filter.
     * @param name unique identifier for type
     * @return Matching type
     */
    public TypeDef filterTypeDefsByName(List<TypeDef>     allTypes,
                                        String            name)
    {
        if (allTypes != null)
        {
            for (TypeDef typeDef : allTypes)
            {
                if (typeDef != null)
                {
                    if (typeDef.getName().equals(name))
                    {
                        return typeDef;
                    }
                }
            }
        }

        return null;
    }



    /**
     * Return the TypeDef identified by the unique name.
     *
     * @param userId unique identifier for requesting user.
     * @param name String name of the TypeDef.
     * @return TypeDef structure describing its category and properties.
     * @throws InvalidParameterException the name is null.
     * @throws RepositoryErrorException there is a problem communicating with the metadata repository where
     *                                  the metadata collection is stored.
     * @throws TypeDefNotKnownException the requested TypeDef is not found in the metadata collection.
     * @throws UserNotAuthorizedException the userId is not permitted to perform this operation.
     */
    public TypeDef getTypeDefByName(String    userId,
                                    String    name) throws InvalidParameterException,
                                                           RepositoryErrorException,
                                                           TypeDefNotKnownException,
                                                           UserNotAuthorizedException
    {
        final String  methodName = "getTypeDefByName";
        final String  nameParameterName = "name";

        /*
         * Validate parameters
         */
        this.typeNameParameterValidation(userId, name, nameParameterName, methodName);

        /*
         * Perform operation
         */
        TypeDef  result = this.filterTypeDefsByName(repositoryHelper.getActiveTypeDefs(), name);

        if (result == null)
        {
            reportUnknownTypeName(name, methodName);
        }

        return result;
    }


    /**
     * Return the TypeDef that matches the name.
     *
     * @param allTypes list of types to filter.
     * @param name unique identifier for type
     * @return Matching type
     */
    public AttributeTypeDef filterAttributeTypeDefsByName(List<AttributeTypeDef>     allTypes,
                                                          String            name)
    {
        if (allTypes != null)
        {
            for (AttributeTypeDef attributeTypeDef : allTypes)
            {
                if (attributeTypeDef != null)
                {
                    if (attributeTypeDef.getName().equals(name))
                    {
                        return attributeTypeDef;
                    }
                }
            }
        }

        return null;
    }


    /**
     * Return the AttributeTypeDef identified by the unique name.
     *
     * @param userId unique identifier for requesting user.
     * @param name String name of the TypeDef.
     * @return TypeDef structure describing its category and properties.
     * @throws InvalidParameterException the name is null.
     * @throws RepositoryErrorException there is a problem communicating with the metadata repository where
     *                                  the metadata collection is stored.
     * @throws TypeDefNotKnownException the requested TypeDef is not found in the metadata collection.
     * @throws UserNotAuthorizedException the userId is not permitted to perform this operation.
     */
    public  AttributeTypeDef getAttributeTypeDefByName(String    userId,
                                                       String    name) throws InvalidParameterException,
                                                                              RepositoryErrorException,
                                                                              TypeDefNotKnownException,
                                                                              UserNotAuthorizedException
    {
        final String  methodName = "getAttributeTypeDefByName";
        final String  nameParameterName = "name";

        /*
         * Validate parameters
         */
        this.typeNameParameterValidation(userId, name, nameParameterName, methodName);

        /*
         * Perform operation
         */
        AttributeTypeDef  result = this.filterAttributeTypeDefsByName(repositoryHelper.getActiveAttributeTypeDefs(), name);

        if (result == null)
        {
            reportUnknownTypeName(name, methodName);
        }

        return result;
    }


    /**
     * Create a collection of related types.
     *
     * @param userId unique identifier for requesting user.
     * @param newTypes TypeDefGalleryResponse structure describing the new AttributeTypeDefs and TypeDefs.
     * @throws InvalidParameterException the new TypeDef is null.
     * @throws RepositoryErrorException there is a problem communicating with the metadata repository where
     *                                  the metadata collection is stored.
     * @throws TypeDefNotSupportedException the repository is not able to support this TypeDef.
     * @throws TypeDefKnownException the TypeDef is already stored in the repository.
     * @throws TypeDefConflictException the new TypeDef conflicts with an existing TypeDef.
     * @throws InvalidTypeDefException the new TypeDef has invalid contents.
     * @throws FunctionNotSupportedException the repository does not support this call.
     * @throws UserNotAuthorizedException the userId is not permitted to perform this operation.
     */
    public  void addTypeDefGallery(String          userId,
                                   TypeDefGallery  newTypes) throws InvalidParameterException,
                                                                    RepositoryErrorException,
                                                                    TypeDefNotSupportedException,
                                                                    TypeDefKnownException,
                                                                    TypeDefConflictException,
                                                                    InvalidTypeDefException,
                                                                    FunctionNotSupportedException,
                                                                    UserNotAuthorizedException
    {
        final String  methodName = "addTypeDefGallery";
        final String  galleryParameterName = "newTypes";

        /*
         * Validate parameters
         */
        super.basicRequestValidation(userId, methodName);
        repositoryValidator.validateTypeDefGallery(repositoryName, galleryParameterName, newTypes, methodName);

        /*
         * Perform operation
         */
        List<AttributeTypeDef>   attributeTypeDefs = newTypes.getAttributeTypeDefs();
        List<TypeDef>            typeDefs          = newTypes.getTypeDefs();

        if (attributeTypeDefs != null)
        {
            for (AttributeTypeDef attributeTypeDef : attributeTypeDefs)
            {
                this.addAttributeTypeDef(userId, attributeTypeDef);
            }
        }

        if (typeDefs != null)
        {
            for (TypeDef typeDef : typeDefs)
            {
                this.addTypeDef(userId, typeDef);
            }
        }
    }


    /**
     * Create a definition of a new TypeDef.
     *
     * @param userId unique identifier for requesting user.
     * @param newTypeDef TypeDef structure describing the new TypeDef.
     * @throws InvalidParameterException the new TypeDef is null.
     * @throws RepositoryErrorException there is a problem communicating with the metadata repository where
     *                                  the metadata collection is stored.
     * @throws TypeDefNotSupportedException the repository is not able to support this TypeDef.
     * @throws TypeDefKnownException the TypeDef is already stored in the repository.
     * @throws TypeDefConflictException the new TypeDef conflicts with an existing TypeDef.
     * @throws InvalidTypeDefException the new TypeDef has invalid contents.
     * @throws FunctionNotSupportedException the repository does not support this call.
     * @throws UserNotAuthorizedException the userId is not permitted to perform this operation.
     */
    public void addTypeDef(String       userId,
                           TypeDef      newTypeDef) throws InvalidParameterException,
                                                           RepositoryErrorException,
                                                           TypeDefNotSupportedException,
                                                           TypeDefKnownException,
                                                           TypeDefConflictException,
                                                           InvalidTypeDefException,
                                                           FunctionNotSupportedException,
                                                           UserNotAuthorizedException
    {
        final String  methodName = "addTypeDef";
        final String  typeDefParameterName = "newTypeDef";

        /*
         * Validate parameters
         */
        this.newTypeDefParameterValidation(userId, newTypeDef, typeDefParameterName, methodName);

        /*
         * Perform operation
         */
        reportUnsupportedOptionalFunction(methodName);
    }


    /**
     * Create a definition of a new AttributeTypeDef.
     *
     * @param userId unique identifier for requesting user.
     * @param newAttributeTypeDef TypeDef structure describing the new TypeDef.
     * @throws InvalidParameterException the new TypeDef is null.
     * @throws RepositoryErrorException there is a problem communicating with the metadata repository where
     *                                  the metadata collection is stored.
     * @throws TypeDefNotSupportedException the repository is not able to support this TypeDef.
     * @throws TypeDefKnownException the TypeDef is already stored in the repository.
     * @throws TypeDefConflictException the new TypeDef conflicts with an existing TypeDef.
     * @throws InvalidTypeDefException the new TypeDef has invalid contents.
     * @throws FunctionNotSupportedException the repository does not support this call.
     * @throws UserNotAuthorizedException the userId is not permitted to perform this operation.
     */
    public  void addAttributeTypeDef(String             userId,
                                     AttributeTypeDef   newAttributeTypeDef) throws InvalidParameterException,
                                                                                    RepositoryErrorException,
                                                                                    TypeDefNotSupportedException,
                                                                                    TypeDefKnownException,
                                                                                    TypeDefConflictException,
                                                                                    InvalidTypeDefException,
                                                                                    FunctionNotSupportedException,
                                                                                    UserNotAuthorizedException
    {
        final String  methodName           = "addAttributeTypeDef";
        final String  typeDefParameterName = "newAttributeTypeDef";

        /*
         * Validate parameters
         */
        this.newAttributeTypeDefParameterValidation(userId, newAttributeTypeDef, typeDefParameterName, methodName);

        /*
         * Perform operation
         */
        reportUnsupportedOptionalFunction(methodName);
    }


    /**
     * Verify that a definition of a TypeDef is either new or matches the definition already stored.
     *
     * @param userId unique identifier for requesting user.
     * @param typeDef TypeDef structure describing the TypeDef to test.
     * @return boolean true means the TypeDef matches the local definition; false means the TypeDef is not known.
     * @throws InvalidParameterException the TypeDef is null.
     * @throws RepositoryErrorException there is a problem communicating with the metadata repository where
     *                                  the metadata collection is stored.
     * @throws TypeDefNotSupportedException the repository is not able to support this TypeDef.
     * @throws TypeDefConflictException the new TypeDef conflicts with an existing TypeDef.
     * @throws InvalidTypeDefException the new TypeDef has invalid contents.
     * @throws UserNotAuthorizedException the userId is not permitted to perform this operation.
     */
    public boolean verifyTypeDef(String       userId,
                                 TypeDef      typeDef) throws InvalidParameterException,
                                                              RepositoryErrorException,
                                                              TypeDefNotSupportedException,
                                                              TypeDefConflictException,
                                                              InvalidTypeDefException,
                                                              UserNotAuthorizedException
    {
        final String  methodName           = "verifyTypeDef";
        final String  typeDefParameterName = "typeDef";

        /*
         * Validate parameters
         */
        this.typeDefParameterValidation(userId, typeDef, typeDefParameterName, methodName);

        /*
         * Perform operation
         */
        reportUnsupportedMandatoryFunction(methodName);
        return false;
    }


    /**
     * Verify that a definition of an AttributeTypeDef is either new or matches the definition already stored.
     *
     * @param userId unique identifier for requesting user.
     * @param attributeTypeDef TypeDef structure describing the TypeDef to test.
     * @return boolean where true means the TypeDef matches the local definition where false means the TypeDef is not known.
     * @throws InvalidParameterException the TypeDef is null.
     * @throws RepositoryErrorException there is a problem communicating with the metadata repository where
     *                                  the metadata collection is stored.
     * @throws TypeDefNotSupportedException the repository is not able to support this TypeDef.
     * @throws TypeDefConflictException the new TypeDef conflicts with an existing TypeDef.
     * @throws InvalidTypeDefException the new TypeDef has invalid contents.
     * @throws UserNotAuthorizedException the userId is not permitted to perform this operation.
     */
    public  boolean verifyAttributeTypeDef(String            userId,
                                           AttributeTypeDef  attributeTypeDef) throws InvalidParameterException,
                                                                                      RepositoryErrorException,
                                                                                      TypeDefNotSupportedException,
                                                                                      TypeDefConflictException,
                                                                                      InvalidTypeDefException,
                                                                                      UserNotAuthorizedException
    {
        final String  methodName           = "verifyAttributeTypeDef";
        final String  typeDefParameterName = "attributeTypeDef";

        /*
         * Validate parameters
         */
        this.attributeTypeDefParameterValidation(userId, attributeTypeDef, typeDefParameterName, methodName);

        /*
         * Perform operation
         */
        reportUnsupportedMandatoryFunction(methodName);
        return false;
    }


    /**
     * Update one or more properties of the TypeDef.  The TypeDefPatch controls what types of updates
     * are safe to make to the TypeDef.
     *
     * @param userId unique identifier for requesting user.
     * @param typeDefPatch TypeDef patch describing change to TypeDef.
     * @return updated TypeDef
     * @throws InvalidParameterException the TypeDefPatch is null.
     * @throws RepositoryErrorException there is a problem communicating with the metadata repository where
     *                                    the metadata collection is stored.
     * @throws TypeDefNotKnownException the requested TypeDef is not found in the metadata collection.
     * @throws PatchErrorException the TypeDef can not be updated because the supplied patch is incompatible
     *                               with the stored TypeDef.
     * @throws FunctionNotSupportedException the repository does not support this call.
     * @throws UserNotAuthorizedException the userId is not permitted to perform this operation.
     */
    public TypeDef updateTypeDef(String       userId,
                                 TypeDefPatch typeDefPatch) throws InvalidParameterException,
                                                                   RepositoryErrorException,
                                                                   TypeDefNotKnownException,
                                                                   PatchErrorException,
                                                                   FunctionNotSupportedException,
                                                                   UserNotAuthorizedException
    {
        final String  methodName           = "updateTypeDef";

        /*
         * Validate parameters
         */
        this.updateTypeDefParameterValidation(userId, typeDefPatch, methodName);

        /*
         * Perform operation
         */
        reportUnsupportedOptionalFunction(methodName);
        return null;
    }


    /**
     * Delete the TypeDef.  This is only possible if the TypeDef has never been used to create instances or any
     * instances of this TypeDef have been purged from the metadata collection.
     *
     * @param userId unique identifier for requesting user.
     * @param obsoleteTypeDefGUID String unique identifier for the TypeDef.
     * @param obsoleteTypeDefName String unique name for the TypeDef.
     * @throws InvalidParameterException the one of TypeDef identifiers is null.
     * @throws RepositoryErrorException there is a problem communicating with the metadata repository where
     *                                    the metadata collection is stored.
     * @throws TypeDefNotKnownException the requested TypeDef is not found in the metadata collection.
     * @throws TypeDefInUseException the TypeDef can not be deleted because there are instances of this type in the
     *                                 the metadata collection.  These instances need to be purged before the
     *                                 TypeDef can be deleted.
     * @throws FunctionNotSupportedException the repository does not support this call.
     * @throws UserNotAuthorizedException the userId is not permitted to perform this operation.
     */
    public void deleteTypeDef(String    userId,
                              String    obsoleteTypeDefGUID,
                              String    obsoleteTypeDefName) throws InvalidParameterException,
                                                                    RepositoryErrorException,
                                                                    TypeDefNotKnownException,
                                                                    TypeDefInUseException,
                                                                    FunctionNotSupportedException,
                                                                    UserNotAuthorizedException
    {
        final String    methodName        = "deleteTypeDef";
        final String    guidParameterName = "obsoleteTypeDefGUID";
        final String    nameParameterName = "obsoleteTypeDefName";

        /*
         * Validate parameters
         */
        this.manageTypeDefParameterValidation(userId,
                                              guidParameterName,
                                              nameParameterName,
                                              obsoleteTypeDefGUID,
                                              obsoleteTypeDefName,
                                              methodName);

        /*
         * Perform operation
         */
        reportUnsupportedOptionalFunction(methodName);
    }


    /**
     * Delete an AttributeTypeDef.  This is only possible if the AttributeTypeDef has never been used to create
     * instances or any instances of this AttributeTypeDef have been purged from the metadata collection.
     *
     * @param userId unique identifier for requesting user.
     * @param obsoleteTypeDefGUID String unique identifier for the AttributeTypeDef.
     * @param obsoleteTypeDefName String unique name for the AttributeTypeDef.
     * @throws InvalidParameterException the one of AttributeTypeDef identifiers is null.
     * @throws RepositoryErrorException there is a problem communicating with the metadata repository where
     *                                    the metadata collection is stored.
     * @throws TypeDefNotKnownException the requested AttributeTypeDef is not found in the metadata collection.
     * @throws TypeDefInUseException the AttributeTypeDef can not be deleted because there are instances of this type in the
     *                                 the metadata collection.  These instances need to be purged before the
     *                                 AttributeTypeDef can be deleted.
     * @throws FunctionNotSupportedException the repository does not support this call.
     * @throws UserNotAuthorizedException the userId is not permitted to perform this operation.
     */
    public void deleteAttributeTypeDef(String    userId,
                                       String    obsoleteTypeDefGUID,
                                       String    obsoleteTypeDefName) throws InvalidParameterException,
                                                                             RepositoryErrorException,
                                                                             TypeDefNotKnownException,
                                                                             TypeDefInUseException,
                                                                             FunctionNotSupportedException,
                                                                             UserNotAuthorizedException
    {
        final String    methodName        = "deleteAttributeTypeDef";
        final String    guidParameterName = "obsoleteTypeDefGUID";
        final String    nameParameterName = "obsoleteTypeDefName";

        /*
         * Validate parameters
         */
        this.manageAttributeTypeDefParameterValidation(userId,
                                                       guidParameterName,
                                                       nameParameterName,
                                                       obsoleteTypeDefGUID,
                                                       obsoleteTypeDefName,
                                                       methodName);

        /*
         * Perform operation
         */
        reportUnsupportedOptionalFunction(methodName);
    }


    /**
     * Change the guid or name of an existing TypeDef to a new value.  This is used if two different
     * TypeDefs are discovered to have the same guid.  This is extremely unlikely but not impossible so
     * the open metadata protocol has provision for this.
     *
     * @param userId unique identifier for requesting user.
     * @param originalTypeDefGUID the original guid of the TypeDef.
     * @param originalTypeDefName the original name of the TypeDef.
     * @param newTypeDefGUID the new identifier for the TypeDef.
     * @param newTypeDefName new name for this TypeDef.
     * @return typeDef new values for this TypeDef, including the new guid/name.
     * @throws InvalidParameterException one of the parameters is invalid or null.
     * @throws RepositoryErrorException there is a problem communicating with the metadata repository where
     *                                    the metadata collection is stored.
     * @throws TypeDefNotKnownException the TypeDef identified by the original guid/name is not found
     *                                    in the metadata collection.
     * @throws FunctionNotSupportedException the repository does not support this call.
     * @throws UserNotAuthorizedException the userId is not permitted to perform this operation.
     */
    public  TypeDef reIdentifyTypeDef(String     userId,
                                      String     originalTypeDefGUID,
                                      String     originalTypeDefName,
                                      String     newTypeDefGUID,
                                      String     newTypeDefName) throws InvalidParameterException,
                                                                        RepositoryErrorException,
                                                                        TypeDefNotKnownException,
                                                                        FunctionNotSupportedException,
                                                                        UserNotAuthorizedException
    {
        final String    methodName                = "reIdentifyTypeDef";
        final String    originalGUIDParameterName = "originalTypeDefGUID";
        final String    originalNameParameterName = "originalTypeDefName";
        final String    newGUIDParameterName      = "newTypeDefGUID";
        final String    newNameParameterName      = "newTypeDefName";

        /*
         * Validate parameters
         */
        this.manageTypeDefParameterValidation(userId,
                                              originalGUIDParameterName,
                                              originalNameParameterName,
                                              originalTypeDefGUID,
                                              originalTypeDefName,
                                              methodName);
        this.manageTypeDefParameterValidation(userId,
                                              newGUIDParameterName,
                                              newNameParameterName,
                                              newTypeDefGUID,
                                              newTypeDefName,
                                              methodName);

        /*
         * Perform operation
         */
        reportUnsupportedOptionalFunction(methodName);
        return null;
    }


    /**
     * Change the guid or name of an existing TypeDef to a new value.  This is used if two different
     * TypeDefs are discovered to have the same guid.  This is extremely unlikely but not impossible so
     * the open metadata protocol has provision for this.
     *
     * @param userId unique identifier for requesting user.
     * @param originalAttributeTypeDefGUID the original guid of the AttributeTypeDef.
     * @param originalAttributeTypeDefName the original name of the AttributeTypeDef.
     * @param newAttributeTypeDefGUID the new identifier for the AttributeTypeDef.
     * @param newAttributeTypeDefName new name for this AttributeTypeDef.
     * @return attributeTypeDef new values for this AttributeTypeDef, including the new guid/name.
     * @throws InvalidParameterException one of the parameters is invalid or null.
     * @throws RepositoryErrorException there is a problem communicating with the metadata repository where
     *                                    the metadata collection is stored.
     * @throws TypeDefNotKnownException the AttributeTypeDef identified by the original guid/name is not
     *                                    found in the metadata collection.
     * @throws FunctionNotSupportedException the repository does not support this call.
     * @throws UserNotAuthorizedException the userId is not permitted to perform this operation.
     */
    public  AttributeTypeDef reIdentifyAttributeTypeDef(String     userId,
                                                        String     originalAttributeTypeDefGUID,
                                                        String     originalAttributeTypeDefName,
                                                        String     newAttributeTypeDefGUID,
                                                        String     newAttributeTypeDefName) throws InvalidParameterException,
                                                                                                   RepositoryErrorException,
                                                                                                   TypeDefNotKnownException,
                                                                                                   FunctionNotSupportedException,
                                                                                                   UserNotAuthorizedException
    {
        final String    methodName                = "reIdentifyAttributeTypeDef";
        final String    originalGUIDParameterName = "originalAttributeTypeDefGUID";
        final String    originalNameParameterName = "originalAttributeTypeDefName";
        final String    newGUIDParameterName      = "newAttributeTypeDefGUID";
        final String    newNameParameterName      = "newAttributeTypeDefName";

        /*
         * Validate parameters
         */
        this.manageAttributeTypeDefParameterValidation(userId,
                                                       originalGUIDParameterName,
                                                       originalNameParameterName,
                                                       originalAttributeTypeDefGUID,
                                                       originalAttributeTypeDefName,
                                                       methodName);
        this.manageAttributeTypeDefParameterValidation(userId,
                                                       newGUIDParameterName,
                                                       newNameParameterName,
                                                       newAttributeTypeDefGUID,
                                                       newAttributeTypeDefName,
                                                       methodName);

        /*
         * Perform operation
         */
        reportUnsupportedOptionalFunction(methodName);
        return null;
    }


    /* ===================================================
     * Group 3: Locating entity and relationship instances
     */

    /**
     * Validate the parameters for a retrieve of an instance.
     *
     * @param userId unique identifier for requesting user.
     * @param guid String unique identifier for the relationship.
     * @param methodName name of calling method.
     * @throws InvalidParameterException the guid or date is null or the date is for a future time
     * @throws RepositoryErrorException there is a problem communicating with the metadata repository where
     *                                 the metadata collection is stored.
     */
    protected  void getInstanceParameterValidation(String    userId,
                                                   String    guid,
                                                   String    methodName) throws InvalidParameterException,
                                                                                RepositoryErrorException
    {
        final String  guidParameterName = "guid";

        /*
         * Validate parameters
         */
        super.basicRequestValidation(userId, methodName);
        repositoryValidator.validateGUID(repositoryName, guidParameterName, guid, methodName);
    }


    /**
     * Validate the parameters for a retrieve of a historical version of an instance.
     *
     * @param userId unique identifier for requesting user.
     * @param guid String unique identifier for the relationship.
     * @param asOfTime the time used to determine which version of the entity that is desired.
     * @param methodName name of calling method.
     * @throws InvalidParameterException the guid or date is null or the date is for a future time
     * @throws RepositoryErrorException there is a problem communicating with the metadata repository where
     *                                 the metadata collection is stored.
     */
    protected  void getInstanceParameterValidation(String    userId,
                                                   String    guid,
                                                   Date      asOfTime,
                                                   String    methodName) throws InvalidParameterException,
                                                                                RepositoryErrorException
    {
        final String  guidParameterName = "guid";
        final String  asOfTimeParameter = "asOfTime";

        /*
         * Validate parameters
         */
        super.basicRequestValidation(userId, methodName);
        repositoryValidator.validateGUID(repositoryName, guidParameterName, guid, methodName);
        repositoryValidator.validateAsOfTimeNotNull(repositoryName, asOfTimeParameter, asOfTime, methodName);
    }


    /**
     * Validate the parameters for getRelationshipsForEntity.
     *
     * @param userId unique identifier for requesting user.
     * @param entityGUID String unique identifier for the entity.
     * @param relationshipTypeGUID String GUID of the the type of relationship required (null for all).
     * @param fromRelationshipElement the starting element number of the relationships to return.
     *                                This is used when retrieving elements
     *                                beyond the first page of results. Zero means start from the first element.
     * @param limitResultsByStatus By default, relationships in all statuses are returned.  However, it is possible
     *                             to specify a list of statuses (eg ACTIVE) to restrict the results to.  Null means all
     *                             status values.
     * @param asOfTime Requests a historical query of the relationships for the entity.  Null means return the
     *                 present values.
     * @param sequencingProperty String name of the property that is to be used to sequence the results.
     *                           Null means do not sequence on a property name (see SequencingOrder).
     * @param sequencingOrder Enum defining how the results should be ordered.
     * @param pageSize -- the maximum number of result classifications that can be returned on this request.  Zero means
     *                 unrestricted return results size.
     * @throws InvalidParameterException a parameter is invalid or null.
     * @throws TypeErrorException the type guid passed on the request is not known by the
     *                              metadata collection.
     * @throws RepositoryErrorException there is a problem communicating with the metadata repository where
     *                                  the metadata collection is stored.
     * @throws PagingErrorException the paging/sequencing parameters are set up incorrectly.
     * @throws UserNotAuthorizedException the userId is not permitted to perform this operation.
     */
    protected void getRelationshipsForEntityParameterValidation(String                     userId,
                                                                String                     entityGUID,
                                                                String                     relationshipTypeGUID,
                                                                int                        fromRelationshipElement,
                                                                List<InstanceStatus>       limitResultsByStatus,
                                                                Date                       asOfTime,
                                                                String                     sequencingProperty,
                                                                SequencingOrder            sequencingOrder,
                                                                int                        pageSize) throws InvalidParameterException,
                                                                                                            TypeErrorException,
                                                                                                            RepositoryErrorException,
                                                                                                            PagingErrorException,
                                                                                                            UserNotAuthorizedException
    {
        final String methodName        = "getRelationshipsForEntity";
        final String guidParameterName = "entityGUID";
        final String typeGUIDParameter = "relationshipTypeGUID";
        final String asOfTimeParameter = "asOfTime";
        final String pageSizeParameter = "pageSize";

        /*
         * Validate parameters
         */
        super.basicRequestValidation(userId, methodName);
        repositoryValidator.validateGUID(repositoryName, guidParameterName, entityGUID, methodName);
        repositoryValidator.validateAsOfTime(repositoryName, asOfTimeParameter, asOfTime, methodName);
        repositoryValidator.validateOptionalTypeGUID(repositoryName, typeGUIDParameter, relationshipTypeGUID,
                                                     methodName);
        repositoryValidator.validatePageSize(repositoryName, pageSizeParameter, pageSize, methodName);
    }


    /**
     * Validate the parameters for findEntitiesByProperty.
     *
     * @param userId unique identifier for requesting user.
     * @param entityTypeGUID String unique identifier for the entity type of interest (null means any entity type).
     * @param matchProperties Optional list of entity properties to match (contains wildcards).
     * @param matchCriteria Enum defining how the match properties should be matched to the entities in the repository.
     * @param fromEntityElement the starting element number of the entities to return.
     *                                This is used when retrieving elements
     *                                beyond the first page of results. Zero means start from the first element.
     * @param limitResultsByStatus By default, entities in all statuses are returned.  However, it is possible
     *                             to specify a list of statuses (eg ACTIVE) to restrict the results to.  Null means all
     *                             status values.
     * @param limitResultsByClassification List of classifications that must be present on all returned entities.
     * @param asOfTime Requests a historical query of the entity.  Null means return the present values.
     * @param sequencingProperty String name of the entity property that is to be used to sequence the results.
     *                           Null means do not sequence on a property name (see SequencingOrder).
     * @param sequencingOrder Enum defining how the results should be ordered.
     * @param pageSize the maximum number of result entities that can be returned on this request.  Zero means
     *                 unrestricted return results size.
     * @throws InvalidParameterException a parameter is invalid or null.
     * @throws TypeErrorException the type guid passed on the request is not known by the
     *                              metadata collection.
     * @throws RepositoryErrorException there is a problem communicating with the metadata repository where
     *                                    the metadata collection is stored.
     * @throws PropertyErrorException the properties specified are not valid for any of the requested types of
     *                                  entity.
     * @throws PagingErrorException the paging/sequencing parameters are set up incorrectly.
     * @throws UserNotAuthorizedException the userId is not permitted to perform this operation.
     */
    protected void findEntitiesByPropertyParameterValidation(String                    userId,
                                                             String                    entityTypeGUID,
                                                             InstanceProperties        matchProperties,
                                                             MatchCriteria             matchCriteria,
                                                             int                       fromEntityElement,
                                                             List<InstanceStatus>      limitResultsByStatus,
                                                             List<String>              limitResultsByClassification,
                                                             Date                      asOfTime,
                                                             String                    sequencingProperty,
                                                             SequencingOrder           sequencingOrder,
                                                             int                       pageSize) throws InvalidParameterException,
                                                                                                        RepositoryErrorException,
                                                                                                        TypeErrorException,
                                                                                                        PropertyErrorException,
                                                                                                        PagingErrorException,
                                                                                                        UserNotAuthorizedException
    {
        final String methodName                   = "findEntitiesByProperty";
        final String matchCriteriaParameterName   = "matchCriteria";
        final String matchPropertiesParameterName = "matchProperties";
        final String typeGUIDParameterName        = "entityTypeGUID";
        final String asOfTimeParameter            = "asOfTime";
        final String pageSizeParameter            = "pageSize";


        super.basicRequestValidation(userId, methodName);
        repositoryValidator.validateOptionalTypeGUID(repositoryName, typeGUIDParameterName, entityTypeGUID, methodName);
        repositoryValidator.validateAsOfTime(repositoryName, asOfTimeParameter, asOfTime, methodName);
        repositoryValidator.validatePageSize(repositoryName, pageSizeParameter, pageSize, methodName);
        repositoryValidator.validateMatchCriteria(repositoryName,
                                                  matchCriteriaParameterName,
                                                  matchPropertiesParameterName,
                                                  matchCriteria,
                                                  matchProperties,
                                                  methodName);
    }


    /**
     * Validate the parameters for findEntities.
<<<<<<< HEAD
=======
     *
     * @param userId unique identifier for requesting user.
     * @param entityTypeGUID String unique identifier for the entity type of interest (null means any entity type).
     * @param entitySubtypeGUIDs optional list of the unique identifiers (guids) for subtypes of the entityTypeGUID to
     *                           include in the search results. Null means all subtypes.
     * @param matchProperties Optional list of entity property conditions to match.
     * @param fromEntityElement the starting element number of the entities to return.
     *                                This is used when retrieving elements
     *                                beyond the first page of results. Zero means start from the first element.
     * @param limitResultsByStatus By default, entities in all statuses are returned.  However, it is possible
     *                             to specify a list of statuses (eg ACTIVE) to restrict the results to.  Null means all
     *                             status values.
     * @param matchClassifications Optional list of entity classifications to match.
     * @param asOfTime Requests a historical query of the entity.  Null means return the present values.
     * @param sequencingProperty String name of the entity property that is to be used to sequence the results.
     *                           Null means do not sequence on a property name (see SequencingOrder).
     * @param sequencingOrder Enum defining how the results should be ordered.
     * @param pageSize the maximum number of result entities that can be returned on this request.  Zero means
     *                 unrestricted return results size.
     * @throws InvalidParameterException a parameter is invalid or null.
     * @throws TypeErrorException the type guid passed on the request is not known by the
     *                              metadata collection.
     * @throws RepositoryErrorException there is a problem communicating with the metadata repository where
     *                                    the metadata collection is stored.
     * @throws PagingErrorException the paging/sequencing parameters are set up incorrectly.
>>>>>>> 775ff318
     * @see #findEntities(String, String, List, SearchProperties, int, List, SearchClassifications, Date, String, SequencingOrder, int)
     */
    protected void findEntitiesParameterValidation(String                    userId,
                                                   String                    entityTypeGUID,
                                                   List<String>              entitySubtypeGUIDs,
                                                   SearchProperties          matchProperties,
                                                   int                       fromEntityElement,
                                                   List<InstanceStatus>      limitResultsByStatus,
                                                   SearchClassifications     matchClassifications,
                                                   Date                      asOfTime,
                                                   String                    sequencingProperty,
                                                   SequencingOrder           sequencingOrder,
                                                   int                       pageSize) throws InvalidParameterException,
                                                                                              RepositoryErrorException,
                                                                                              TypeErrorException,
<<<<<<< HEAD
                                                                                              PropertyErrorException,
                                                                                              PagingErrorException,
                                                                                              UserNotAuthorizedException
=======
                                                                                              PagingErrorException
>>>>>>> 775ff318
    {
        final String methodName                        = "findEntities";
        final String typeGUIDParameterName             = "entityTypeGUID";
        final String subtypeGUIDsParameterName         = "entitySubtypeGUIDs";
        final String asOfTimeParameter                 = "asOfTime";
        final String pageSizeParameter                 = "pageSize";
        final String matchPropertiesParameterName      = "matchProperties";
        final String matchClassificationsParameterName = "matchClassifications";

        super.basicRequestValidation(userId, methodName);
        repositoryValidator.validateOptionalTypeGUIDs(repositoryName, typeGUIDParameterName, entityTypeGUID, subtypeGUIDsParameterName, entitySubtypeGUIDs, methodName);
        repositoryValidator.validateAsOfTime(repositoryName, asOfTimeParameter, asOfTime, methodName);
        repositoryValidator.validatePageSize(repositoryName, pageSizeParameter, pageSize, methodName);
        repositoryValidator.validateSearchProperties(repositoryName, matchPropertiesParameterName, matchProperties, methodName);
        repositoryValidator.validateSearchClassifications(repositoryName, matchClassificationsParameterName, matchClassifications, methodName);
    }


    /**
     * Validate the parameters for findEntitiesByClassification.
     *
     * @param userId unique identifier for requesting user.
     * @param entityTypeGUID unique identifier for the type of entity requested.  Null means any type of entity.
     * @param classificationName name of the classification a null is not valid.
     * @param matchClassificationProperties Optional list of entity properties to match (contains wildcards).
     * @param matchCriteria Enum defining how the match properties should be matched to the classifications in the repository.
     * @param fromEntityElement the starting element number of the entities to return.
     *                                This is used when retrieving elements
     *                                beyond the first page of results. Zero means start from the first element.
     * @param limitResultsByStatus By default, entities in all statuses are returned.  However, it is possible
     *                             to specify a list of statuses (eg ACTIVE) to restrict the results to.  Null means all
     *                             status values.
     * @param asOfTime Requests a historical query of the entity.  Null means return the present values.
     * @param sequencingProperty String name of the entity property that is to be used to sequence the results.
     *                           Null means do not sequence on a property name (see SequencingOrder).
     * @param sequencingOrder Enum defining how the results should be ordered.
     * @param pageSize the maximum number of result entities that can be returned on this request.  Zero means
     *                 unrestricted return results size.
     * @throws InvalidParameterException a parameter is invalid or null.
     * @throws TypeErrorException the type guid passed on the request is not known by the
     *                              metadata collection.
     * @throws RepositoryErrorException there is a problem communicating with the metadata repository where
     *                                    the metadata collection is stored.
     * @throws ClassificationErrorException the classification request is not known to the metadata collection.
     * @throws PropertyErrorException the properties specified are not valid for the requested type of
     *                                  classification.
     * @throws PagingErrorException the paging/sequencing parameters are set up incorrectly.
     * @throws UserNotAuthorizedException the userId is not permitted to perform this operation.
     */
    protected void findEntitiesByClassificationParameterValidation(String                    userId,
                                                                   String                    entityTypeGUID,
                                                                   String                    classificationName,
                                                                   InstanceProperties        matchClassificationProperties,
                                                                   MatchCriteria             matchCriteria,
                                                                   int                       fromEntityElement,
                                                                   List<InstanceStatus>      limitResultsByStatus,
                                                                   Date                      asOfTime,
                                                                   String                    sequencingProperty,
                                                                   SequencingOrder           sequencingOrder,
                                                                   int                       pageSize) throws InvalidParameterException,
                                                                                                              TypeErrorException,
                                                                                                              RepositoryErrorException,
                                                                                                              ClassificationErrorException,
                                                                                                              PropertyErrorException,
                                                                                                              PagingErrorException,
                                                                                                              UserNotAuthorizedException
    {
        final String methodName                  = "findEntitiesByClassification";
        final String classificationParameterName = "classificationName";
        final String entityTypeGUIDParameterName = "entityTypeGUID";

        final String matchCriteriaParameterName   = "matchCriteria";
        final String matchPropertiesParameterName = "matchClassificationProperties";
        final String asOfTimeParameter            = "asOfTime";
        final String pageSizeParameter            = "pageSize";

        /*
         * Validate parameters
         */
        super.basicRequestValidation(userId, methodName);
        repositoryValidator.validateOptionalTypeGUID(repositoryName,
                                                     entityTypeGUIDParameterName,
                                                     entityTypeGUID,
                                                     methodName);
        repositoryValidator.validateAsOfTime(repositoryName, asOfTimeParameter, asOfTime, methodName);
        repositoryValidator.validatePageSize(repositoryName, pageSizeParameter, pageSize, methodName);

        /*
         * Validate TypeDef
         */
        if (entityTypeGUID != null)
        {
            TypeDef entityTypeDef = repositoryHelper.getTypeDef(repositoryName,
                                                                entityTypeGUIDParameterName,
                                                                entityTypeGUID,
                                                                methodName);

            repositoryValidator.validateTypeDefForInstance(repositoryName,
                                                           entityTypeGUIDParameterName,
                                                           entityTypeDef,
                                                           methodName);

            repositoryValidator.validateClassification(repositoryName,
                                                       classificationParameterName,
                                                       classificationName,
                                                       entityTypeDef.getName(),
                                                       methodName);
        }

        repositoryValidator.validateMatchCriteria(repositoryName,
                                                  matchCriteriaParameterName,
                                                  matchPropertiesParameterName,
                                                  matchCriteria,
                                                  matchClassificationProperties,
                                                  methodName);
    }


    /**
     * Validate parameters passed to findEntitiesByPropertyValue.
     *
     * @param userId unique identifier for requesting user.
     * @param entityTypeGUID GUID of the type of entity to search for. Null means all types will
     *                       be searched (could be slow so not recommended).
     * @param searchCriteria String expression contained in any of the property values within the entities
     *                       of the supplied type.
     * @param fromEntityElement the starting element number of the entities to return.
     *                                This is used when retrieving elements
     *                                beyond the first page of results. Zero means start from the first element.
     * @param limitResultsByStatus By default, entities in all statuses are returned.  However, it is possible
     *                             to specify a list of statuses (eg ACTIVE) to restrict the results to.  Null means all
     *                             status values.
     * @param limitResultsByClassification List of classifications that must be present on all returned entities.
     * @param asOfTime Requests a historical query of the entity.  Null means return the present values.
     * @param sequencingProperty String name of the property that is to be used to sequence the results.
     *                           Null means do not sequence on a property name (see SequencingOrder).
     * @param sequencingOrder Enum defining how the results should be ordered.
     * @param pageSize the maximum number of result entities that can be returned on this request.  Zero means
     *                 unrestricted return results size.
     * @throws InvalidParameterException a parameter is invalid or null.
     * @throws TypeErrorException the type guid passed on the request is not known by the
     *                              metadata collection.
     * @throws RepositoryErrorException there is a problem communicating with the metadata repository where
     *                                    the metadata collection is stored.
     * @throws PropertyErrorException the sequencing property specified is not valid for any of the requested types of
     *                                  entity.
     * @throws PagingErrorException the paging/sequencing parameters are set up incorrectly.
     * @throws UserNotAuthorizedException the userId is not permitted to perform this operation.
     */
    protected void findEntitiesByPropertyValueParameterValidation(String                userId,
                                                                  String                entityTypeGUID,
                                                                  String                searchCriteria,
                                                                  int                   fromEntityElement,
                                                                  List<InstanceStatus>  limitResultsByStatus,
                                                                  List<String>          limitResultsByClassification,
                                                                  Date                  asOfTime,
                                                                  String                sequencingProperty,
                                                                  SequencingOrder       sequencingOrder,
                                                                  int                   pageSize) throws InvalidParameterException,
                                                                                                         TypeErrorException,
                                                                                                         RepositoryErrorException,
                                                                                                         PropertyErrorException,
                                                                                                         PagingErrorException,
                                                                                                         UserNotAuthorizedException
    {
        final String  methodName = "findEntitiesByPropertyValue";
        final String  searchCriteriaParameterName = "searchCriteria";
        final String  typeGUIDParameter = "entityTypeGUID";
        final String  asOfTimeParameter = "asOfTime";
        final String  pageSizeParameter = "pageSize";

        super.basicRequestValidation(userId, methodName);
        repositoryValidator.validateSearchCriteria(repositoryName, searchCriteriaParameterName, searchCriteria, methodName);
        repositoryValidator.validateOptionalTypeGUID(repositoryName, typeGUIDParameter, entityTypeGUID, methodName);
        repositoryValidator.validateAsOfTime(repositoryName, asOfTimeParameter, asOfTime, methodName);
        repositoryValidator.validatePageSize(repositoryName, pageSizeParameter, pageSize, methodName);
    }


    /**
     * Validate the parameters passed to findRelationships.
<<<<<<< HEAD
=======
     *
     * @param userId unique identifier for requesting user.
     * @param relationshipTypeGUID unique identifier (guid) for the relationship's type.  Null means all types
     *                             (but may be slow so not recommended).
     * @param relationshipSubtypeGUIDs optional list of the unique identifiers (guids) for subtypes of the
     *                                 relationshipTypeGUID to include in the search results. Null means all subtypes.
     * @param matchProperties Optional list of relationship property conditions to match.
     * @param fromRelationshipElement the starting element number of the entities to return.
     *                                This is used when retrieving elements
     *                                beyond the first page of results. Zero means start from the first element.
     * @param limitResultsByStatus By default, relationships in all statuses are returned.  However, it is possible
     *                             to specify a list of statuses (eg ACTIVE) to restrict the results to.  Null means all
     *                             status values.
     * @param asOfTime Requests a historical query of the relationships for the entity.  Null means return the
     *                 present values.
     * @param sequencingProperty String name of the property that is to be used to sequence the results.
     *                           Null means do not sequence on a property name (see SequencingOrder).
     * @param sequencingOrder Enum defining how the results should be ordered.
     * @param pageSize the maximum number of result relationships that can be returned on this request.  Zero means
     *                 unrestricted return results size.
     * @throws InvalidParameterException one of the parameters is invalid or null.
     * @throws TypeErrorException the type guid passed on the request is not known by the
     *                              metadata collection.
     * @throws RepositoryErrorException there is a problem communicating with the metadata repository where
     *                                    the metadata collection is stored.
     * @throws PagingErrorException the paging/sequencing parameters are set up incorrectly.
>>>>>>> 775ff318
     * @see #findRelationships(String, String, List, SearchProperties, int, List, Date, String, SequencingOrder, int)
     */
    protected void findRelationshipsParameterValidation(String                    userId,
                                                        String                    relationshipTypeGUID,
                                                        List<String>              relationshipSubtypeGUIDs,
                                                        SearchProperties          matchProperties,
                                                        int                       fromRelationshipElement,
                                                        List<InstanceStatus>      limitResultsByStatus,
                                                        Date                      asOfTime,
                                                        String                    sequencingProperty,
                                                        SequencingOrder           sequencingOrder,
                                                        int                       pageSize) throws InvalidParameterException,
                                                                                                   TypeErrorException,
                                                                                                   RepositoryErrorException,
<<<<<<< HEAD
                                                                                                   PropertyErrorException,
                                                                                                   PagingErrorException,
                                                                                                   UserNotAuthorizedException
=======
                                                                                                   PagingErrorException
>>>>>>> 775ff318
    {
        final String methodName                   = "findRelationships";
        final String matchPropertiesParameterName = "matchProperties";
        final String guidParameterName            = "relationshipTypeGUID";
        final String subtypeGuidsParameterName    = "relationshipSubtypeGUIDs";
        final String asOfTimeParameter            = "asOfTime";
        final String pageSizeParameter            = "pageSize";

        /*
         * Validate parameters
         */
        super.basicRequestValidation(userId, methodName);
        repositoryValidator.validateOptionalTypeGUIDs(repositoryName, guidParameterName, relationshipTypeGUID, subtypeGuidsParameterName, relationshipSubtypeGUIDs, methodName);
        repositoryValidator.validateAsOfTime(repositoryName, asOfTimeParameter, asOfTime, methodName);
        repositoryValidator.validatePageSize(repositoryName, pageSizeParameter, pageSize, methodName);
        repositoryValidator.validateSearchProperties(repositoryName, matchPropertiesParameterName, matchProperties, methodName);
    }


    /**
     * Validate the parameters passed to findRelationshipsByProperty.
     *
     * @param userId unique identifier for requesting user.
     * @param relationshipTypeGUID unique identifier (guid) for the new relationship's type.  Null means all types
     *                             (but may be slow so not recommended).
     * @param matchProperties list of properties used to narrow the search.  The property values may include
     *                        regex style wild cards.
     * @param matchCriteria Enum defining how the properties should be matched to the relationships in the repository.
     * @param fromRelationshipElement the starting element number of the entities to return.
     *                                This is used when retrieving elements
     *                                beyond the first page of results. Zero means start from the first element.
     * @param limitResultsByStatus By default, relationships in all statuses are returned.  However, it is possible
     *                             to specify a list of statuses (eg ACTIVE) to restrict the results to.  Null means all
     *                             status values.
     * @param asOfTime Requests a historical query of the relationships for the entity.  Null means return the
     *                 present values.
     * @param sequencingProperty String name of the property that is to be used to sequence the results.
     *                           Null means do not sequence on a property name (see SequencingOrder).
     * @param sequencingOrder Enum defining how the results should be ordered.
     * @param pageSize the maximum number of result relationships that can be returned on this request.  Zero means
     *                 unrestricted return results size.
     * @throws InvalidParameterException one of the parameters is invalid or null.
     * @throws TypeErrorException the type guid passed on the request is not known by the
     *                              metadata collection.
     * @throws RepositoryErrorException there is a problem communicating with the metadata repository where
     *                                    the metadata collection is stored.
     * @throws PropertyErrorException the properties specified are not valid for any of the requested types of
     *                                  relationships.
     * @throws PagingErrorException the paging/sequencing parameters are set up incorrectly.
     * @throws UserNotAuthorizedException the userId is not permitted to perform this operation.
     */
    protected void findRelationshipsByPropertyParameterValidation(String                    userId,
                                                                  String                    relationshipTypeGUID,
                                                                  InstanceProperties        matchProperties,
                                                                  MatchCriteria             matchCriteria,
                                                                  int                       fromRelationshipElement,
                                                                  List<InstanceStatus>      limitResultsByStatus,
                                                                  Date                      asOfTime,
                                                                  String                    sequencingProperty,
                                                                  SequencingOrder           sequencingOrder,
                                                                  int                       pageSize) throws InvalidParameterException,
                                                                                                             TypeErrorException,
                                                                                                             RepositoryErrorException,
                                                                                                             PropertyErrorException,
                                                                                                             PagingErrorException,
                                                                                                             UserNotAuthorizedException
    {
        final String methodName                   = "findRelationshipsByProperty";
        final String matchCriteriaParameterName   = "matchCriteria";
        final String matchPropertiesParameterName = "matchProperties";
        final String guidParameterName            = "relationshipTypeGUID";
        final String asOfTimeParameter            = "asOfTime";
        final String pageSizeParameter            = "pageSize";

        /*
         * Validate parameters
         */
        super.basicRequestValidation(userId, methodName);
        repositoryValidator.validateOptionalTypeGUID(repositoryName, guidParameterName, relationshipTypeGUID, methodName);
        repositoryValidator.validateAsOfTime(repositoryName, asOfTimeParameter, asOfTime, methodName);
        repositoryValidator.validatePageSize(repositoryName, pageSizeParameter, pageSize, methodName);
        repositoryValidator.validateMatchCriteria(repositoryName,
                                                  matchCriteriaParameterName,
                                                  matchPropertiesParameterName,
                                                  matchCriteria,
                                                  matchProperties,
                                                  methodName);
    }


    /**
     * Validate the parameters passed to findRelationshipsByPropertyName.
     *
     * @param userId unique identifier for requesting user.
     * @param relationshipTypeGUID GUID of the type of entity to search for. Null means all types will
     *                       be searched (could be slow so not recommended).
     * @param searchCriteria String expression contained in any of the property values within the entities
     *                       of the supplied type.
     * @param fromRelationshipElement Element number of the results to skip to when building the results list
     *                                to return.  Zero means begin at the start of the results.  This is used
     *                                to retrieve the results over a number of pages.
     * @param limitResultsByStatus By default, relationships in all statuses are returned.  However, it is possible
     *                             to specify a list of statuses (eg ACTIVE) to restrict the results to.  Null means all
     *                             status values.
     * @param asOfTime Requests a historical query of the relationships for the entity.  Null means return the
     *                 present values.
     * @param sequencingProperty String name of the property that is to be used to sequence the results.
     *                           Null means do not sequence on a property name (see SequencingOrder).
     * @param sequencingOrder Enum defining how the results should be ordered.
     * @param pageSize the maximum number of result relationships that can be returned on this request.  Zero means
     *                 unrestricted return results size.
     * @throws InvalidParameterException one of the parameters is invalid or null.
     * @throws TypeErrorException the type guid passed on the request is not known by the
     *                              metadata collection.
     * @throws RepositoryErrorException there is a problem communicating with the metadata repository where
     *                                  the metadata collection is stored.
     * @throws PropertyErrorException there is a problem with one of the other parameters.
     * @throws PagingErrorException the paging/sequencing parameters are set up incorrectly.
     * @throws UserNotAuthorizedException the userId is not permitted to perform this operation.
     */
    protected void findRelationshipsByPropertyValueParameterValidation(String                    userId,
                                                                       String                    relationshipTypeGUID,
                                                                       String                    searchCriteria,
                                                                       int                       fromRelationshipElement,
                                                                       List<InstanceStatus>      limitResultsByStatus,
                                                                       Date                      asOfTime,
                                                                       String                    sequencingProperty,
                                                                       SequencingOrder           sequencingOrder,
                                                                       int                       pageSize) throws InvalidParameterException,
                                                                                                                  TypeErrorException,
                                                                                                                  RepositoryErrorException,
                                                                                                                  PropertyErrorException,
                                                                                                                  PagingErrorException,
                                                                                                                  UserNotAuthorizedException
    {
        final String methodName                  = "findRelationshipsByPropertyName";
        final String searchCriteriaParameterName = "searchCriteria";
        final String asOfTimeParameter           = "asOfTime";
        final String typeGUIDParameter           = "relationshipTypeGUID";
        final String pageSizeParameter           = "pageSize";

        /*
         * Validate parameters
         */
        super.basicRequestValidation(userId, methodName);
        repositoryValidator.validateOptionalTypeGUID(repositoryName,
                                                     typeGUIDParameter,
                                                     relationshipTypeGUID,
                                                     methodName);
        repositoryValidator.validateSearchCriteria(repositoryName, searchCriteriaParameterName, searchCriteria, methodName);
        repositoryValidator.validateAsOfTime(repositoryName, asOfTimeParameter, asOfTime, methodName);
        repositoryValidator.validatePageSize(repositoryName, pageSizeParameter, pageSize, methodName);
    }


    /**
     * Return the entities and relationships that radiate out from the supplied entity GUID.
     * The results are scoped both the instance type guids and the level.
     *
     * @param userId unique identifier for requesting user.
     * @param entityGUID the starting point of the query.
     * @param entityTypeGUIDs list of entity types to include in the query results.  Null means include
     *                          all entities found, irrespective of their type.
     * @param relationshipTypeGUIDs list of relationship types to include in the query results.  Null means include
     *                                all relationships found, irrespective of their type.
     * @param limitResultsByStatus By default, relationships in all statuses are returned.  However, it is possible
     *                             to specify a list of statuses (eg ACTIVE) to restrict the results to.  Null means all
     *                             status values.
     * @param limitResultsByClassification List of classifications that must be present on all returned entities.
     * @param asOfTime Requests a historical query of the relationships for the entity.  Null means return the
     *                 present values.
     * @param level the number of the relationships out from the starting entity that the query will traverse to
     *              gather results.
     * @throws InvalidParameterException one of the parameters is invalid or null.
     * @throws TypeErrorException the type guid passed on the request is not known by the
     *                              metadata collection.
     * @throws RepositoryErrorException there is a problem communicating with the metadata repository where
     *                                  the metadata collection is stored.
     * @throws EntityNotKnownException the entity identified by the entityGUID is not found in the metadata collection.
     * @throws PropertyErrorException there is a problem with one of the other parameters.
     * @throws FunctionNotSupportedException the repository does not support this call.
     * @throws UserNotAuthorizedException the userId is not permitted to perform this operation.
     */
    protected void getEntityNeighborhoodParameterValidation(String               userId,
                                                            String               entityGUID,
                                                            List<String>         entityTypeGUIDs,
                                                            List<String>         relationshipTypeGUIDs,
                                                            List<InstanceStatus> limitResultsByStatus,
                                                            List<String>         limitResultsByClassification,
                                                            Date                 asOfTime,
                                                            int                  level) throws InvalidParameterException,
                                                                                               TypeErrorException,
                                                                                               RepositoryErrorException,
                                                                                               EntityNotKnownException,
                                                                                               PropertyErrorException,
                                                                                               FunctionNotSupportedException,
                                                                                               UserNotAuthorizedException
    {
        final String methodName                                  = "getEntityNeighborhood";
        final String entityGUIDParameterName                     = "entityGUID";
        final String entityTypeGUIDParameterName                 = "entityTypeGUIDs";
        final String relationshipTypeGUIDParameterName           = "relationshipTypeGUIDs";
        final String limitedResultsByClassificationParameterName = "limitResultsByClassification";
        final String asOfTimeParameter                           = "asOfTime";

        /*
         * Validate parameters
         */
        super.basicRequestValidation(userId, methodName);
        repositoryValidator.validateGUID(repositoryName, entityGUIDParameterName, entityGUID, methodName);
        repositoryValidator.validateAsOfTime(repositoryName, asOfTimeParameter, asOfTime, methodName);

        if (entityTypeGUIDs != null)
        {
            for (String guid : entityTypeGUIDs)
            {
                repositoryValidator.validateTypeGUID(repositoryName, entityTypeGUIDParameterName, guid, methodName);
            }
        }

        if (relationshipTypeGUIDs != null)
        {
            for (String guid : relationshipTypeGUIDs)
            {
                repositoryValidator.validateTypeGUID(repositoryName, relationshipTypeGUIDParameterName, guid, methodName);
            }
        }

        if (limitResultsByClassification != null)
        {
            for (String classificationName : limitResultsByClassification)
            {
                repositoryValidator.validateClassificationName(repositoryName,
                                                               limitedResultsByClassificationParameterName,
                                                               classificationName,
                                                               methodName);
            }
        }
    }


    /**
     * Validate the parameters passed to getLinkingEntities.
     *
     * @param userId unique identifier for requesting user.
     * @param startEntityGUID The entity that is used to anchor the query.
     * @param endEntityGUID the other entity that defines the scope of the query.
     * @param limitResultsByStatus By default, relationships in all statuses are returned.  However, it is possible
     *                             to specify a list of statuses (eg ACTIVE) to restrict the results to.  Null means all
     *                             status values.
     * @param asOfTime Requests a historical query of the relationships for the entity.  Null means return the
     *                 present values.
     * @throws InvalidParameterException one of the parameters is invalid or null.
     * @throws RepositoryErrorException there is a problem communicating with the metadata repository where
     *                                  the metadata collection is stored.
     * @throws PropertyErrorException there is a problem with one of the other parameters.
     * @throws UserNotAuthorizedException the userId is not permitted to perform this operation.
     */
    protected void getLinkingEntitiesParameterValidation(String                    userId,
                                                         String                    startEntityGUID,
                                                         String                    endEntityGUID,
                                                         List<InstanceStatus>      limitResultsByStatus,
                                                         Date                      asOfTime) throws InvalidParameterException,
                                                                                                    RepositoryErrorException,
                                                                                                    PropertyErrorException,
                                                                                                    UserNotAuthorizedException
    {
        final String methodName                   = "getLinkingEntities";
        final String startEntityGUIDParameterName = "startEntityGUID";
        final String endEntityGUIDParameterName   = "entityGUID";
        final String asOfTimeParameter            = "asOfTime";

        super.basicRequestValidation(userId, methodName);
        repositoryValidator.validateGUID(repositoryName, startEntityGUIDParameterName, startEntityGUID, methodName);
        repositoryValidator.validateGUID(repositoryName, endEntityGUIDParameterName, endEntityGUID, methodName);
        repositoryValidator.validateAsOfTime(repositoryName, asOfTimeParameter, asOfTime, methodName);
    }


    /**
     * Validate the parameters passed to the getRelatedEntities.
     *
     * @param userId unique identifier for requesting user.
     * @param startEntityGUID unique identifier of the starting entity.
     * @param entityTypeGUIDs list of types to search for.  Null means any type.
     * @param fromEntityElement starting element for results list.  Used in paging.  Zero means first element.
     * @param limitResultsByStatus By default, relationships in all statuses are returned.  However, it is possible
     *                             to specify a list of statuses (eg ACTIVE) to restrict the results to.  Null means all
     *                             status values.
     * @param limitResultsByClassification List of classifications that must be present on all returned entities.
     * @param asOfTime Requests a historical query of the relationships for the entity.  Null means return the
     *                 present values.
     * @param sequencingProperty String name of the property that is to be used to sequence the results.
     *                           Null means do not sequence on a property name (see SequencingOrder).
     * @param sequencingOrder Enum defining how the results should be ordered.
     * @param pageSize the maximum number of result entities that can be returned on this request.  Zero means
     *                 unrestricted return results size.
     * @throws InvalidParameterException one of the parameters is invalid or null.
     * @throws TypeErrorException one of the type guids passed on the request is not known by the
     *                              metadata collection.
     * @throws RepositoryErrorException there is a problem communicating with the metadata repository where
     *                                  the metadata collection is stored.
     * @throws EntityNotKnownException the entity identified by the startEntityGUID
     *                                   is not found in the metadata collection.
     * @throws PropertyErrorException the sequencing property specified is not valid for any of the requested types of
     *                                  entity.
     * @throws PagingErrorException the paging/sequencing parameters are set up incorrectly.
     * @throws UserNotAuthorizedException the userId is not permitted to perform this operation.
     */
    protected void getRelatedEntitiesParameterValidation(String               userId,
                                                         String               startEntityGUID,
                                                         List<String>         entityTypeGUIDs,
                                                         int                  fromEntityElement,
                                                         List<InstanceStatus> limitResultsByStatus,
                                                         List<String>         limitResultsByClassification,
                                                         Date                 asOfTime,
                                                         String               sequencingProperty,
                                                         SequencingOrder      sequencingOrder,
                                                         int                  pageSize) throws InvalidParameterException,
                                                                                               TypeErrorException,
                                                                                               RepositoryErrorException,
                                                                                               EntityNotKnownException,
                                                                                               PropertyErrorException,
                                                                                               PagingErrorException,
                                                                                               UserNotAuthorizedException
    {
        final String  methodName = "getRelatedEntities";
        final String  entityGUIDParameterName  = "startEntityGUID";
        final String  instanceTypesParameter = "instanceTypes";
        final String  asOfTimeParameter = "asOfTime";
        final String  pageSizeParameter = "pageSize";

        /*
         * Validate parameters
         */
        super.basicRequestValidation(userId, methodName);
        repositoryValidator.validateGUID(repositoryName, entityGUIDParameterName, startEntityGUID, methodName);
        repositoryValidator.validateAsOfTime(repositoryName, asOfTimeParameter, asOfTime, methodName);
        repositoryValidator.validatePageSize(repositoryName, pageSizeParameter, pageSize, methodName);

        if (entityTypeGUIDs != null)
        {
            for (String guid : entityTypeGUIDs)
            {
                repositoryValidator.validateTypeGUID(repositoryName, instanceTypesParameter, guid, methodName);
            }
        }
    }


    /**
     * Returns the entity if the entity is stored in the metadata collection, otherwise null.
     *
     * @param userId unique identifier for requesting user.
     * @param guid String unique identifier for the entity
     * @return the entity details if the entity is found in the metadata collection; otherwise return null
     * @throws InvalidParameterException the guid is null.
     * @throws RepositoryErrorException there is a problem communicating with the metadata repository where
     *                                  the metadata collection is stored.
     * @throws UserNotAuthorizedException the userId is not permitted to perform this operation.
     */
    public EntityDetail isEntityKnown(String     userId,
                                      String     guid) throws InvalidParameterException,
                                                              RepositoryErrorException,
                                                              UserNotAuthorizedException
    {
        final String  methodName = "isEntityKnown";

        /*
         * Validate parameters
         */
        this.getInstanceParameterValidation(userId, guid, methodName);

        /*
         * Perform operation
         */
        reportUnsupportedMandatoryFunction(methodName);
        return null;
    }


    /**
     * Return the header and classifications for a specific entity.
     *
     * @param userId unique identifier for requesting user.
     * @param guid String unique identifier for the entity.
     * @return EntitySummary structure
     * @throws InvalidParameterException the guid is null.
     * @throws RepositoryErrorException there is a problem communicating with the metadata repository where
     *                                  the metadata collection is stored.
     * @throws EntityNotKnownException the requested entity instance is not known in the metadata collection.
     * @throws UserNotAuthorizedException the userId is not permitted to perform this operation.
     */
    public EntitySummary getEntitySummary(String     userId,
                                          String     guid) throws InvalidParameterException,
                                                                  RepositoryErrorException,
                                                                  EntityNotKnownException,
                                                                  UserNotAuthorizedException
    {
        final String  methodName        = "getEntitySummary";

        /*
         * Validate parameters
         */
        this.getInstanceParameterValidation(userId, guid, methodName);

        /*
         * Perform operation
         */
        reportUnsupportedMandatoryFunction(methodName);
        return null;
    }


    /**
     * Return the header, classifications and properties of a specific entity.
     *
     * @param userId unique identifier for requesting user.
     * @param guid String unique identifier for the entity.
     * @return EntityDetail structure.
     * @throws InvalidParameterException the guid is null.
     * @throws RepositoryErrorException there is a problem communicating with the metadata repository where
     *                                 the metadata collection is stored.
     * @throws EntityNotKnownException the requested entity instance is not known in the metadata collection.
     * @throws EntityProxyOnlyException the requested entity instance is only a proxy in the metadata collection.
     * @throws UserNotAuthorizedException the userId is not permitted to perform this operation.
     */
    public EntityDetail getEntityDetail(String     userId,
                                        String     guid) throws InvalidParameterException,
                                                                RepositoryErrorException,
                                                                EntityNotKnownException,
                                                                EntityProxyOnlyException,
                                                                UserNotAuthorizedException
    {
        final String  methodName        = "getEntityDetail";

        /*
         * Validate parameters
         */
        this.getInstanceParameterValidation(userId, guid, methodName);

        /*
         * Perform operation
         */
        reportUnsupportedMandatoryFunction(methodName);
        return null;
    }


    /**
     * Return a historical version of an entity. This includes the header, classifications and properties of the entity.
     *
     * @param userId unique identifier for requesting user.
     * @param guid String unique identifier for the entity.
     * @param asOfTime the time used to determine which version of the entity that is desired.
     * @return EntityDetail structure.
     * @throws InvalidParameterException the guid or date is null or date is for a future time.
     * @throws RepositoryErrorException there is a problem communicating with the metadata repository where
     *                                 the metadata collection is stored.
     * @throws EntityNotKnownException the requested entity instance is not known in the metadata collection
     *                                   at the time requested.
     * @throws EntityProxyOnlyException the requested entity instance is only a proxy in the metadata collection.
     * @throws FunctionNotSupportedException the repository does not support the asOfTime parameter.
     * @throws UserNotAuthorizedException the userId is not permitted to perform this operation.
     */
    public  EntityDetail getEntityDetail(String     userId,
                                         String     guid,
                                         Date       asOfTime) throws InvalidParameterException,
                                                                     RepositoryErrorException,
                                                                     EntityNotKnownException,
                                                                     EntityProxyOnlyException,
                                                                     FunctionNotSupportedException,
                                                                     UserNotAuthorizedException
    {
        final String  methodName        = "getEntityDetail";

        /*
         * Validate parameters
         */
        this.getInstanceParameterValidation(userId, guid, asOfTime, methodName);

        /*
         * Perform operation
         */
        reportUnsupportedAsOfTimeFunction(methodName, asOfTime);
        return null;
    }


    /**
     * Return the relationships for a specific entity.
     *
     * @param userId unique identifier for requesting user.
     * @param entityGUID String unique identifier for the entity.
     * @param relationshipTypeGUID String GUID of the the type of relationship required (null for all).
     * @param fromRelationshipElement the starting element number of the relationships to return.
     *                                This is used when retrieving elements
     *                                beyond the first page of results. Zero means start from the first element.
     * @param limitResultsByStatus By default, relationships in all statuses are returned.  However, it is possible
     *                             to specify a list of statuses (eg ACTIVE) to restrict the results to.  Null means all
     *                             status values.
     * @param asOfTime Requests a historical query of the relationships for the entity.  Null means return the
     *                 present values.
     * @param sequencingProperty String name of the property that is to be used to sequence the results.
     *                           Null means do not sequence on a property name (see SequencingOrder).
     * @param sequencingOrder Enum defining how the results should be ordered.
     * @param pageSize -- the maximum number of result classifications that can be returned on this request.  Zero means
     *                 unrestricted return results size.
     * @return Relationships list.  Null means no relationships associated with the entity.
     * @throws InvalidParameterException a parameter is invalid or null.
     * @throws TypeErrorException the type guid passed on the request is not known by the
     *                              metadata collection.
     * @throws RepositoryErrorException there is a problem communicating with the metadata repository where
     *                                  the metadata collection is stored.
     * @throws EntityNotKnownException the requested entity instance is not known in the metadata collection.
     * @throws PropertyErrorException the sequencing property is not valid for the retrieved relationships.
     * @throws PagingErrorException the paging/sequencing parameters are set up incorrectly.
     * @throws FunctionNotSupportedException the repository does not support the asOfTime parameter.
     * @throws UserNotAuthorizedException the userId is not permitted to perform this operation.
     */
    public List<Relationship> getRelationshipsForEntity(String                     userId,
                                                        String                     entityGUID,
                                                        String                     relationshipTypeGUID,
                                                        int                        fromRelationshipElement,
                                                        List<InstanceStatus>       limitResultsByStatus,
                                                        Date                       asOfTime,
                                                        String                     sequencingProperty,
                                                        SequencingOrder            sequencingOrder,
                                                        int                        pageSize) throws InvalidParameterException,
                                                                                                    TypeErrorException,
                                                                                                    RepositoryErrorException,
                                                                                                    EntityNotKnownException,
                                                                                                    PropertyErrorException,
                                                                                                    PagingErrorException,
                                                                                                    FunctionNotSupportedException,
                                                                                                    UserNotAuthorizedException
    {
        final String  methodName = "getRelationshipsForEntity";

        /*
         * Validate parameters
         */
        this.getRelationshipsForEntityParameterValidation(userId,
                                                          entityGUID,
                                                          relationshipTypeGUID,
                                                          fromRelationshipElement,
                                                          limitResultsByStatus,
                                                          asOfTime,
                                                          sequencingProperty,
                                                          sequencingOrder,
                                                          pageSize);

        /*
         * Perform operation
         */
        reportUnsupportedAsOfTimeFunction(methodName, asOfTime);

        return null;
    }


    /**
     * {@inheritDoc}
     */
    @Override
    public List<EntityDetail> findEntities(String                    userId,
                                           String                    entityTypeGUID,
                                           List<String>              entitySubtypeGUIDs,
                                           SearchProperties          matchProperties,
                                           int                       fromEntityElement,
                                           List<InstanceStatus>      limitResultsByStatus,
                                           SearchClassifications     matchClassifications,
                                           Date                      asOfTime,
                                           String                    sequencingProperty,
                                           SequencingOrder           sequencingOrder,
                                           int                       pageSize) throws InvalidParameterException,
                                                                                      RepositoryErrorException,
                                                                                      TypeErrorException,
                                                                                      PropertyErrorException,
                                                                                      PagingErrorException,
                                                                                      FunctionNotSupportedException,
                                                                                      UserNotAuthorizedException
    {
        final String  methodName                   = "findEntities";

        /*
         * Validate parameters
         */
        this.findEntitiesParameterValidation(userId,
                                             entityTypeGUID,
                                             entitySubtypeGUIDs,
                                             matchProperties,
                                             fromEntityElement,
                                             limitResultsByStatus,
                                             matchClassifications,
                                             asOfTime,
                                             sequencingProperty,
                                             sequencingOrder,
                                             pageSize);
        /*
         * Perform operation
         */
        reportUnsupportedOptionalFunction(methodName);
        return null;
    }


    /**
     * Return a list of entities that match the supplied properties according to the match criteria.  The results
     * can be returned over many pages.
     *
     * @param userId unique identifier for requesting user.
     * @param entityTypeGUID String unique identifier for the entity type of interest (null means any entity type).
     * @param matchProperties Optional list of entity properties to match (where any String property's value should
     *                        be defined as a Java regular expression, even if it should be an exact match).
     * @param matchCriteria Enum defining how the match properties should be matched to the entities in the repository.
     * @param fromEntityElement the starting element number of the entities to return.
     *                                This is used when retrieving elements
     *                                beyond the first page of results. Zero means start from the first element.
     * @param limitResultsByStatus By default, entities in all statuses are returned.  However, it is possible
     *                             to specify a list of statuses (eg ACTIVE) to restrict the results to.  Null means all
     *                             status values.
     * @param limitResultsByClassification List of classifications that must be present on all returned entities.
     * @param asOfTime Requests a historical query of the entity.  Null means return the present values.
     * @param sequencingProperty String name of the entity property that is to be used to sequence the results.
     *                           Null means do not sequence on a property name (see SequencingOrder).
     * @param sequencingOrder Enum defining how the results should be ordered.
     * @param pageSize the maximum number of result entities that can be returned on this request.  Zero means
     *                 unrestricted return results size.
     * @return a list of entities matching the supplied criteria; null means no matching entities in the metadata
     * collection.
     * @throws InvalidParameterException a parameter is invalid or null.
     * @throws TypeErrorException the type guid passed on the request is not known by the
     *                              metadata collection.
     * @throws RepositoryErrorException there is a problem communicating with the metadata repository where
     *                                    the metadata collection is stored.
     * @throws PropertyErrorException the properties specified are not valid for any of the requested types of
     *                                  entity.
     * @throws PagingErrorException the paging/sequencing parameters are set up incorrectly.
     * @throws FunctionNotSupportedException the repository does not support one of the provided parameters.
     * @throws UserNotAuthorizedException the userId is not permitted to perform this operation.
     * @see OMRSRepositoryHelper#getExactMatchRegex(String)
     */
    public List<EntityDetail> findEntitiesByProperty(String                    userId,
                                                     String                    entityTypeGUID,
                                                     InstanceProperties        matchProperties,
                                                     MatchCriteria             matchCriteria,
                                                     int                       fromEntityElement,
                                                     List<InstanceStatus>      limitResultsByStatus,
                                                     List<String>              limitResultsByClassification,
                                                     Date                      asOfTime,
                                                     String                    sequencingProperty,
                                                     SequencingOrder           sequencingOrder,
                                                     int                       pageSize) throws InvalidParameterException,
                                                                                                RepositoryErrorException,
                                                                                                TypeErrorException,
                                                                                                PropertyErrorException,
                                                                                                PagingErrorException,
                                                                                                FunctionNotSupportedException,
                                                                                                UserNotAuthorizedException
    {
        final String  methodName                   = "findEntitiesByProperty";

        /*
         * Validate parameters
         */
        this.findEntitiesByPropertyParameterValidation(userId,
                                                       entityTypeGUID,
                                                       matchProperties,
                                                       matchCriteria,
                                                       fromEntityElement,
                                                       limitResultsByStatus,
                                                       limitResultsByClassification,
                                                       asOfTime,
                                                       sequencingProperty,
                                                       sequencingOrder,
                                                       pageSize);
        /*
         * Perform operation
         */
        reportUnsupportedAsOfTimeFunction(methodName, asOfTime);

        return null;
    }


    /**
     * Return a list of entities that have the requested type of classifications attached.
     *
     * @param userId unique identifier for requesting user.
     * @param entityTypeGUID unique identifier for the type of entity requested.  Null means any type of entity
     *                       (but could be slow so not recommended.
     * @param classificationName name of the classification, note a null is not valid.
     * @param matchClassificationProperties list of classification properties used to narrow the search (where any String
     *                                      property's value should be defined as a Java regular expression, even if it
     *                                      should be an exact match).
     * @param matchCriteria Enum defining how the match properties should be matched to the classifications in the repository.
     * @param fromEntityElement the starting element number of the entities to return.
     *                                This is used when retrieving elements
     *                                beyond the first page of results. Zero means start from the first element.
     * @param limitResultsByStatus By default, entities in all statuses are returned.  However, it is possible
     *                             to specify a list of statuses (eg ACTIVE) to restrict the results to.  Null means all
     *                             status values.
     * @param asOfTime Requests a historical query of the entity.  Null means return the present values.
     * @param sequencingProperty String name of the entity property that is to be used to sequence the results.
     *                           Null means do not sequence on a property name (see SequencingOrder).
     * @param sequencingOrder Enum defining how the results should be ordered.
     * @param pageSize the maximum number of result entities that can be returned on this request.  Zero means
     *                 unrestricted return results size.
     * @return a list of entities matching the supplied criteria; null means no matching entities in the metadata
     * collection.
     * @throws InvalidParameterException a parameter is invalid or null.
     * @throws TypeErrorException the type guid passed on the request is not known by the
     *                              metadata collection.
     * @throws RepositoryErrorException there is a problem communicating with the metadata repository where
     *                                    the metadata collection is stored.
     * @throws ClassificationErrorException the classification request is not known to the metadata collection.
     * @throws PropertyErrorException the properties specified are not valid for the requested type of
     *                                  classification.
     * @throws PagingErrorException the paging/sequencing parameters are set up incorrectly.
     * @throws FunctionNotSupportedException the repository does not support one of the provided parameters.
     * @throws UserNotAuthorizedException the userId is not permitted to perform this operation.
     * @see OMRSRepositoryHelper#getExactMatchRegex(String)
     */

    public  List<EntityDetail> findEntitiesByClassification(String                    userId,
                                                            String                    entityTypeGUID,
                                                            String                    classificationName,
                                                            InstanceProperties        matchClassificationProperties,
                                                            MatchCriteria             matchCriteria,
                                                            int                       fromEntityElement,
                                                            List<InstanceStatus>      limitResultsByStatus,
                                                            Date                      asOfTime,
                                                            String                    sequencingProperty,
                                                            SequencingOrder           sequencingOrder,
                                                            int                       pageSize) throws InvalidParameterException,
                                                                                                       TypeErrorException,
                                                                                                       RepositoryErrorException,
                                                                                                       ClassificationErrorException,
                                                                                                       PropertyErrorException,
                                                                                                       PagingErrorException,
                                                                                                       FunctionNotSupportedException,
                                                                                                       UserNotAuthorizedException
    {
        final String  methodName  = "findEntitiesByClassification";

        /*
         * Validate parameters
         */
        this.findEntitiesByClassificationParameterValidation(userId,
                                                             entityTypeGUID,
                                                             classificationName,
                                                             matchClassificationProperties,
                                                             matchCriteria,
                                                             fromEntityElement,
                                                             limitResultsByStatus,
                                                             asOfTime,
                                                             sequencingProperty,
                                                             sequencingOrder,
                                                             pageSize);


        /*
         * Perform operation
         */
        reportUnsupportedAsOfTimeFunction(methodName, asOfTime);

        return null;
    }


    /**
     * Return a list of entities whose string based property values match the search criteria.  The
     * search criteria may include regex style wild cards.
     *
     * @param userId unique identifier for requesting user.
     * @param entityTypeGUID GUID of the type of entity to search for. Null means all types will
     *                       be searched (could be slow so not recommended).
     * @param searchCriteria String Java regular expression used to match against any of the String property values
     *                       within entity instances of the specified type(s).
     *                       This parameter must not be null.
     * @param fromEntityElement the starting element number of the entities to return.
     *                                This is used when retrieving elements
     *                                beyond the first page of results. Zero means start from the first element.
     * @param limitResultsByStatus By default, entities in all statuses are returned.  However, it is possible
     *                             to specify a list of statuses (eg ACTIVE) to restrict the results to.  Null means all
     *                             status values.
     * @param limitResultsByClassification List of classifications that must be present on all returned entities.
     * @param asOfTime Requests a historical query of the entity.  Null means return the present values.
     * @param sequencingProperty String name of the property that is to be used to sequence the results.
     *                           Null means do not sequence on a property name (see SequencingOrder).
     * @param sequencingOrder Enum defining how the results should be ordered.
     * @param pageSize the maximum number of result entities that can be returned on this request.  Zero means
     *                 unrestricted return results size.
     * @return a list of entities matching the supplied criteria; null means no matching entities in the metadata
     * collection.
     * @throws InvalidParameterException a parameter is invalid or null.
     * @throws TypeErrorException the type guid passed on the request is not known by the
     *                              metadata collection.
     * @throws RepositoryErrorException there is a problem communicating with the metadata repository where
     *                                    the metadata collection is stored.
     * @throws PropertyErrorException the sequencing property specified is not valid for any of the requested types of
     *                                  entity.
     * @throws PagingErrorException the paging/sequencing parameters are set up incorrectly.
     * @throws FunctionNotSupportedException the repository does not support one of the provided parameters.
     * @throws UserNotAuthorizedException the userId is not permitted to perform this operation.
     * @see OMRSRepositoryHelper#getExactMatchRegex(String)
     * @see OMRSRepositoryHelper#getContainsRegex(String)
     */
    public  List<EntityDetail> findEntitiesByPropertyValue(String                userId,
                                                           String                entityTypeGUID,
                                                           String                searchCriteria,
                                                           int                   fromEntityElement,
                                                           List<InstanceStatus>  limitResultsByStatus,
                                                           List<String>          limitResultsByClassification,
                                                           Date                  asOfTime,
                                                           String                sequencingProperty,
                                                           SequencingOrder       sequencingOrder,
                                                           int                   pageSize) throws InvalidParameterException,
                                                                                                  TypeErrorException,
                                                                                                  RepositoryErrorException,
                                                                                                  PropertyErrorException,
                                                                                                  PagingErrorException,
                                                                                                  FunctionNotSupportedException,
                                                                                                  UserNotAuthorizedException
    {
        final String  methodName = "findEntitiesByPropertyValue";

        /*
         * Validate parameters
         */
        this.findEntitiesByPropertyValueParameterValidation(userId,
                                                            entityTypeGUID,
                                                            searchCriteria,
                                                            fromEntityElement,
                                                            limitResultsByStatus,
                                                            limitResultsByClassification,
                                                            asOfTime,
                                                            sequencingProperty,
                                                            sequencingOrder,
                                                            pageSize);

        /*
         * Perform operation
         */
        reportUnsupportedAsOfTimeFunction(methodName, asOfTime);

        return null;
    }


    /**
     * Returns a boolean indicating if the relationship is stored in the metadata collection.
     *
     * @param userId unique identifier for requesting user.
     * @param guid String unique identifier for the relationship.
     * @return relationship details if the relationship is found in the metadata collection; otherwise return null.
     * @throws InvalidParameterException the guid is null.
     * @throws RepositoryErrorException there is a problem communicating with the metadata repository where
     *                                  the metadata collection is stored.
     * @throws UserNotAuthorizedException the userId is not permitted to perform this operation.
     */
    public Relationship  isRelationshipKnown(String     userId,
                                             String     guid) throws InvalidParameterException,
                                                                     RepositoryErrorException,
                                                                     UserNotAuthorizedException
    {
        final String  methodName = "isRelationshipKnown";

        /*
         * Validate parameters
         */
        this.getInstanceParameterValidation(userId, guid, methodName);

        /*
         * Retrieve relationship
         */
        reportUnsupportedMandatoryFunction(methodName);
        return null;
    }


    /**
     * Return a requested relationship.
     *
     * @param userId unique identifier for requesting user.
     * @param guid String unique identifier for the relationship.
     * @return a relationship structure.
     * @throws InvalidParameterException the guid is null.
     * @throws RepositoryErrorException there is a problem communicating with the metadata repository where
     *                                    the metadata collection is stored.
     * @throws RelationshipNotKnownException the metadata collection does not have a relationship with
     *                                         the requested GUID stored.
     * @throws UserNotAuthorizedException the userId is not permitted to perform this operation.
     */
    public Relationship getRelationship(String    userId,
                                        String    guid) throws InvalidParameterException,
                                                               RepositoryErrorException,
                                                               RelationshipNotKnownException,
                                                               UserNotAuthorizedException
    {
        final String  methodName = "getRelationship";

        /*
         * Validate parameters
         */
        this.getInstanceParameterValidation(userId, guid, methodName);

        /*
         * Retrieve relationship
         */
        reportUnsupportedMandatoryFunction(methodName);
        return null;
    }



    /**
     * Return a historical version of a relationship.
     *
     * @param userId unique identifier for requesting user.
     * @param guid String unique identifier for the relationship.
     * @param asOfTime the time used to determine which version of the entity that is desired.
     * @return Relationship structure.
     * @throws InvalidParameterException the guid or date is null or the date is for a future time
     * @throws RepositoryErrorException there is a problem communicating with the metadata repository where
     *                                 the metadata collection is stored.
     * @throws RelationshipNotKnownException the requested entity instance is not known in the metadata collection
     *                                   at the time requested.
     * @throws FunctionNotSupportedException the repository does not support the asOfTime parameter.
     * @throws UserNotAuthorizedException the userId is not permitted to perform this operation.
     */
    public  Relationship getRelationship(String    userId,
                                         String    guid,
                                         Date      asOfTime) throws InvalidParameterException,
                                                                    RepositoryErrorException,
                                                                    RelationshipNotKnownException,
                                                                    FunctionNotSupportedException,
                                                                    UserNotAuthorizedException
    {
        final String  methodName = "getRelationship";

        this.getInstanceParameterValidation(userId, guid, asOfTime, methodName);

        /*
         * Perform operation
         */
        reportUnsupportedAsOfTimeFunction(methodName, asOfTime);

        return null;
    }


    /**
     * {@inheritDoc}
     */
    @Override
    public  List<Relationship> findRelationships(String                    userId,
                                                 String                    relationshipTypeGUID,
                                                 List<String>              relationshipSubtypeGUIDs,
                                                 SearchProperties          matchProperties,
                                                 int                       fromRelationshipElement,
                                                 List<InstanceStatus>      limitResultsByStatus,
                                                 Date                      asOfTime,
                                                 String                    sequencingProperty,
                                                 SequencingOrder           sequencingOrder,
                                                 int                       pageSize) throws InvalidParameterException,
                                                                                            TypeErrorException,
                                                                                            RepositoryErrorException,
                                                                                            PropertyErrorException,
                                                                                            PagingErrorException,
                                                                                            FunctionNotSupportedException,
                                                                                            UserNotAuthorizedException
    {
        final String  methodName = "findRelationships";

        this.findRelationshipsParameterValidation(userId,
                                                  relationshipTypeGUID,
                                                  relationshipSubtypeGUIDs,
                                                  matchProperties,
                                                  fromRelationshipElement,
                                                  limitResultsByStatus,
                                                  asOfTime,
                                                  sequencingProperty,
                                                  sequencingOrder,
                                                  pageSize);

        /*
         * Perform operation
         */
        reportUnsupportedOptionalFunction(methodName);
        return null;
    }


    /**
     * Return a list of relationships that match the requested properties by the matching criteria.   The results
     * can be received as a series of pages.
     *
     * @param userId unique identifier for requesting user.
     * @param relationshipTypeGUID unique identifier (guid) for the new relationship's type.  Null means all types
     *                             (but may be slow so not recommended).
     * @param matchProperties Optional list of relationship properties to match (where any String property's value should
     *                        be defined as a Java regular expression, even if it should be an exact match).
     * @param matchCriteria Enum defining how the properties should be matched to the relationships in the repository.
     * @param fromRelationshipElement the starting element number of the entities to return.
     *                                This is used when retrieving elements
     *                                beyond the first page of results. Zero means start from the first element.
     * @param limitResultsByStatus By default, relationships in all statuses are returned.  However, it is possible
     *                             to specify a list of statuses (eg ACTIVE) to restrict the results to.  Null means all
     *                             status values.
     * @param asOfTime Requests a historical query of the relationships for the entity.  Null means return the
     *                 present values.
     * @param sequencingProperty String name of the property that is to be used to sequence the results.
     *                           Null means do not sequence on a property name (see SequencingOrder).
     * @param sequencingOrder Enum defining how the results should be ordered.
     * @param pageSize the maximum number of result relationships that can be returned on this request.  Zero means
     *                 unrestricted return results size.
     * @return a list of relationships.  Null means no matching relationships.
     * @throws InvalidParameterException one of the parameters is invalid or null.
     * @throws TypeErrorException the type guid passed on the request is not known by the
     *                              metadata collection.
     * @throws RepositoryErrorException there is a problem communicating with the metadata repository where
     *                                    the metadata collection is stored.
     * @throws PropertyErrorException the properties specified are not valid for any of the requested types of
     *                                  relationships.
     * @throws PagingErrorException the paging/sequencing parameters are set up incorrectly.
     * @throws FunctionNotSupportedException the repository does not support this call.
     * @throws UserNotAuthorizedException the userId is not permitted to perform this operation.
     * @see OMRSRepositoryHelper#getExactMatchRegex(String)
     */
    public  List<Relationship> findRelationshipsByProperty(String                    userId,
                                                           String                    relationshipTypeGUID,
                                                           InstanceProperties        matchProperties,
                                                           MatchCriteria             matchCriteria,
                                                           int                       fromRelationshipElement,
                                                           List<InstanceStatus>      limitResultsByStatus,
                                                           Date                      asOfTime,
                                                           String                    sequencingProperty,
                                                           SequencingOrder           sequencingOrder,
                                                           int                       pageSize) throws InvalidParameterException,
                                                                                                      TypeErrorException,
                                                                                                      RepositoryErrorException,
                                                                                                      PropertyErrorException,
                                                                                                      PagingErrorException,
                                                                                                      FunctionNotSupportedException,
                                                                                                      UserNotAuthorizedException
    {
        final String  methodName = "findRelationshipsByProperty";

        this.findRelationshipsByPropertyParameterValidation(userId,
                                                            relationshipTypeGUID,
                                                            matchProperties,
                                                            matchCriteria,
                                                            fromRelationshipElement,
                                                            limitResultsByStatus,
                                                            asOfTime,
                                                            sequencingProperty,
                                                            sequencingOrder,
                                                            pageSize);

        /*
         * Perform operation
         */
        reportUnsupportedOptionalFunction(methodName);
        return null;
    }


    /**
     * Return a list of relationships whose string based property values match the search criteria.  The
     * search criteria may include regex style wild cards.
     *
     * @param userId unique identifier for requesting user.
     * @param relationshipTypeGUID GUID of the type of entity to search for. Null means all types will
     *                       be searched (could be slow so not recommended).
     * @param searchCriteria String Java regular expression used to match against any of the String property values
     *                       within the relationship instances of the specified type(s).
     *                       This parameter must not be null.
     * @param fromRelationshipElement Element number of the results to skip to when building the results list
     *                                to return.  Zero means begin at the start of the results.  This is used
     *                                to retrieve the results over a number of pages.
     * @param limitResultsByStatus By default, relationships in all statuses are returned.  However, it is possible
     *                             to specify a list of statuses (eg ACTIVE) to restrict the results to.  Null means all
     *                             status values.
     * @param asOfTime Requests a historical query of the relationships for the entity.  Null means return the
     *                 present values.
     * @param sequencingProperty String name of the property that is to be used to sequence the results.
     *                           Null means do not sequence on a property name (see SequencingOrder).
     * @param sequencingOrder Enum defining how the results should be ordered.
     * @param pageSize the maximum number of result relationships that can be returned on this request.  Zero means
     *                 unrestricted return results size.
     * @return a list of relationships.  Null means no matching relationships.
     * @throws InvalidParameterException one of the parameters is invalid or null.
     * @throws TypeErrorException the type guid passed on the request is not known by the
     *                              metadata collection.
     * @throws RepositoryErrorException there is a problem communicating with the metadata repository where
     *                                  the metadata collection is stored.
     * @throws PropertyErrorException there is a problem with one of the other parameters.
     * @throws PagingErrorException the paging/sequencing parameters are set up incorrectly.
     * @throws FunctionNotSupportedException the repository does not support this call.
     * @throws UserNotAuthorizedException the userId is not permitted to perform this operation.
     * @see OMRSRepositoryHelper#getExactMatchRegex(String)
     * @see OMRSRepositoryHelper#getContainsRegex(String)
     */
    public  List<Relationship> findRelationshipsByPropertyValue(String                    userId,
                                                                String                    relationshipTypeGUID,
                                                                String                    searchCriteria,
                                                                int                       fromRelationshipElement,
                                                                List<InstanceStatus>      limitResultsByStatus,
                                                                Date                      asOfTime,
                                                                String                    sequencingProperty,
                                                                SequencingOrder           sequencingOrder,
                                                                int                       pageSize) throws InvalidParameterException,
                                                                                                           TypeErrorException,
                                                                                                           RepositoryErrorException,
                                                                                                           PropertyErrorException,
                                                                                                           PagingErrorException,
                                                                                                           FunctionNotSupportedException,
                                                                                                           UserNotAuthorizedException
    {
        final String  methodName = "findRelationshipsByPropertyName";

        /*
         * Validate parameters
         */
        this.findRelationshipsByPropertyValueParameterValidation(userId,
                                                                 relationshipTypeGUID,
                                                                 searchCriteria,
                                                                 fromRelationshipElement,
                                                                 limitResultsByStatus,
                                                                 asOfTime,
                                                                 sequencingProperty,
                                                                 sequencingOrder,
                                                                 pageSize);

        /*
         * Perform operation
         */
        reportUnsupportedOptionalFunction(methodName);
        return null;
    }


    /**
     * Return all of the relationships and intermediate entities that connect the startEntity with the endEntity.
     *
     * @param userId unique identifier for requesting user.
     * @param startEntityGUID The entity that is used to anchor the query.
     * @param endEntityGUID the other entity that defines the scope of the query.
     * @param limitResultsByStatus By default, relationships in all statuses are returned.  However, it is possible
     *                             to specify a list of statuses (eg ACTIVE) to restrict the results to.  Null means all
     *                             status values.
     * @param asOfTime Requests a historical query of the relationships for the entity.  Null means return the
     *                 present values.
     * @return InstanceGraph the sub-graph that represents the returned linked entities and their relationships.
     * @throws InvalidParameterException one of the parameters is invalid or null.
     * @throws RepositoryErrorException there is a problem communicating with the metadata repository where
     *                                  the metadata collection is stored.
     * @throws EntityNotKnownException the entity identified by either the startEntityGUID or the endEntityGUID
     *                                   is not found in the metadata collection.
     * @throws PropertyErrorException there is a problem with one of the other parameters.
     * @throws FunctionNotSupportedException the repository does not support this call.
     * @throws UserNotAuthorizedException the userId is not permitted to perform this operation.
     */
    public  InstanceGraph getLinkingEntities(String                    userId,
                                             String                    startEntityGUID,
                                             String                    endEntityGUID,
                                             List<InstanceStatus>      limitResultsByStatus,
                                             Date                      asOfTime) throws InvalidParameterException,
                                                                                        RepositoryErrorException,
                                                                                        EntityNotKnownException,
                                                                                        PropertyErrorException,
                                                                                        FunctionNotSupportedException,
                                                                                        UserNotAuthorizedException
    {
        final String methodName  = "getLinkingEntities";

        /*
         * Validate parameters
         */
        this.getLinkingEntitiesParameterValidation(userId,
                                                   startEntityGUID,
                                                   endEntityGUID,
                                                   limitResultsByStatus,
                                                   asOfTime);

        /*
         * Perform operation
         */
        reportUnsupportedOptionalFunction(methodName);
        return null;
    }


    /**
     * Return the entities and relationships that radiate out from the supplied entity GUID.
     * The results are scoped both the instance type guids and the level.
     *
     * @param userId unique identifier for requesting user.
     * @param entityGUID the starting point of the query.
     * @param entityTypeGUIDs list of entity types to include in the query results.  Null means include
     *                          all entities found, irrespective of their type.
     * @param relationshipTypeGUIDs list of relationship types to include in the query results.  Null means include
     *                                all relationships found, irrespective of their type.
     * @param limitResultsByStatus By default, relationships in all statuses are returned.  However, it is possible
     *                             to specify a list of statuses (eg ACTIVE) to restrict the results to.  Null means all
     *                             status values.
     * @param limitResultsByClassification List of classifications that must be present on all returned entities.
     * @param asOfTime Requests a historical query of the relationships for the entity.  Null means return the
     *                 present values.
     * @param level the number of the relationships out from the starting entity that the query will traverse to
     *              gather results.
     * @return InstanceGraph the sub-graph that represents the returned linked entities and their relationships.
     * @throws InvalidParameterException one of the parameters is invalid or null.
     * @throws TypeErrorException the type guid passed on the request is not known by the
     *                              metadata collection.
     * @throws RepositoryErrorException there is a problem communicating with the metadata repository where
     *                                  the metadata collection is stored.
     * @throws EntityNotKnownException the entity identified by the entityGUID is not found in the metadata collection.
     * @throws PropertyErrorException there is a problem with one of the other parameters.
     * @throws FunctionNotSupportedException the repository does not support this call.
     * @throws UserNotAuthorizedException the userId is not permitted to perform this operation.
     */
    public  InstanceGraph getEntityNeighborhood(String               userId,
                                                String               entityGUID,
                                                List<String>         entityTypeGUIDs,
                                                List<String>         relationshipTypeGUIDs,
                                                List<InstanceStatus> limitResultsByStatus,
                                                List<String>         limitResultsByClassification,
                                                Date                 asOfTime,
                                                int                  level) throws InvalidParameterException,
                                                                                   TypeErrorException,
                                                                                   RepositoryErrorException,
                                                                                   EntityNotKnownException,
                                                                                   PropertyErrorException,
                                                                                   FunctionNotSupportedException,
                                                                                   UserNotAuthorizedException
    {
        final String methodName  = "getEntityNeighborhood";

        /*
         * Validate parameters
         */
        this.getEntityNeighborhoodParameterValidation(userId,
                                                      entityGUID,
                                                      entityTypeGUIDs,
                                                      relationshipTypeGUIDs,
                                                      limitResultsByStatus,
                                                      limitResultsByClassification,
                                                      asOfTime,
                                                      level);

        /*
         * Perform operation
         */
        reportUnsupportedOptionalFunction(methodName);
        return null;
    }




    /**
     * Return the list of entities that are of the types listed in entityTypeGUIDs and are connected, either directly or
     * indirectly to the entity identified by startEntityGUID.
     *
     * @param userId unique identifier for requesting user.
     * @param startEntityGUID unique identifier of the starting entity.
     * @param entityTypeGUIDs list of types to search for.  Null means any type.
     * @param fromEntityElement starting element for results list.  Used in paging.  Zero means first element.
     * @param limitResultsByStatus By default, relationships in all statuses are returned.  However, it is possible
     *                             to specify a list of statuses (eg ACTIVE) to restrict the results to.  Null means all
     *                             status values.
     * @param limitResultsByClassification List of classifications that must be present on all returned entities.
     * @param asOfTime Requests a historical query of the relationships for the entity.  Null means return the
     *                 present values.
     * @param sequencingProperty String name of the property that is to be used to sequence the results.
     *                           Null means do not sequence on a property name (see SequencingOrder).
     * @param sequencingOrder Enum defining how the results should be ordered.
     * @param pageSize the maximum number of result entities that can be returned on this request.  Zero means
     *                 unrestricted return results size.
     * @return list of entities either directly or indirectly connected to the start entity
     * @throws InvalidParameterException one of the parameters is invalid or null.
     * @throws TypeErrorException one of the type guids passed on the request is not known by the
     *                              metadata collection.
     * @throws RepositoryErrorException there is a problem communicating with the metadata repository where
     *                                  the metadata collection is stored.
     * @throws EntityNotKnownException the entity identified by the startEntityGUID
     *                                   is not found in the metadata collection.
     * @throws PropertyErrorException the sequencing property specified is not valid for any of the requested types of
     *                                  entity.
     * @throws PagingErrorException the paging/sequencing parameters are set up incorrectly.
     * @throws FunctionNotSupportedException the repository does not support this call.
     * @throws UserNotAuthorizedException the userId is not permitted to perform this operation.
     */
    public  List<EntityDetail> getRelatedEntities(String               userId,
                                                  String               startEntityGUID,
                                                  List<String>         entityTypeGUIDs,
                                                  int                  fromEntityElement,
                                                  List<InstanceStatus> limitResultsByStatus,
                                                  List<String>         limitResultsByClassification,
                                                  Date                 asOfTime,
                                                  String               sequencingProperty,
                                                  SequencingOrder      sequencingOrder,
                                                  int                  pageSize) throws InvalidParameterException,
                                                                                        TypeErrorException,
                                                                                        RepositoryErrorException,
                                                                                        EntityNotKnownException,
                                                                                        PropertyErrorException,
                                                                                        PagingErrorException,
                                                                                        FunctionNotSupportedException,
                                                                                        UserNotAuthorizedException
    {
        final String  methodName = "getRelatedEntities";

        /*
         * Validate parameters
         */
        this.getRelatedEntitiesParameterValidation(userId,
                                                   startEntityGUID,
                                                   entityTypeGUIDs,
                                                   fromEntityElement,
                                                   limitResultsByStatus,
                                                   limitResultsByClassification,
                                                   asOfTime,
                                                   sequencingProperty,
                                                   sequencingOrder,
                                                   pageSize);

        /*
         * Perform operation
         */
        reportUnsupportedOptionalFunction(methodName);
        return null;
    }


    /* ======================================================
     * Group 4: Maintaining entity and relationship instances
     */


    /**
     * Validate that the parameters passed to addEntity are valid.
     *
     * @param userId unique identifier for requesting user.
     * @param entityTypeGUID unique identifier (guid) for the new entity's type.
     * @param initialProperties initial list of properties for the new entity; null means no properties.
     * @param initialClassifications initial list of classifications for the new entity; null means no classifications.
     * @param initialStatus initial status typically set to DRAFT, PREPARED or ACTIVE.
     * not have any relationships at this stage.
     * @param methodName calling method
     * @return typeDef of the entity's type
     * @throws InvalidParameterException one of the parameters is invalid or null.
     * @throws RepositoryErrorException there is a problem communicating with the metadata repository where
     *                                    the metadata collection is stored.
     * @throws TypeErrorException the requested type is not known, or not supported in the metadata repository
     *                              hosting the metadata collection.
     * @throws PropertyErrorException one or more of the requested properties are not defined, or have different
     *                                  characteristics in the TypeDef for this entity's type.
     * @throws ClassificationErrorException one or more of the requested classifications are either not known or
     *                                           not defined for this entity type.
     * @throws StatusNotSupportedException the metadata repository hosting the metadata collection does not support
     *                                       the requested status.
     */
    protected TypeDef addEntityParameterValidation(String                     userId,
                                                   String                     entityTypeGUID,
                                                   InstanceProperties         initialProperties,
                                                   List<Classification>       initialClassifications,
                                                   InstanceStatus             initialStatus,
                                                   String                     methodName) throws InvalidParameterException,
                                                                                                 RepositoryErrorException,
                                                                                                 TypeErrorException,
                                                                                                 PropertyErrorException,
                                                                                                 ClassificationErrorException,
                                                                                                 StatusNotSupportedException
    {
        final String  entityGUIDParameterName       = "entityTypeGUID";
        final String  propertiesParameterName       = "initialProperties";
        final String  classificationsParameterName  = "initialClassifications";
        final String  initialStatusParameterName    = "initialStatus";

        /*
         * Validate parameters
         */
        super.basicRequestValidation(userId, methodName);
        repositoryValidator.validateTypeGUID(repositoryName, entityGUIDParameterName, entityTypeGUID, methodName);

        TypeDef  typeDef = repositoryHelper.getTypeDef(repositoryName, entityGUIDParameterName, entityTypeGUID, methodName);

        repositoryValidator.validateTypeDefForInstance(repositoryName, entityGUIDParameterName, typeDef, methodName);
        repositoryValidator.validateClassificationList(repositoryName,
                                                       classificationsParameterName,
                                                       initialClassifications,
                                                       typeDef.getName(),
                                                       methodName);

        repositoryValidator.validatePropertiesForType(repositoryName,
                                                      propertiesParameterName,
                                                      typeDef,
                                                      initialProperties,
                                                      methodName);

        repositoryValidator.validateInstanceStatus(repositoryName,
                                                   initialStatusParameterName,
                                                   initialStatus,
                                                   typeDef,
                                                   methodName);

        return typeDef;
    }


    /**
     * Validate that the parameters passed to addEntity are valid.
     *
     * @param userId unique identifier for requesting user.
     * @param entityTypeGUID unique identifier (guid) for the new entity's type.
     * @param initialProperties initial list of properties for the new entity; null means no properties.
     * @param initialClassifications initial list of classifications for the new entity; null means no classifications.
     * @param initialStatus initial status typically set to DRAFT, PREPARED or ACTIVE.
     * not have any relationships at this stage.
     * @return typeDef of the entity's type
     * @throws InvalidParameterException one of the parameters is invalid or null.
     * @throws RepositoryErrorException there is a problem communicating with the metadata repository where
     *                                    the metadata collection is stored.
     * @throws TypeErrorException the requested type is not known, or not supported in the metadata repository
     *                              hosting the metadata collection.
     * @throws PropertyErrorException one or more of the requested properties are not defined, or have different
     *                                  characteristics in the TypeDef for this entity's type.
     * @throws ClassificationErrorException one or more of the requested classifications are either not known or
     *                                           not defined for this entity type.
     * @throws StatusNotSupportedException the metadata repository hosting the metadata collection does not support
     *                                       the requested status.
     * @throws UserNotAuthorizedException the userId is not permitted to perform this operation.
     */
    @Deprecated
    protected TypeDef addEntityParameterValidation(String                     userId,
                                                   String                     entityTypeGUID,
                                                   InstanceProperties         initialProperties,
                                                   List<Classification>       initialClassifications,
                                                   InstanceStatus             initialStatus) throws InvalidParameterException,
                                                                                                    RepositoryErrorException,
                                                                                                    TypeErrorException,
                                                                                                    PropertyErrorException,
                                                                                                    ClassificationErrorException,
                                                                                                    StatusNotSupportedException,
                                                                                                    UserNotAuthorizedException
    {
        final String  methodName    = "addEntity";

        return this.addEntityParameterValidation(userId,
                                                 entityTypeGUID,
                                                 initialProperties,
                                                 initialClassifications,
                                                 initialStatus,
                                                 methodName);
    }


    /**
     * Validate parameters needed to save a new entity that is sourced from an external technology.
     *
     * @param userId unique identifier for requesting user.
     * @param entityTypeGUID unique identifier (guid) for the new entity's type.
     * @param externalSourceGUID unique identifier (guid) for the external source.
     * @param initialProperties initial list of properties for the new entity; null means no properties.
     * @param initialClassifications initial list of classifications for the new entity null means no classifications.
     * @param initialStatus initial status typically DRAFT, PREPARED or ACTIVE.
     * @param methodName calling method
     * @return EntityDetail showing the new header plus the requested properties and classifications.  The entity will
     * not have any relationships at this stage.
     * @throws InvalidParameterException one of the parameters is invalid or null.
     * @throws RepositoryErrorException there is a problem communicating with the metadata repository where
     *                                    the metadata collection is stored.
     * @throws TypeErrorException the requested type is not known, or not supported in the metadata repository
     *                              hosting the metadata collection.
     * @throws PropertyErrorException one or more of the requested properties are not defined, or have different
     *                                  characteristics in the TypeDef for this entity's type.
     * @throws ClassificationErrorException one or more of the requested classifications are either not known or
     *                                           not defined for this entity type.
     * @throws StatusNotSupportedException the metadata repository hosting the metadata collection does not support
     *                                       the requested status.
     * @throws UserNotAuthorizedException the userId is not permitted to perform this operation.
     */
    protected TypeDef addExternalEntityParameterValidation(String                     userId,
                                                           String                     entityTypeGUID,
                                                           String                     externalSourceGUID,
                                                           InstanceProperties         initialProperties,
                                                           List<Classification>       initialClassifications,
                                                           InstanceStatus             initialStatus,
                                                           String                     methodName) throws InvalidParameterException,
                                                                                                         RepositoryErrorException,
                                                                                                         TypeErrorException,
                                                                                                         PropertyErrorException,
                                                                                                         ClassificationErrorException,
                                                                                                         StatusNotSupportedException,
                                                                                                         UserNotAuthorizedException
    {
        final String  guidParameterName       = "entityTypeGUID";

        /*
         * Validate parameters
         */
        repositoryValidator.validateGUID(repositoryName, guidParameterName, externalSourceGUID, methodName);

        return this.addEntityParameterValidation(userId,
                                                 entityTypeGUID,
                                                 initialProperties,
                                                 initialClassifications,
                                                 initialStatus,
                                                 methodName);
    }


    /**
     * Validate the parameters for addEntityProxy.
     *
     * @param userId unique identifier for requesting user.
     * @param entityProxy details of entity to add.
     * @throws InvalidParameterException the entity proxy is null.
     * @throws RepositoryErrorException there is a problem communicating with the metadata repository where
     *                                    the metadata collection is stored.
     */
    protected void addEntityProxyParameterValidation(String       userId,
                                                     EntityProxy  entityProxy) throws InvalidParameterException,
                                                                                      RepositoryErrorException
    {

        final String  methodName         = "addEntityProxy";
        final String  proxyParameterName = "entityProxy";

        /*
         * Validate parameters
         */
        super.basicRequestValidation(userId, methodName);

        repositoryValidator.validateEntityProxy(repositoryName,
                                                metadataCollectionId,
                                                proxyParameterName,
                                                entityProxy,
                                                methodName);
    }


    /**
     * Validate parameters for updateEntityStatus.
     *
     * @param userId unique identifier for requesting user.
     * @param entityGUID unique identifier (guid) for the requested entity.
     * @param newStatus new InstanceStatus for the entity.
     * @param methodName calling method
     * @throws InvalidParameterException one of the parameters is invalid or null.
     * @throws RepositoryErrorException there is a problem communicating with the metadata repository where
     *                                  the metadata collection is stored.
     */
    protected void updateInstanceStatusParameterValidation(String           userId,
                                                           String           entityGUID,
                                                           InstanceStatus   newStatus,
                                                           String           methodName) throws InvalidParameterException,
                                                                                               RepositoryErrorException
    {
        final String  entityGUIDParameterName  = "entityGUID";
        final String  statusParameterName      = "newStatus";

        super.basicRequestValidation(userId, methodName);
        repositoryValidator.validateGUID(repositoryName, entityGUIDParameterName, entityGUID, methodName);

        if (newStatus == null)
        {
            throw new InvalidParameterException(OMRSErrorCode.NULL_INSTANCE_STATUS.getMessageDefinition(statusParameterName,
                                                                                                        methodName,
                                                                                                        repositoryName),
                                                this.getClass().getName(),
                                                methodName,
                                                statusParameterName);
        }
    }


    /**
     * Validate the parameters for update the properties of an instance.
     *
     * @param userId unique identifier for requesting user.
     * @param instanceGUID String unique identifier (guid) for the entity.
     * @param properties a list of properties to change.
     * @param methodName calling method
     * @throws InvalidParameterException one of the parameters is invalid or null.
     * @throws RepositoryErrorException there is a problem communicating with the metadata repository where
     *                                  the metadata collection is stored.
     */
    protected void updateInstancePropertiesPropertyValidation(String               userId,
                                                              String               instanceGUID,
                                                              InstanceProperties   properties,
                                                              String               methodName) throws InvalidParameterException,
                                                                                                      RepositoryErrorException
    {
        final String  guidParameterName  = "instanceGUID";

        super.basicRequestValidation(userId, methodName);
        repositoryValidator.validateGUID(repositoryName, guidParameterName, instanceGUID, methodName);
    }


    /**
     * Validate the parameters for calls that manage an existing instance.
     *
     * @param userId unique identifier for requesting user.
     * @param instanceGUID String unique identifier (guid) for the instance.
     * @param instanceGUIDParameterName name of parameter for instance's GUID
     * @param methodName name of the calling method.
     * @throws InvalidParameterException the guid is null.
     * @throws RepositoryErrorException there is a problem communicating with the metadata repository where
     *                                  the metadata collection is stored.
     */
    protected void manageInstanceParameterValidation(String  userId,
                                                     String  instanceGUID,
                                                     String  instanceGUIDParameterName,
                                                     String  methodName) throws InvalidParameterException,
                                                                                RepositoryErrorException
    {

        super.basicRequestValidation(userId, methodName);
        repositoryValidator.validateGUID(repositoryName, instanceGUIDParameterName, instanceGUID, methodName);
    }


    /**
     * Validate the parameters for calls that manage an existing instance.
     *
     * @param userId unique identifier for requesting user.
     * @param instanceGUID String unique identifier (guid) for the instance.
     * @param methodName name of the calling method.
     * @throws InvalidParameterException the guid is null.
     * @throws RepositoryErrorException there is a problem communicating with the metadata repository where
     *                                  the metadata collection is stored.
     * @throws UserNotAuthorizedException the userId is not permitted to perform this operation.
     */
    @Deprecated
    protected void manageInstanceParameterValidation(String  userId,
                                                     String  instanceGUID,
                                                     String  methodName) throws InvalidParameterException,
                                                                                RepositoryErrorException,
                                                                                UserNotAuthorizedException
    {
        final String  instanceGUIDParameterName  = "instanceGUID";

        this.manageInstanceParameterValidation(userId, instanceGUID, instanceGUIDParameterName, methodName);
    }


    /**
     * Validate the parameters passed to a delete or purge instance method.
     *
     * @param userId unique identifier for requesting user.
     * @param typeDefGUID unique identifier of the type of the instance to delete.
     * @param typeDefName unique name of the type of the instance to delete.
     * @param instanceGUID String unique identifier (guid) for the instance.
     * @param instanceGUIDParameterName name of parameter for instance's GUID
     * @param methodName calling method
     * @throws InvalidParameterException one of the parameters is invalid or null.
     * @throws RepositoryErrorException there is a problem communicating with the metadata repository where
     *                                    the metadata collection is stored.
     */
    protected void manageInstanceParameterValidation(String userId,
                                                     String typeDefGUID,
                                                     String typeDefName,
                                                     String instanceGUID,
                                                     String instanceGUIDParameterName,
                                                     String methodName) throws InvalidParameterException,
                                                                               RepositoryErrorException
    {
        final String  typeDefGUIDParameterName   = "typeDefGUID";
        final String  typeDefNameParameterName   = "typeDefName";

        super.basicRequestValidation(userId, methodName);
        repositoryValidator.validateTypeDefIds(repositoryName,
                                               typeDefGUIDParameterName,
                                               typeDefNameParameterName,
                                               typeDefGUID,
                                               typeDefName,
                                               methodName);
        repositoryValidator.validateGUID(repositoryName, instanceGUIDParameterName, instanceGUID, methodName);
    }





    /**
     * Validate the parameters passed to a delete or purge instance method.
     *
     * @param userId unique identifier for requesting user.
     * @param typeDefGUID unique identifier of the type of the instance to delete.
     * @param typeDefName unique name of the type of the instance to delete.
     * @param instanceGUID String unique identifier (guid) for the instance.
     * @param methodName calling method
     * @throws InvalidParameterException one of the parameters is invalid or null.
     * @throws RepositoryErrorException there is a problem communicating with the metadata repository where
     *                                    the metadata collection is stored.
     * @throws UserNotAuthorizedException the userId is not permitted to perform this operation.
     */
    @Deprecated
    protected void  removeInstanceParameterValidation(String userId,
                                                      String typeDefGUID,
                                                      String typeDefName,
                                                      String instanceGUID,
                                                      String methodName) throws InvalidParameterException,
                                                                                RepositoryErrorException,
                                                                                UserNotAuthorizedException
    {
        final String  instanceGUIDParameterName  = "instanceGUID";

        this.manageInstanceParameterValidation(userId, typeDefGUID, typeDefName, instanceGUID, instanceGUIDParameterName, methodName);
    }


    /**
     * Validate the parameters passed to classifyEntity.
     *
     * @param userId unique identifier for requesting user.
     * @param entityGUID String unique identifier (guid) for the entity.
     * @param classificationName String name for the classification.
     * @param classificationProperties list of properties to set in the classification.
     * @param methodName calling method
     * @return typeDef for the classification
     * @throws InvalidParameterException one of the parameters is invalid or null.
     * @throws RepositoryErrorException there is a problem communicating with the metadata repository where
     *                                  the metadata collection is stored.
     * @throws PropertyErrorException one or more of the requested properties are not defined, or have different
     *                                characteristics in the TypeDef for this classification type
     */
    protected TypeDef  classifyEntityParameterValidation(String               userId,
                                                         String               entityGUID,
                                                         String               classificationName,
                                                         InstanceProperties   classificationProperties,
                                                         String               methodName) throws InvalidParameterException,
                                                                                                 RepositoryErrorException,
                                                                                                 PropertyErrorException
    {

        final String entityGUIDParameterName     = "entityGUID";
        final String classificationParameterName = "classificationName";
        final String propertiesParameterName     = "classificationProperties";

        super.basicRequestValidation(userId, methodName);
        repositoryValidator.validateUserId(repositoryName, userId, methodName);
        repositoryValidator.validateGUID(repositoryName, entityGUIDParameterName, entityGUID, methodName);
        TypeDef typeDef = repositoryValidator.validateClassificationName(repositoryName, classificationParameterName, classificationName, methodName);

        repositoryValidator.validateClassificationProperties(repositoryName,
                                                             classificationName,
                                                             propertiesParameterName,
                                                             classificationProperties,
                                                             methodName);

        return typeDef;
    }


    /**
     * Validate the parameters passed to classifyEntity.
     *
     * @param userId unique identifier for requesting user.
     * @param entityGUID String unique identifier (guid) for the entity.
     * @param classificationName String name for the classification.
     * @param classificationProperties list of properties to set in the classification.
     * @return typeDef for the classification
     * @throws InvalidParameterException one of the parameters is invalid or null.
     * @throws RepositoryErrorException there is a problem communicating with the metadata repository where
     *                                  the metadata collection is stored.
     * @throws PropertyErrorException one or more of the requested properties are not defined, or have different
     *                                characteristics in the TypeDef for this classification type
     * @throws UserNotAuthorizedException the userId is not permitted to perform this operation.
     */
    @Deprecated
    protected TypeDef  classifyEntityParameterValidation(String               userId,
                                                         String               entityGUID,
                                                         String               classificationName,
                                                         InstanceProperties   classificationProperties) throws InvalidParameterException,
                                                                                                               RepositoryErrorException,
                                                                                                               PropertyErrorException,
                                                                                                               UserNotAuthorizedException
    {
        final String  methodName   = "classifyEntity";

        return classifyEntityParameterValidation(userId, entityGUID, classificationName, classificationProperties, methodName);
    }


    /**
     * Validate the parameters passed to declassifyEntity.
     *
     * @param userId unique identifier for requesting user.
     * @param entityGUID String unique identifier (guid) for the entity.
     * @param classificationName String name for the classification.
     * @param methodName calling method
     * @throws InvalidParameterException one of the parameters is invalid or null.
     * @throws RepositoryErrorException there is a problem communicating with the metadata repository where
     *                                  the metadata collection is stored.
     */
    protected void declassifyEntityParameterValidation(String    userId,
                                                       String    entityGUID,
                                                       String    classificationName,
                                                       String    methodName) throws InvalidParameterException,
                                                                                    RepositoryErrorException
    {
        final String  entityGUIDParameterName     = "entityGUID";
        final String  classificationParameterName = "classificationName";

        super.basicRequestValidation(userId, methodName);
        repositoryValidator.validateGUID(repositoryName, entityGUIDParameterName, entityGUID, methodName);
        repositoryValidator.validateClassificationName(repositoryName,
                                                       classificationParameterName,
                                                       classificationName,
                                                       methodName);
    }


    /**
     * Validate the parameters passed to declassifyEntity.
     *
     * @param userId unique identifier for requesting user.
     * @param entityGUID String unique identifier (guid) for the entity.
     * @param classificationName String name for the classification.
     * @throws InvalidParameterException one of the parameters is invalid or null.
     * @throws RepositoryErrorException there is a problem communicating with the metadata repository where
     *                                  the metadata collection is stored.
     */
    @Deprecated
    protected void declassifyEntityParameterValidation(String    userId,
                                                       String    entityGUID,
                                                       String    classificationName) throws InvalidParameterException,
                                                                                            RepositoryErrorException
    {

        final String  methodName     = "declassifyEntity";

        this.declassifyEntityParameterValidation(userId, entityGUID, classificationName, methodName);
    }


    /**
     * Validate the parameters passed to updateEntityClassification.
     *
     * @param userId unique identifier for requesting user.
     * @param entityGUID String unique identifier (guid) for the entity.
     * @param classificationName String name for the classification.
     * @param properties list of properties for the classification.
     * @return typeDef for the classification
     * @throws InvalidParameterException one of the parameters is invalid or null.
     * @throws RepositoryErrorException there is a problem communicating with the metadata repository where
     *                                  the metadata collection is stored.
     * @throws PropertyErrorException one or more of the requested properties are not defined, or have different
     *                                characteristics in the TypeDef for this classification type
     * @throws UserNotAuthorizedException the userId is not permitted to perform this operation.
     */
    @Deprecated
    protected TypeDef updateEntityClassificationParameterValidation(String               userId,
                                                                    String               entityGUID,
                                                                    String               classificationName,
                                                                    InstanceProperties   properties) throws InvalidParameterException,
                                                                                                            RepositoryErrorException,
                                                                                                            PropertyErrorException,
                                                                                                            UserNotAuthorizedException
    {
        final String  methodName = "updateEntityClassification";

        return classifyEntityParameterValidation(userId, entityGUID, classificationName, properties, methodName);
    }


    /**
     * Validate the parameters for adding a new relationship between two entities to the metadata collection.
     *
     * @param userId unique identifier for requesting user.
     * @param relationshipTypeGUID unique identifier (guid) for the new relationship's type.
     * @param initialProperties initial list of properties for the new entity; null means no properties.
     * @param entityOneGUID the unique identifier of one of the entities that the relationship is connecting together.
     * @param entityTwoGUID the unique identifier of the other entity that the relationship is connecting together.
     * @param initialStatus initial status typically set to DRAFT, PREPARED or ACTIVE.
     * @param methodName calling method
     * @return type definition
     * @throws InvalidParameterException one of the parameters is invalid or null.
     * @throws RepositoryErrorException there is a problem communicating with the metadata repository where
     *                                 the metadata collection is stored.
     * @throws TypeErrorException the requested type is not known, or not supported in the metadata repository
     *                            hosting the metadata collection.
     * @throws PropertyErrorException one or more of the requested properties are not defined, or have different
     *                                  characteristics in the TypeDef for this relationship's type.
     * @throws StatusNotSupportedException the metadata repository hosting the metadata collection does not support
     *                                     the requested status.
     * @throws UserNotAuthorizedException the userId is not permitted to perform this operation.
     */
    protected TypeDef addRelationshipParameterValidation(String               userId,
                                                         String               relationshipTypeGUID,
                                                         InstanceProperties   initialProperties,
                                                         String               entityOneGUID,
                                                         String               entityTwoGUID,
                                                         InstanceStatus       initialStatus,
                                                         String               methodName) throws InvalidParameterException,
                                                                                                 RepositoryErrorException,
                                                                                                 TypeErrorException,
                                                                                                 PropertyErrorException,
                                                                                                 StatusNotSupportedException,
                                                                                                 UserNotAuthorizedException
    {
        final String guidParameterName          = "relationshipTypeGUID";
        final String entityOneParameterName     = "entityOneGUID";
        final String entityTwoParameterName     = "entityTwoGUID";
        final String propertiesParameterName    = "initialProperties";
        final String initialStatusParameterName = "initialStatus";

        /*
         * Validate parameters
         */
        super.basicRequestValidation(userId, methodName);
        repositoryValidator.validateTypeGUID(repositoryName, guidParameterName, relationshipTypeGUID, methodName);
        repositoryValidator.validateGUID(repositoryName, entityOneParameterName, entityOneGUID, methodName);
        repositoryValidator.validateGUID(repositoryName, entityTwoParameterName, entityTwoGUID, methodName);

        TypeDef typeDef = repositoryHelper.getTypeDef(repositoryName, guidParameterName, relationshipTypeGUID, methodName);

        repositoryValidator.validateTypeDefForInstance(repositoryName, guidParameterName, typeDef, methodName);


        repositoryValidator.validatePropertiesForType(repositoryName,
                                                      propertiesParameterName,
                                                      typeDef,
                                                      initialProperties,
                                                      methodName);

        repositoryValidator.validateInstanceStatus(repositoryName,
                                                   initialStatusParameterName,
                                                   initialStatus,
                                                   typeDef,
                                                   methodName);

        return typeDef;
    }


    /**
     * Validate the parameters for adding a new relationship between two entities to the metadata collection.
     *
     * @param userId unique identifier for requesting user.
     * @param relationshipTypeGUID unique identifier (guid) for the new relationship's type.
     * @param initialProperties initial list of properties for the new entity; null means no properties.
     * @param entityOneGUID the unique identifier of one of the entities that the relationship is connecting together.
     * @param entityTwoGUID the unique identifier of the other entity that the relationship is connecting together.
     * @param initialStatus initial status typically set to DRAFT, PREPARED or ACTIVE.
     * @return type definition
     * @throws InvalidParameterException one of the parameters is invalid or null.
     * @throws RepositoryErrorException there is a problem communicating with the metadata repository where
     *                                 the metadata collection is stored.
     * @throws TypeErrorException the requested type is not known, or not supported in the metadata repository
     *                            hosting the metadata collection.
     * @throws PropertyErrorException one or more of the requested properties are not defined, or have different
     *                                  characteristics in the TypeDef for this relationship's type.
     * @throws StatusNotSupportedException the metadata repository hosting the metadata collection does not support
     *                                     the requested status.
     * @throws UserNotAuthorizedException the userId is not permitted to perform this operation.
     */
    @Deprecated
    protected TypeDef addRelationshipParameterValidation(String               userId,
                                                         String               relationshipTypeGUID,
                                                         InstanceProperties   initialProperties,
                                                         String               entityOneGUID,
                                                         String               entityTwoGUID,
                                                         InstanceStatus       initialStatus) throws InvalidParameterException,
                                                                                                    RepositoryErrorException,
                                                                                                    TypeErrorException,
                                                                                                    PropertyErrorException,
                                                                                                    StatusNotSupportedException,
                                                                                                    UserNotAuthorizedException
    {
        final String methodName          = "addRelationship";

        return this.addRelationshipParameterValidation(userId,
                                                       relationshipTypeGUID,
                                                       initialProperties,
                                                       entityOneGUID,
                                                       entityTwoGUID,
                                                       initialStatus,
                                                       methodName);
    }


    /**
     * Validate the parameters needed to save a new relationship that is sourced from an external technology.
     *
     * @param userId unique identifier for requesting user.
     * @param relationshipTypeGUID unique identifier (guid) for the new relationship's type.
     * @param externalSourceGUID unique identifier (guid) for the external source.
     * @param initialProperties initial list of properties for the new entity; null means no properties.
     * @param entityOneGUID the unique identifier of one of the entities that the relationship is connecting together.
     * @param entityTwoGUID the unique identifier of the other entity that the relationship is connecting together.
     * @param initialStatus initial status; typically DRAFT, PREPARED or ACTIVE.
     * @param methodName calling method
     * @return Relationship structure with the new header, requested entities and properties.
     * @throws InvalidParameterException one of the parameters is invalid or null.
     * @throws RepositoryErrorException there is a problem communicating with the metadata repository where
     *                                 the metadata collection is stored.
     * @throws TypeErrorException the requested type is not known, or not supported in the metadata repository
     *                            hosting the metadata collection.
     * @throws PropertyErrorException one or more of the requested properties are not defined, or have different
     *                                  characteristics in the TypeDef for this relationship's type.
     * @throws StatusNotSupportedException the metadata repository hosting the metadata collection does not support
     *                                     the requested status.
     * @throws UserNotAuthorizedException the userId is not permitted to perform this operation.
     */
    protected TypeDef addExternalRelationshipParameterValidation(String               userId,
                                                                 String               relationshipTypeGUID,
                                                                 String               externalSourceGUID,
                                                                 InstanceProperties   initialProperties,
                                                                 String               entityOneGUID,
                                                                 String               entityTwoGUID,
                                                                 InstanceStatus       initialStatus,
                                                                 String               methodName) throws InvalidParameterException,
                                                                                                         RepositoryErrorException,
                                                                                                         TypeErrorException,
                                                                                                         PropertyErrorException,
                                                                                                         StatusNotSupportedException,
                                                                                                         UserNotAuthorizedException
    {
        final String guidParameterName          = "relationshipTypeGUID";

        /*
         * Validate additional parameters
         */
        repositoryValidator.validateGUID(repositoryName, guidParameterName, externalSourceGUID, methodName);

        /*
         * Validate parameters for any add relationship
         */
        return this.addRelationshipParameterValidation(userId,
                                                       relationshipTypeGUID,
                                                       initialProperties,
                                                       entityOneGUID,
                                                       entityTwoGUID,
                                                       initialStatus,
                                                       methodName);
    }


    /**
     * Create a new entity and put it in the requested state.  The new entity is returned.
     *
     * @param userId unique identifier for requesting user.
     * @param entityTypeGUID unique identifier (guid) for the new entity's type.
     * @param initialProperties initial list of properties for the new entity; null means no properties.
     * @param initialClassifications initial list of classifications for the new entity; null means no classifications.
     * @param initialStatus initial status typically set to DRAFT, PREPARED or ACTIVE.
     * @return EntityDetail showing the new header plus the requested properties and classifications.  The entity will
     * not have any relationships at this stage.
     * @throws InvalidParameterException one of the parameters is invalid or null.
     * @throws RepositoryErrorException there is a problem communicating with the metadata repository where
     *                                    the metadata collection is stored.
     * @throws TypeErrorException the requested type is not known, or not supported in the metadata repository
     *                              hosting the metadata collection.
     * @throws PropertyErrorException one or more of the requested properties are not defined, or have different
     *                                  characteristics in the TypeDef for this entity's type.
     * @throws ClassificationErrorException one or more of the requested classifications are either not known or
     *                                           not defined for this entity type.
     * @throws StatusNotSupportedException the metadata repository hosting the metadata collection does not support
     *                                       the requested status.
     * @throws FunctionNotSupportedException the repository does not support maintenance of metadata.
     * @throws UserNotAuthorizedException the userId is not permitted to perform this operation.
     */
    public EntityDetail addEntity(String                     userId,
                                  String                     entityTypeGUID,
                                  InstanceProperties         initialProperties,
                                  List<Classification>       initialClassifications,
                                  InstanceStatus             initialStatus) throws InvalidParameterException,
                                                                                   RepositoryErrorException,
                                                                                   TypeErrorException,
                                                                                   PropertyErrorException,
                                                                                   ClassificationErrorException,
                                                                                   StatusNotSupportedException,
                                                                                   FunctionNotSupportedException,
                                                                                   UserNotAuthorizedException
    {
        final String  methodName    = "addEntity";

        this.addEntityParameterValidation(userId,
                                          entityTypeGUID,
                                          initialProperties,
                                          initialClassifications,
                                          initialStatus,
                                          methodName);

        /*
         * Validation complete; ok to create new instance
         */
        reportUnsupportedOptionalFunction(methodName);
        return null;
    }



    /**
     * Save a new entity that is sourced from an external technology.  The external
     * technology is identified by a GUID and a name.  These can be recorded in a
     * Software Server Capability (guid and qualifiedName respectively.
     * The new entity is assigned a new GUID and put
     * in the requested state.  The new entity is returned.
     *
     * @param userId unique identifier for requesting user.
     * @param entityTypeGUID unique identifier (guid) for the new entity's type.
     * @param externalSourceGUID unique identifier (guid) for the external source.
     * @param externalSourceName unique name for the external source.
     * @param initialProperties initial list of properties for the new entity; null means no properties.
     * @param initialClassifications initial list of classifications for the new entity null means no classifications.
     * @param initialStatus initial status typically DRAFT, PREPARED or ACTIVE.
     * @return EntityDetail showing the new header plus the requested properties and classifications.  The entity will
     * not have any relationships at this stage.
     * @throws InvalidParameterException one of the parameters is invalid or null.
     * @throws RepositoryErrorException there is a problem communicating with the metadata repository where
     *                                    the metadata collection is stored.
     * @throws TypeErrorException the requested type is not known, or not supported in the metadata repository
     *                              hosting the metadata collection.
     * @throws PropertyErrorException one or more of the requested properties are not defined, or have different
     *                                  characteristics in the TypeDef for this entity's type.
     * @throws ClassificationErrorException one or more of the requested classifications are either not known or
     *                                           not defined for this entity type.
     * @throws StatusNotSupportedException the metadata repository hosting the metadata collection does not support
     *                                       the requested status.
     * @throws FunctionNotSupportedException the repository does not support maintenance of metadata.
     * @throws UserNotAuthorizedException the userId is not permitted to perform this operation.
     */
    public EntityDetail addExternalEntity(String             userId,
                                          String             entityTypeGUID,
                                          String             externalSourceGUID,
                                          String             externalSourceName,
                                          InstanceProperties initialProperties,
                                          List<Classification>  initialClassifications,
                                          InstanceStatus        initialStatus) throws InvalidParameterException,
                                                                                      RepositoryErrorException,
                                                                                      TypeErrorException,
                                                                                      PropertyErrorException,
                                                                                      ClassificationErrorException,
                                                                                      StatusNotSupportedException,
                                                                                      FunctionNotSupportedException,
                                                                                      UserNotAuthorizedException
    {
        final String  methodName = "addExternalEntity";

        this.addExternalEntityParameterValidation(userId,
                                                  entityTypeGUID,
                                                  externalSourceGUID,
                                                  initialProperties,
                                                  initialClassifications,
                                                  initialStatus,
                                                  methodName);

        /*
         * Add entity
         */
        reportUnsupportedOptionalFunction(methodName);
        return null;
    }



    /**
     * Create an entity proxy in the metadata collection.  This is used to store relationships that span metadata
     * repositories.
     *
     * @param userId unique identifier for requesting user.
     * @param entityProxy details of entity to add.
     * @throws InvalidParameterException the entity proxy is null.
     * @throws RepositoryErrorException there is a problem communicating with the metadata repository where
     *                                    the metadata collection is stored.
     * @throws FunctionNotSupportedException the repository does not support entity proxies as first class elements.
     * @throws UserNotAuthorizedException the userId is not permitted to perform this operation.
     */
    public void addEntityProxy(String       userId,
                               EntityProxy  entityProxy) throws InvalidParameterException,
                                                                RepositoryErrorException,
                                                                FunctionNotSupportedException,
                                                                UserNotAuthorizedException
    {
        final String  methodName         = "addEntityProxy";

        /*
         * Validate parameters
         */
        this.addEntityProxyParameterValidation(userId, entityProxy);

        /*
         * Validation complete
         */
        reportUnsupportedOptionalFunction(methodName);
    }


    /**
     * Update the status for a specific entity.
     *
     * @param userId unique identifier for requesting user.
     * @param entityGUID unique identifier (guid) for the requested entity.
     * @param newStatus new InstanceStatus for the entity.
     * @return EntityDetail showing the current entity header, properties and classifications.
     * @throws InvalidParameterException one of the parameters is invalid or null.
     * @throws RepositoryErrorException there is a problem communicating with the metadata repository where
     *                                  the metadata collection is stored.
     * @throws EntityNotKnownException the entity identified by the guid is not found in the metadata collection.
     * @throws StatusNotSupportedException invalid status for instance.
     * @throws FunctionNotSupportedException the repository does not support maintenance of metadata.
     * @throws UserNotAuthorizedException the userId is not permitted to perform this operation.
     */
    public EntityDetail updateEntityStatus(String           userId,
                                           String           entityGUID,
                                           InstanceStatus   newStatus) throws InvalidParameterException,
                                                                              RepositoryErrorException,
                                                                              EntityNotKnownException,
                                                                              StatusNotSupportedException,
                                                                              FunctionNotSupportedException,
                                                                              UserNotAuthorizedException
    {
        final String  methodName   = "updateEntityStatus";

        /*
         * Validate parameters
         */
        this.updateInstanceStatusParameterValidation(userId, entityGUID, newStatus, methodName);

        /*
         * Locate entity
         */
        reportUnsupportedOptionalFunction(methodName);
        return null;
    }


    /**
     * Update selected properties in an entity.
     *
     * @param userId unique identifier for requesting user.
     * @param entityGUID String unique identifier (guid) for the entity.
     * @param properties a list of properties to change.
     * @return EntityDetail showing the resulting entity header, properties and classifications.
     * @throws InvalidParameterException one of the parameters is invalid or null.
     * @throws RepositoryErrorException there is a problem communicating with the metadata repository where
     *                                  the metadata collection is stored.
     * @throws EntityNotKnownException the entity identified by the guid is not found in the metadata collection
     * @throws PropertyErrorException one or more of the requested properties are not defined, or have different
     *                                characteristics in the TypeDef for this entity's type
     * @throws FunctionNotSupportedException the repository does not support maintenance of metadata.
     * @throws UserNotAuthorizedException the userId is not permitted to perform this operation.
     */
    public EntityDetail updateEntityProperties(String               userId,
                                               String               entityGUID,
                                               InstanceProperties   properties) throws InvalidParameterException,
                                                                                       RepositoryErrorException,
                                                                                       EntityNotKnownException,
                                                                                       PropertyErrorException,
                                                                                       FunctionNotSupportedException,
                                                                                       UserNotAuthorizedException
    {
        final String  methodName = "updateEntityProperties";

        /*
         * Validate parameters
         */
        this.updateInstancePropertiesPropertyValidation(userId, entityGUID, properties, methodName);

        /*
         * Locate entity
         */
        reportUnsupportedOptionalFunction(methodName);
        return null;
    }


    /**
     * Undo the last update to an entity and return the previous content.
     *
     * @param userId unique identifier for requesting user.
     * @param entityGUID String unique identifier (guid) for the entity.
     * @return EntityDetail showing the resulting entity header, properties and classifications.
     * @throws InvalidParameterException the guid is null.
     * @throws RepositoryErrorException there is a problem communicating with the metadata repository where
     *                                  the metadata collection is stored.
     * @throws EntityNotKnownException the entity identified by the guid is not found in the metadata collection.
     * @throws FunctionNotSupportedException the repository does not support undo.
     * @throws UserNotAuthorizedException the userId is not permitted to perform this operation.
     */
    public EntityDetail undoEntityUpdate(String  userId,
                                         String  entityGUID) throws InvalidParameterException,
                                                                    RepositoryErrorException,
                                                                    EntityNotKnownException,
                                                                    FunctionNotSupportedException,
                                                                    UserNotAuthorizedException
    {
        final String  methodName = "undoEntityUpdate";
        final String  parameterName = "entityGUID";

        /*
         * Validate parameters
         */
        this.manageInstanceParameterValidation(userId, entityGUID, parameterName, methodName);

        /*
         * Validation complete; ok to restore entity
         */
        reportUnsupportedOptionalFunction(methodName);
        return null;
    }


    /**
     * Delete an entity.  The entity is soft deleted.  This means it is still in the graph but it is no longer returned
     * on queries.  All relationships to the entity are also soft-deleted and will no longer be usable.
     * To completely eliminate the entity from the graph requires a call to the purgeEntity() method after the delete call.
     * The restoreEntity() method will switch an entity back to Active status to restore the entity to normal use.
     *
     * @param userId unique identifier for requesting user.
     * @param typeDefGUID unique identifier of the type of the entity to delete.
     * @param typeDefName unique name of the type of the entity to delete.
     * @param obsoleteEntityGUID String unique identifier (guid) for the entity.
     * @return deleted entity
     * @throws InvalidParameterException one of the parameters is invalid or null.
     * @throws RepositoryErrorException there is a problem communicating with the metadata repository where
     *                                    the metadata collection is stored.
     * @throws EntityNotKnownException the entity identified by the guid is not found in the metadata collection.
     * @throws FunctionNotSupportedException the metadata repository hosting the metadata collection does not support
     *                                       soft-deletes (use purgeEntity() to remove the entity permanently).
     * @throws UserNotAuthorizedException the userId is not permitted to perform this operation.
     */
    public EntityDetail   deleteEntity(String userId,
                                       String typeDefGUID,
                                       String typeDefName,
                                       String obsoleteEntityGUID) throws InvalidParameterException,
                                                                         RepositoryErrorException,
                                                                         EntityNotKnownException,
                                                                         FunctionNotSupportedException,
                                                                         UserNotAuthorizedException
    {
        final String methodName               = "deleteEntity";
        final String entityParameterName      = "obsoleteEntityGUID";

        /*
         * Validate parameters
         */
        this.manageInstanceParameterValidation(userId,
                                               typeDefGUID,
                                               typeDefName,
                                               obsoleteEntityGUID,
                                               entityParameterName,
                                               methodName);

        /*
         * Delete Entity
         */
        reportUnsupportedOptionalFunction(methodName);
        return null;
    }


    /**
     * Permanently removes a deleted entity from the metadata collection.  This request can not be undone.
     *
     * @param userId unique identifier for requesting user.
     * @param typeDefGUID unique identifier of the type of the entity to purge.
     * @param typeDefName unique name of the type of the entity to purge.
     * @param deletedEntityGUID String unique identifier (guid) for the entity.
     * @throws InvalidParameterException one of the parameters is invalid or null.
     * @throws RepositoryErrorException there is a problem communicating with the metadata repository where
     *                                  the metadata collection is stored.
     * @throws EntityNotKnownException the entity identified by the guid is not found in the metadata collection
     * @throws EntityNotDeletedException the entity is not in DELETED status and so can not be purged
     * @throws FunctionNotSupportedException the repository does not support maintenance of metadata.
     * @throws UserNotAuthorizedException the userId is not permitted to perform this operation.
     */
    public void purgeEntity(String    userId,
                            String    typeDefGUID,
                            String    typeDefName,
                            String    deletedEntityGUID) throws InvalidParameterException,
                                                                RepositoryErrorException,
                                                                EntityNotKnownException,
                                                                EntityNotDeletedException,
                                                                FunctionNotSupportedException,
                                                                UserNotAuthorizedException
    {
        final String  methodName               = "purgeEntity";
        final String  guidParameterName        = "deletedEntityGUID";

        /*
         * Validate parameters
         */
        this.manageInstanceParameterValidation(userId,
                                               typeDefGUID,
                                               typeDefName,
                                               deletedEntityGUID,
                                               guidParameterName,
                                               methodName);

        /*
         * Purge entity
         */
        reportUnsupportedOptionalFunction(methodName);
    }


    /**
     * Restore the requested entity to the state it was before it was deleted.
     *
     * @param userId unique identifier for requesting user.
     * @param deletedEntityGUID String unique identifier (guid) for the entity.
     * @return EntityDetail showing the restored entity header, properties and classifications.
     * @throws InvalidParameterException the guid is null.
     * @throws RepositoryErrorException there is a problem communicating with the metadata repository where
     * the metadata collection is stored.
     * @throws EntityNotKnownException the entity identified by the guid is not found in the metadata collection
     * @throws EntityNotDeletedException the entity is currently not in DELETED status and so it can not be restored
     * @throws FunctionNotSupportedException the repository does not support soft-deletes.
     * @throws UserNotAuthorizedException the userId is not permitted to perform this operation.
     */
    public EntityDetail restoreEntity(String    userId,
                                      String    deletedEntityGUID) throws InvalidParameterException,
                                                                          RepositoryErrorException,
                                                                          EntityNotKnownException,
                                                                          EntityNotDeletedException,
                                                                          FunctionNotSupportedException,
                                                                          UserNotAuthorizedException
    {
        final String  methodName              = "restoreEntity";
        final String  guidParameterName       = "deletedEntityGUID";

        /*
         * Validate parameters
         */
        this.manageInstanceParameterValidation(userId, deletedEntityGUID, guidParameterName, methodName);

        /*
         * Restore entity
         */
        reportUnsupportedOptionalFunction(methodName);
        return null;
    }


    /**
     * Add the requested classification to a specific entity.
     *
     * @param userId unique identifier for requesting user.
     * @param entityGUID String unique identifier (guid) for the entity.
     * @param classificationName String name for the classification.
     * @param classificationProperties list of properties to set in the classification.
     * @return EntityDetail showing the resulting entity header, properties and classifications.
     * @throws InvalidParameterException one of the parameters is invalid or null.
     * @throws RepositoryErrorException there is a problem communicating with the metadata repository where
     *                                  the metadata collection is stored.
     * @throws EntityNotKnownException the entity identified by the guid is not found in the metadata collection
     * @throws ClassificationErrorException the requested classification is either not known or not valid
     *                                         for the entity.
     * @throws PropertyErrorException one or more of the requested properties are not defined, or have different
     *                                characteristics in the TypeDef for this classification type
     * @throws FunctionNotSupportedException the repository does not support maintenance of metadata.
     * @throws UserNotAuthorizedException the userId is not permitted to perform this operation.
     */
    public EntityDetail classifyEntity(String               userId,
                                       String               entityGUID,
                                       String               classificationName,
                                       InstanceProperties   classificationProperties) throws InvalidParameterException,
                                                                                             RepositoryErrorException,
                                                                                             EntityNotKnownException,
                                                                                             ClassificationErrorException,
                                                                                             PropertyErrorException,
                                                                                             FunctionNotSupportedException,
                                                                                             UserNotAuthorizedException
    {
        final String  methodName   = "classifyEntity";

        /*
         * Validate parameters
         */
        this.classifyEntityParameterValidation(userId,
                                               entityGUID,
                                               classificationName,
                                               classificationProperties,
                                               methodName);

        /*
         * Update entity
         */
        reportUnsupportedOptionalFunction(methodName);
        return null;
    }


    /**
     * Remove a specific classification from an entity.
     *
     * @param userId unique identifier for requesting user.
     * @param entityGUID String unique identifier (guid) for the entity.
     * @param classificationName String name for the classification.
     * @return EntityDetail showing the resulting entity header, properties and classifications.
     * @throws InvalidParameterException one of the parameters is invalid or null.
     * @throws RepositoryErrorException there is a problem communicating with the metadata repository where
     *                                  the metadata collection is stored.
     * @throws EntityNotKnownException the entity identified by the guid is not found in the metadata collection
     * @throws ClassificationErrorException the requested classification is not set on the entity.
     * @throws FunctionNotSupportedException the repository does not support maintenance of metadata.
     * @throws UserNotAuthorizedException the userId is not permitted to perform this operation.
     */
    public EntityDetail declassifyEntity(String  userId,
                                         String  entityGUID,
                                         String  classificationName) throws InvalidParameterException,
                                                                            RepositoryErrorException,
                                                                            EntityNotKnownException,
                                                                            ClassificationErrorException,
                                                                            FunctionNotSupportedException,
                                                                            UserNotAuthorizedException
    {
        final String  methodName                  = "declassifyEntity";

        /*
         * Validate parameters
         */
        this.declassifyEntityParameterValidation(userId, entityGUID, classificationName, methodName);

        /*
         * Update entity
         */
        reportUnsupportedOptionalFunction(methodName);
        return null;
    }


    /**
     * Update one or more properties in one of an entity's classifications.
     *
     * @param userId unique identifier for requesting user.
     * @param entityGUID String unique identifier (guid) for the entity.
     * @param classificationName String name for the classification.
     * @param properties list of properties for the classification.
     * @return EntityDetail showing the resulting entity header, properties and classifications.
     * @throws InvalidParameterException one of the parameters is invalid or null.
     * @throws RepositoryErrorException there is a problem communicating with the metadata repository where
     *                                  the metadata collection is stored.
     * @throws EntityNotKnownException the entity identified by the guid is not found in the metadata collection
     * @throws ClassificationErrorException the requested classification is not attached to the classification.
     * @throws PropertyErrorException one or more of the requested properties are not defined, or have different
     *                                characteristics in the TypeDef for this classification type
     * @throws FunctionNotSupportedException the repository does not support maintenance of metadata.
     * @throws UserNotAuthorizedException the userId is not permitted to perform this operation.
     */
    public EntityDetail updateEntityClassification(String               userId,
                                                   String               entityGUID,
                                                   String               classificationName,
                                                   InstanceProperties   properties) throws InvalidParameterException,
                                                                                           RepositoryErrorException,
                                                                                           EntityNotKnownException,
                                                                                           ClassificationErrorException,
                                                                                           PropertyErrorException,
                                                                                           FunctionNotSupportedException,
                                                                                           UserNotAuthorizedException
    {
        final String  methodName = "updateEntityClassification";

        /*
         * Validate parameters
         */
        this.classifyEntityParameterValidation(userId, entityGUID, classificationName, properties, methodName);

        /*
         * Update entity
         */
        reportUnsupportedOptionalFunction(methodName);
        return null;
    }


    /**
     * Retrieve an entity proxy
     * @param userId calling user
     * @param entityGUID entity guid
     * @param methodName calling method
     * @return entity proxy
     * @throws InvalidParameterException one of the parameters is null
     * @throws RepositoryErrorException there is a problem communicating with the remote repository
     * @throws EntityNotKnownException the guid is not recognised
     * @throws UserNotAuthorizedException the calling user can not access this entity.
     */
    protected  EntityProxy getEntityProxy(String   userId,
                                          String   entityGUID,
                                          String   methodName) throws InvalidParameterException,
                                                                      RepositoryErrorException,
                                                                      EntityNotKnownException,
                                                                      UserNotAuthorizedException
    {
        EntitySummary entitySummary = this.getEntitySummary(userId, entityGUID);

        if (entitySummary != null)
        {
            return new EntityProxy(entitySummary);
        }

        reportEntityNotKnown(entityGUID, methodName);
        return null;
    }

    /**
     * Add a new relationship between two entities to the metadata collection.
     *
     * @param userId unique identifier for requesting user.
     * @param relationshipTypeGUID unique identifier (guid) for the new relationship's type.
     * @param initialProperties initial list of properties for the new entity; null means no properties.
     * @param entityOneGUID the unique identifier of one of the entities that the relationship is connecting together.
     * @param entityTwoGUID the unique identifier of the other entity that the relationship is connecting together.
     * @param initialStatus initial status typically set to DRAFT, PREPARED or ACTIVE.
     * @return Relationship structure with the new header, requested entities and properties.
     * @throws InvalidParameterException one of the parameters is invalid or null.
     * @throws RepositoryErrorException there is a problem communicating with the metadata repository where
     *                                 the metadata collection is stored.
     * @throws TypeErrorException the requested type is not known, or not supported in the metadata repository
     *                            hosting the metadata collection.
     * @throws PropertyErrorException one or more of the requested properties are not defined, or have different
     *                                  characteristics in the TypeDef for this relationship's type.
     * @throws EntityNotKnownException one of the requested entities is not known in the metadata collection.
     * @throws StatusNotSupportedException the metadata repository hosting the metadata collection does not support
     *                                     the requested status.
     * @throws FunctionNotSupportedException the repository does not support maintenance of metadata.
     * @throws UserNotAuthorizedException the userId is not permitted to perform this operation.
     */
    public Relationship addRelationship(String               userId,
                                        String               relationshipTypeGUID,
                                        InstanceProperties   initialProperties,
                                        String               entityOneGUID,
                                        String               entityTwoGUID,
                                        InstanceStatus       initialStatus) throws InvalidParameterException,
                                                                                   RepositoryErrorException,
                                                                                   TypeErrorException,
                                                                                   PropertyErrorException,
                                                                                   EntityNotKnownException,
                                                                                   StatusNotSupportedException,
                                                                                   FunctionNotSupportedException,
                                                                                   UserNotAuthorizedException
    {
        final String  methodName = "addRelationship";

        /*
         * Validate parameters
         */
        this.addRelationshipParameterValidation(userId,
                                                relationshipTypeGUID,
                                                initialProperties,
                                                entityOneGUID,
                                                entityTwoGUID,
                                                initialStatus,
                                                methodName);

        /*
         * Validation complete, ok to create new instance
         */
        reportUnsupportedOptionalFunction(methodName);
        return null;
    }



    /**
     * Save a new relationship that is sourced from an external technology.  The external
     * technology is identified by a GUID and a name.  These can be recorded in a
     * Software Server Capability (guid and qualifiedName respectively.
     * The new relationship is assigned a new GUID and put
     * in the requested state.  The new relationship is returned.
     *
     * @param userId unique identifier for requesting user.
     * @param relationshipTypeGUID unique identifier (guid) for the new relationship's type.
     * @param externalSourceGUID unique identifier (guid) for the external source.
     * @param externalSourceName unique name for the external source.
     * @param initialProperties initial list of properties for the new entity; null means no properties.
     * @param entityOneGUID the unique identifier of one of the entities that the relationship is connecting together.
     * @param entityTwoGUID the unique identifier of the other entity that the relationship is connecting together.
     * @param initialStatus initial status; typically DRAFT, PREPARED or ACTIVE.
     * @return Relationship structure with the new header, requested entities and properties.
     * @throws InvalidParameterException one of the parameters is invalid or null.
     * @throws RepositoryErrorException there is a problem communicating with the metadata repository where
     *                                 the metadata collection is stored.
     * @throws TypeErrorException the requested type is not known, or not supported in the metadata repository
     *                            hosting the metadata collection.
     * @throws PropertyErrorException one or more of the requested properties are not defined, or have different
     *                                  characteristics in the TypeDef for this relationship's type.
     * @throws EntityNotKnownException one of the requested entities is not known in the metadata collection.
     * @throws StatusNotSupportedException the metadata repository hosting the metadata collection does not support
     *                                     the requested status.
     * @throws UserNotAuthorizedException the userId is not permitted to perform this operation.
     * @throws FunctionNotSupportedException the repository does not support maintenance of metadata.
     */
    public Relationship addExternalRelationship(String               userId,
                                                String               relationshipTypeGUID,
                                                String               externalSourceGUID,
                                                String               externalSourceName,
                                                InstanceProperties   initialProperties,
                                                String               entityOneGUID,
                                                String               entityTwoGUID,
                                                InstanceStatus       initialStatus) throws InvalidParameterException,
                                                                                           RepositoryErrorException,
                                                                                           TypeErrorException,
                                                                                           PropertyErrorException,
                                                                                           EntityNotKnownException,
                                                                                           StatusNotSupportedException,
                                                                                           UserNotAuthorizedException,
                                                                                           FunctionNotSupportedException
    {
        final String  methodName = "addExternalRelationship";

        /*
         * Validate parameters
         */
        this.addExternalRelationshipParameterValidation(userId,
                                                        relationshipTypeGUID,
                                                        externalSourceGUID,
                                                        initialProperties,
                                                        entityOneGUID,
                                                        entityTwoGUID,
                                                        initialStatus,
                                                        methodName);

        /*
         * Validation complete, ok to create new instance
         */
        reportUnsupportedOptionalFunction(methodName);
        return null;
    }


    /**
     * Update the status of a specific relationship.
     *
     * @param userId unique identifier for requesting user.
     * @param relationshipGUID String unique identifier (guid) for the relationship.
     * @param newStatus new InstanceStatus for the relationship.
     * @return Resulting relationship structure with the new status set.
     * @throws InvalidParameterException one of the parameters is invalid or null.
     * @throws RepositoryErrorException there is a problem communicating with the metadata repository where
     *                                  the metadata collection is stored.
     * @throws RelationshipNotKnownException the requested relationship is not known in the metadata collection.
     * @throws StatusNotSupportedException invalid status for instance.
     * @throws FunctionNotSupportedException the repository does not support maintenance of metadata.
     * @throws UserNotAuthorizedException the userId is not permitted to perform this operation.
     */
    public Relationship updateRelationshipStatus(String           userId,
                                                 String           relationshipGUID,
                                                 InstanceStatus   newStatus) throws InvalidParameterException,
                                                                                    RepositoryErrorException,
                                                                                    RelationshipNotKnownException,
                                                                                    StatusNotSupportedException,
                                                                                    FunctionNotSupportedException,
                                                                                    UserNotAuthorizedException
    {
        final String  methodName     = "updateRelationshipStatus";

        /*
         * Validate parameters
         */
        this.updateInstanceStatusParameterValidation(userId, relationshipGUID, newStatus, methodName);

        /*
         * Update relationship
         */
        reportUnsupportedOptionalFunction(methodName);
        return null;
    }


    /**
     * Update the properties of a specific relationship.
     *
     * @param userId unique identifier for requesting user.
     * @param relationshipGUID String unique identifier (guid) for the relationship.
     * @param properties list of the properties to update.
     * @return Resulting relationship structure with the new properties set.
     * @throws InvalidParameterException one of the parameters is invalid or null.
     * @throws RepositoryErrorException there is a problem communicating with the metadata repository where
     *                                  the metadata collection is stored.
     * @throws RelationshipNotKnownException the requested relationship is not known in the metadata collection.
     * @throws PropertyErrorException one or more of the requested properties are not defined, or have different
     *                                characteristics in the TypeDef for this relationship's type.
     * @throws FunctionNotSupportedException the repository does not support maintenance of metadata.
     * @throws UserNotAuthorizedException the userId is not permitted to perform this operation.
     */
    public Relationship updateRelationshipProperties(String               userId,
                                                     String               relationshipGUID,
                                                     InstanceProperties   properties) throws InvalidParameterException,
                                                                                             RepositoryErrorException,
                                                                                             RelationshipNotKnownException,
                                                                                             PropertyErrorException,
                                                                                             FunctionNotSupportedException,
                                                                                             UserNotAuthorizedException
    {
        final String  methodName = "updateRelationshipProperties";

        /*
         * Validate parameters
         */
        this.updateInstancePropertiesPropertyValidation(userId, relationshipGUID, properties, methodName);

        /*
         * Update relationship
         */
        reportUnsupportedOptionalFunction(methodName);
        return null;
    }


    /**
     * Undo the latest change to a relationship (either a change of properties or status).
     *
     * @param userId unique identifier for requesting user.
     * @param relationshipGUID String unique identifier (guid) for the relationship.
     * @return Relationship structure with the new current header, requested entities and properties.
     * @throws InvalidParameterException the guid is null.
     * @throws RepositoryErrorException there is a problem communicating with the metadata repository where
     *                                  the metadata collection is stored.
     * @throws RelationshipNotKnownException the requested relationship is not known in the metadata collection.
     * @throws FunctionNotSupportedException the repository does not support undo.
     * @throws UserNotAuthorizedException the userId is not permitted to perform this operation.
     */
    public Relationship undoRelationshipUpdate(String  userId,
                                               String  relationshipGUID) throws InvalidParameterException,
                                                                                RepositoryErrorException,
                                                                                RelationshipNotKnownException,
                                                                                FunctionNotSupportedException,
                                                                                UserNotAuthorizedException
    {
        final String  methodName    = "undoRelationshipUpdate";
        final String  parameterName = "relationshipGUID";

        /*
         * Validate parameters
         */
        this.manageInstanceParameterValidation(userId, relationshipGUID, parameterName, methodName);

        /*
         * Restore previous version
         */
        reportUnsupportedOptionalFunction(methodName);
        return null;
    }


    /**
     * Delete a specific relationship.  This is a soft-delete which means the relationship's status is updated to
     * DELETED and it is no longer available for queries.  To remove the relationship permanently from the
     * metadata collection, use purgeRelationship().
     *
     * @param userId unique identifier for requesting user.
     * @param typeDefGUID unique identifier of the type of the relationship to delete.
     * @param typeDefName unique name of the type of the relationship to delete.
     * @param obsoleteRelationshipGUID String unique identifier (guid) for the relationship.
     * @return deleted relationship
     * @throws InvalidParameterException one of the parameters is null.
     * @throws RepositoryErrorException there is a problem communicating with the metadata repository where
     * the metadata collection is stored.
     * @throws RelationshipNotKnownException the requested relationship is not known in the metadata collection.
     * @throws FunctionNotSupportedException the metadata repository hosting the metadata collection does not support
     *                                     soft-deletes.
     * @throws UserNotAuthorizedException the userId is not permitted to perform this operation.
     */
    public Relationship deleteRelationship(String userId,
                                           String typeDefGUID,
                                           String typeDefName,
                                           String obsoleteRelationshipGUID) throws InvalidParameterException,
                                                                                   RepositoryErrorException,
                                                                                   RelationshipNotKnownException,
                                                                                   FunctionNotSupportedException,
                                                                                   UserNotAuthorizedException
    {
        final String  methodName = "deleteRelationship";
        final String  relationshipParameterName = "obsoleteRelationshipGUID";

        /*
         * Validate parameters
         */
        this.manageInstanceParameterValidation(userId,
                                               typeDefGUID,
                                               typeDefName,
                                               obsoleteRelationshipGUID,
                                               relationshipParameterName,
                                               methodName);

        /*
         * Delete relationship
         */
        reportUnsupportedOptionalFunction(methodName);
        return null;
    }


    /**
     * Permanently delete the relationship from the repository.  There is no means to undo this request.
     *
     * @param userId unique identifier for requesting user.
     * @param typeDefGUID unique identifier of the type of the relationship to purge.
     * @param typeDefName unique name of the type of the relationship to purge.
     * @param deletedRelationshipGUID String unique identifier (guid) for the relationship.
     * @throws InvalidParameterException one of the parameters is null.
     * @throws RepositoryErrorException there is a problem communicating with the metadata repository where
     *                                    the metadata collection is stored.
     * @throws RelationshipNotKnownException the requested relationship is not known in the metadata collection.
     * @throws RelationshipNotDeletedException the requested relationship is not in DELETED status.
     * @throws UserNotAuthorizedException the userId is not permitted to perform this operation.
     * @throws FunctionNotSupportedException the repository does not support maintenance of metadata.
     */
    public void purgeRelationship(String    userId,
                                  String    typeDefGUID,
                                  String    typeDefName,
                                  String    deletedRelationshipGUID) throws InvalidParameterException,
                                                                            RepositoryErrorException,
                                                                            RelationshipNotKnownException,
                                                                            RelationshipNotDeletedException,
                                                                            FunctionNotSupportedException,
                                                                            UserNotAuthorizedException
    {
        final String  methodName                = "purgeRelationship";
        final String  relationshipParameterName = "deletedRelationshipGUID";

        /*
         * Validate parameters
         */
        this.manageInstanceParameterValidation(userId,
                                               typeDefGUID,
                                               typeDefName,
                                               deletedRelationshipGUID,
                                               relationshipParameterName,
                                               methodName);

        /*
         * Delete relationship
         */
        reportUnsupportedOptionalFunction(methodName);
    }


    /**
     * Restore a deleted relationship into the metadata collection.  The new status will be ACTIVE and the
     * restored details of the relationship are returned to the caller.
     *
     * @param userId unique identifier for requesting user.
     * @param deletedRelationshipGUID String unique identifier (guid) for the relationship.
     * @return Relationship structure with the restored header, requested entities and properties.
     * @throws InvalidParameterException the guid is null.
     * @throws RepositoryErrorException there is a problem communicating with the metadata repository where
     * the metadata collection is stored.
     * @throws RelationshipNotKnownException the requested relationship is not known in the metadata collection.
     * @throws RelationshipNotDeletedException the requested relationship is not in DELETED status.
     * @throws FunctionNotSupportedException the repository does not support soft-deletes.
     * @throws UserNotAuthorizedException the userId is not permitted to perform this operation.
     */
    public Relationship restoreRelationship(String    userId,
                                            String    deletedRelationshipGUID) throws InvalidParameterException,
                                                                                      RepositoryErrorException,
                                                                                      RelationshipNotKnownException,
                                                                                      RelationshipNotDeletedException,
                                                                                      FunctionNotSupportedException,
                                                                                      UserNotAuthorizedException
    {
        final String  methodName    = "restoreRelationship";
        final String  parameterName = "deletedRelationshipGUID";

        /*
         * Validate parameters
         */
        this.manageInstanceParameterValidation(userId, deletedRelationshipGUID, parameterName, methodName);

        /*
         * Restore relationship
         */
        reportUnsupportedOptionalFunction(methodName);
        return null;
    }


    /* ======================================================================
     * Group 5: Change the control information in entities and relationships
     */


    /**
     *
     * @param userId unique identifier for requesting user.
     * @param typeDefGUID the guid of the TypeDef for the instance - used to verify the entity identity.
     * @param typeDefName the name of the TypeDef for the instance - used to verify the entity identity.
     * @param instanceGUID unique identifier of the instance
     * @param instanceParameterName name of original instance GUID parameter
     * @param newInstanceGUID new unique identifier for the instance
     * @param newInstanceParameterName name of new instance GUID's parameter
     * @param methodName calling method
     * @throws InvalidParameterException one of the parameters is invalid or null.
     * @throws RepositoryErrorException there is a problem communicating with the metadata repository.
     * @throws UserNotAuthorizedException the userId is not permitted to perform this operation.
     */
    protected void reIdentifyInstanceParameterValidation(String     userId,
                                                         String     typeDefGUID,
                                                         String     typeDefName,
                                                         String     instanceGUID,
                                                         String     instanceParameterName,
                                                         String     newInstanceGUID,
                                                         String     newInstanceParameterName,
                                                         String     methodName) throws InvalidParameterException,
                                                                                       RepositoryErrorException,
                                                                                       UserNotAuthorizedException
    {
        final String  guidParameterName = "typeDefGUID";
        final String  nameParameterName = "typeDefName";

        super.basicRequestValidation(userId, methodName);
        repositoryValidator.validateUserId(repositoryName, userId, methodName);
        repositoryValidator.validateGUID(repositoryName, instanceParameterName, instanceGUID, methodName);
        repositoryValidator.validateGUID(repositoryName, newInstanceParameterName, newInstanceGUID, methodName);
        repositoryValidator.validateTypeDefIds(repositoryName,
                                               guidParameterName,
                                               nameParameterName,
                                               typeDefGUID,
                                               typeDefName,
                                               methodName);
    }


    /**
     * Validate the parameters needed to reType an instance.
     *
     * @param userId unique identifier for requesting user.
     * @param instanceGUID unique identifier of the instance
     * @param instanceParameterName name of instance GUID parameter
     * @param expectedTypeDefCategory the category of the instance
     * @param currentTypeDefSummary the current type
     * @param newTypeDefSummary the new type
     * @param methodName calling method
     * @throws InvalidParameterException one of the parameters is invalid or null.
     * @throws RepositoryErrorException there is a problem communicating with the metadata repository.
     * @throws TypeErrorException the requested type is not known, or not supported in the metadata repository
     *                            hosting the metadata collection.
     */
    protected void reTypeInstanceParameterValidation(String          userId,
                                                     String          instanceGUID,
                                                     String          instanceParameterName,
                                                     TypeDefCategory expectedTypeDefCategory,
                                                     TypeDefSummary  currentTypeDefSummary,
                                                     TypeDefSummary  newTypeDefSummary,
                                                     String          methodName) throws InvalidParameterException,
                                                                                        RepositoryErrorException,
                                                                                        TypeErrorException
    {
        final String currentTypeDefParameterName = "currentTypeDefSummary";
        final String newTypeDefParameterName = "newTypeDefSummary";

        this.manageInstanceParameterValidation(userId, instanceGUID, instanceParameterName, methodName);

        repositoryValidator.validateActiveType(repositoryName,
                                               currentTypeDefParameterName,
                                               currentTypeDefSummary,
                                               expectedTypeDefCategory,
                                               methodName);
        repositoryValidator.validateActiveType(repositoryName,
                                               newTypeDefParameterName,
                                               newTypeDefSummary,
                                               expectedTypeDefCategory,
                                               methodName);
    }


    /**
     * Validate that the parameters passed to a reHome request are valid.
     *
     * @param userId unique identifier for requesting user.
     * @param instanceGUID unique identifier of the instance
     * @param instanceParameterName name of instance GUID parameter
     * @param typeDefGUID unique identifier of type
     * @param typeDefName unique name of type
     * @param homeMetadataCollectionId existing home
     * @param newHomeMetadataCollectionId new home
     * @param methodName calling method
     * @throws InvalidParameterException one of the parameters is invalid or null.
     * @throws RepositoryErrorException there is a problem communicating with the metadata repository.
     */
    protected void reHomeInstanceParameterValidation(String          userId,
                                                     String          instanceGUID,
                                                     String          instanceParameterName,
                                                     String          typeDefGUID,
                                                     String          typeDefName,
                                                     String          homeMetadataCollectionId,
                                                     String          newHomeMetadataCollectionId,
                                                     String          methodName) throws InvalidParameterException,
                                                                                        RepositoryErrorException
    {
        final String guidParameterName    = "typeDefGUID";
        final String nameParameterName    = "typeDefName";
        final String homeParameterName    = "homeMetadataCollectionId";
        final String newHomeParameterName = "newHomeMetadataCollectionId";

        this.manageInstanceParameterValidation(userId, instanceGUID, instanceParameterName, methodName);

        repositoryValidator.validateTypeDefIds(repositoryName,
                                               guidParameterName,
                                               nameParameterName,
                                               typeDefGUID,
                                               typeDefName,
                                               methodName);
        repositoryValidator.validateHomeMetadataGUID(repositoryName, homeParameterName, homeMetadataCollectionId, methodName);
        repositoryValidator.validateHomeMetadataGUID(repositoryName, newHomeParameterName, newHomeMetadataCollectionId, methodName);
    }


    /**
     * Change the guid of an existing entity to a new value.  This is used if two different
     * entities are discovered to have the same guid.  This is extremely unlikely but not impossible so
     * the open metadata protocol has provision for this.
     *
     * @param userId unique identifier for requesting user.
     * @param typeDefGUID the guid of the TypeDef for the entity - used to verify the entity identity.
     * @param typeDefName the name of the TypeDef for the entity - used to verify the entity identity.
     * @param entityGUID the existing identifier for the entity.
     * @param newEntityGUID new unique identifier for the entity.
     * @return entity new values for this entity, including the new guid.
     * @throws InvalidParameterException one of the parameters is invalid or null.
     * @throws RepositoryErrorException there is a problem communicating with the metadata repository where
     *                                    the metadata collection is stored.
     * @throws EntityNotKnownException the entity identified by the guid is not found in the metadata collection.
     * @throws FunctionNotSupportedException the repository does not support the re-identification of instances.
     * @throws UserNotAuthorizedException the userId is not permitted to perform this operation.
     */
    public EntityDetail reIdentifyEntity(String     userId,
                                         String     typeDefGUID,
                                         String     typeDefName,
                                         String     entityGUID,
                                         String     newEntityGUID) throws InvalidParameterException,
                                                                          RepositoryErrorException,
                                                                          EntityNotKnownException,
                                                                          FunctionNotSupportedException,
                                                                          UserNotAuthorizedException
    {
        final String  methodName = "reIdentifyEntity";
        final String  instanceParameterName = "entityGUID";
        final String  newInstanceParameterName = "newEntityGUID";

        /*
         * Validate parameters
         */
        this.reIdentifyInstanceParameterValidation(userId,
                                                   typeDefGUID,
                                                   typeDefName,
                                                   entityGUID,
                                                   instanceParameterName,
                                                   newEntityGUID,
                                                   newInstanceParameterName,
                                                   methodName);


        /*
         * Update entity
         */
        reportUnsupportedOptionalFunction(methodName);
        return null;
    }


    /**
     * Change the type of an existing entity.  Typically this action is taken to move an entity's
     * type to either a super type (so the subtype can be deleted) or a new subtype (so additional properties can be
     * added.)  However, the type can be changed to any compatible type and the properties adjusted.
     *
     * @param userId unique identifier for requesting user.
     * @param entityGUID the unique identifier for the entity to change.
     * @param currentTypeDefSummary the current details of the TypeDef for the entity used to verify the entity identity
     * @param newTypeDefSummary details of this entity's new TypeDef.
     * @return entity new values for this entity, including the new type information.
     * @throws InvalidParameterException one of the parameters is invalid or null.
     * @throws RepositoryErrorException there is a problem communicating with the metadata repository where
     *                                    the metadata collection is stored.
     * @throws TypeErrorException the requested type is not known, or not supported in the metadata repository
     *                            hosting the metadata collection.
     * @throws PropertyErrorException The properties in the instance are incompatible with the requested type.
     * @throws ClassificationErrorException the entity's classifications are not valid for the new type.
     * @throws EntityNotKnownException the entity identified by the guid is not found in the metadata collection.
     * @throws FunctionNotSupportedException the repository does not support the re-typing of instances.
     * @throws UserNotAuthorizedException the userId is not permitted to perform this operation.
     */
    public EntityDetail reTypeEntity(String         userId,
                                     String         entityGUID,
                                     TypeDefSummary currentTypeDefSummary,
                                     TypeDefSummary newTypeDefSummary) throws InvalidParameterException,
                                                                              RepositoryErrorException,
                                                                              TypeErrorException,
                                                                              PropertyErrorException,
                                                                              ClassificationErrorException,
                                                                              EntityNotKnownException,
                                                                              FunctionNotSupportedException,
                                                                              UserNotAuthorizedException
    {
        final String  methodName = "reTypeEntity";
        final String  entityParameterName = "entityGUID";

        /*
         * Validate parameters
         */
        this.reTypeInstanceParameterValidation(userId,
                                                entityGUID,
                                                entityParameterName,
                                                TypeDefCategory.ENTITY_DEF,
                                                currentTypeDefSummary,
                                                newTypeDefSummary,
                                                methodName);

        /*
         * Update entity
         */
        reportUnsupportedOptionalFunction(methodName);
        return null;
    }


    /**
     * Change the home of an existing entity.  This action is taken for example, if the original home repository
     * becomes permanently unavailable, or if the user community updating this entity move to working
     * from a different repository in the open metadata repository cohort.
     *
     * @param userId unique identifier for requesting user.
     * @param entityGUID the unique identifier for the entity to change.
     * @param typeDefGUID the guid of the TypeDef for the entity used to verify the entity identity.
     * @param typeDefName the name of the TypeDef for the entity used to verify the entity identity.
     * @param homeMetadataCollectionId the existing identifier for this entity's home.
     * @param newHomeMetadataCollectionId unique identifier for the new home metadata collection/repository.
     * @param newHomeMetadataCollectionName display name for the new home metadata collection/repository.
     * @return entity new values for this entity, including the new home information.
     * @throws InvalidParameterException one of the parameters is invalid or null.
     * @throws RepositoryErrorException there is a problem communicating with the metadata repository where
     *                                    the metadata collection is stored.
     * @throws EntityNotKnownException the entity identified by the guid is not found in the metadata collection.
     * @throws FunctionNotSupportedException the repository does not support the re-homing of instances.
     * @throws UserNotAuthorizedException the userId is not permitted to perform this operation.
     */
    public EntityDetail reHomeEntity(String         userId,
                                     String         entityGUID,
                                     String         typeDefGUID,
                                     String         typeDefName,
                                     String         homeMetadataCollectionId,
                                     String         newHomeMetadataCollectionId,
                                     String         newHomeMetadataCollectionName) throws InvalidParameterException,
                                                                                          RepositoryErrorException,
                                                                                          EntityNotKnownException,
                                                                                          FunctionNotSupportedException,
                                                                                          UserNotAuthorizedException
    {
        final String methodName                = "reHomeEntity";
        final String entityParameterName       = "entityGUID";

        /*
         * Validate parameters
         */
        this.reHomeInstanceParameterValidation(userId,
                                               entityGUID,
                                               entityParameterName,
                                               typeDefGUID,
                                               typeDefName,
                                               homeMetadataCollectionId,
                                               newHomeMetadataCollectionId,
                                               methodName);

        /*
         * Update entity
         */
        reportUnsupportedOptionalFunction(methodName);
        return null;
    }


    /**
     * Change the guid of an existing relationship.  This is used if two different
     * relationships are discovered to have the same guid.  This is extremely unlikely but not impossible so
     * the open metadata protocol has provision for this.
     *
     * @param userId unique identifier for requesting user.
     * @param typeDefGUID the guid of the TypeDef for the relationship used to verify the relationship identity.
     * @param typeDefName the name of the TypeDef for the relationship used to verify the relationship identity.
     * @param relationshipGUID the existing identifier for the relationship.
     * @param newRelationshipGUID  the new unique identifier for the relationship.
     * @return relationship new values for this relationship, including the new guid.
     * @throws InvalidParameterException one of the parameters is invalid or null.
     * @throws RepositoryErrorException there is a problem communicating with the metadata repository where
     *                                    the metadata collection is stored.
     * @throws RelationshipNotKnownException the relationship identified by the guid is not found in the
     *                                         metadata collection.
     * @throws FunctionNotSupportedException the repository does not support the re-identification of instances.
     * @throws UserNotAuthorizedException the userId is not permitted to perform this operation.
     */
    public Relationship reIdentifyRelationship(String     userId,
                                               String     typeDefGUID,
                                               String     typeDefName,
                                               String     relationshipGUID,
                                               String     newRelationshipGUID) throws InvalidParameterException,
                                                                                      RepositoryErrorException,
                                                                                      RelationshipNotKnownException,
                                                                                      FunctionNotSupportedException,
                                                                                      UserNotAuthorizedException
    {
        final String  methodName = "reIdentifyRelationship";
        final String  instanceParameterName = "relationshipGUID";
        final String  newInstanceParameterName = "newRelationshipGUID";

        /*
         * Validate parameters
         */
        this.reIdentifyInstanceParameterValidation(userId,
                                                   typeDefGUID,
                                                   typeDefName,
                                                   relationshipGUID,
                                                   instanceParameterName,
                                                   newRelationshipGUID,
                                                   newInstanceParameterName,
                                                   methodName);

        /*
         * Validation complete, ok to make changes
         */
        reportUnsupportedOptionalFunction(methodName);
        return null;
    }


    /**
     * Change the type of an existing relationship.  Typically this action is taken to move a relationship's
     * type to either a super type (so the subtype can be deleted) or a new subtype (so additional properties can be
     * added.)  However, the type can be changed to any compatible type.
     *
     * @param userId unique identifier for requesting user.
     * @param relationshipGUID the unique identifier for the relationship.
     * @param currentTypeDefSummary the details of the TypeDef for the relationship used to verify the relationship identity.
     * @param newTypeDefSummary details of this relationship's new TypeDef.
     * @return relationship new values for this relationship, including the new type information.
     * @throws InvalidParameterException one of the parameters is invalid or null.
     * @throws RepositoryErrorException there is a problem communicating with the metadata repository where
     *                                    the metadata collection is stored.
     * @throws TypeErrorException the requested type is not known, or not supported in the metadata repository
     *                            hosting the metadata collection.
     * @throws PropertyErrorException The properties in the instance are incompatible with the requested type.
     * @throws RelationshipNotKnownException the relationship identified by the guid is not found in the
     *                                         metadata collection.
     * @throws FunctionNotSupportedException the repository does not support the re-typing of instances.
     * @throws UserNotAuthorizedException the userId is not permitted to perform this operation.
     */
    public Relationship reTypeRelationship(String         userId,
                                           String         relationshipGUID,
                                           TypeDefSummary currentTypeDefSummary,
                                           TypeDefSummary newTypeDefSummary) throws InvalidParameterException,
                                                                                    RepositoryErrorException,
                                                                                    TypeErrorException,
                                                                                    PropertyErrorException,
                                                                                    RelationshipNotKnownException,
                                                                                    FunctionNotSupportedException,
                                                                                    UserNotAuthorizedException
    {
        final String methodName = "reTypeRelationship";
        final String relationshipParameterName = "relationshipGUID";

        /*
         * Validate parameters
         */
        this.reTypeInstanceParameterValidation(userId,
                                               relationshipGUID,
                                               relationshipParameterName,
                                               TypeDefCategory.RELATIONSHIP_DEF,
                                               currentTypeDefSummary,
                                               newTypeDefSummary,
                                               methodName);

        /*
         * Update relationship
         */
        reportUnsupportedOptionalFunction(methodName);
        return null;
    }


    /**
     * Change the home of an existing relationship.  This action is taken for example, if the original home repository
     * becomes permanently unavailable, or if the user community updating this relationship move to working
     * from a different repository in the open metadata repository cohort.
     *
     * @param userId unique identifier for requesting user.
     * @param relationshipGUID the unique identifier for the relationship.
     * @param typeDefGUID the guid of the TypeDef for the relationship used to verify the relationship identity.
     * @param typeDefName the name of the TypeDef for the relationship used to verify the relationship identity.
     * @param homeMetadataCollectionId the existing identifier for this relationship's home.
     * @param newHomeMetadataCollectionId unique identifier for the new home metadata collection/repository.
     * @param newHomeMetadataCollectionName display name for the new home metadata collection/repository.
     * @return relationship new values for this relationship, including the new home information.
     * @throws InvalidParameterException one of the parameters is invalid or null.
     * @throws RepositoryErrorException there is a problem communicating with the metadata repository where
     *                                    the metadata collection is stored.
     * @throws RelationshipNotKnownException the relationship identified by the guid is not found in the
     *                                         metadata collection.
     * @throws FunctionNotSupportedException the repository does not support the re-homing of instances.
     * @throws UserNotAuthorizedException the userId is not permitted to perform this operation.
     */
    public Relationship reHomeRelationship(String   userId,
                                           String   relationshipGUID,
                                           String   typeDefGUID,
                                           String   typeDefName,
                                           String   homeMetadataCollectionId,
                                           String   newHomeMetadataCollectionId,
                                           String   newHomeMetadataCollectionName) throws InvalidParameterException,
                                                                                        RepositoryErrorException,
                                                                                        RelationshipNotKnownException,
                                                                                        FunctionNotSupportedException,
                                                                                        UserNotAuthorizedException
    {
        final String methodName                = "reHomeRelationship";
        final String relationshipParameterName = "relationshipGUID";

        /*
         * Validate parameters
         */
        this.reHomeInstanceParameterValidation(userId,
                                               relationshipGUID,
                                               relationshipParameterName,
                                               typeDefGUID,
                                               typeDefName,
                                               homeMetadataCollectionId,
                                               newHomeMetadataCollectionId,
                                               methodName);

        /*
         * Locate relationship
         */
        reportUnsupportedOptionalFunction(methodName);
        return null;
    }



    /* ======================================================================
     * Group 6: Local house-keeping of reference metadata instances
     */


    /**
     * Validate the parameters passed to a reference instance method.
     *
     * @param userId unique identifier for requesting user.
     * @param typeDefGUID unique identifier of the type of the instance to delete.
     * @param typeDefName unique name of the type of the instance to delete.
     * @param instanceGUID String unique identifier (guid) for the instance.
     * @param instanceGUIDParameterName name of parameter for instance's GUID
     * @param homeMetadataCollectionId identifier of the metadata collection that is the home to this instance.
     * @param homeParameterName name of homeMetadataCollectionId parameter
     * @param methodName calling method
     * @throws InvalidParameterException one of the parameters is invalid or null.
     * @throws RepositoryErrorException there is a problem communicating with the metadata repository where
     *                                    the metadata collection is stored.
     * @throws UserNotAuthorizedException the userId is not permitted to perform this operation.
     */
    protected void  manageReferenceInstanceParameterValidation(String userId,
                                                               String typeDefGUID,
                                                               String typeDefName,
                                                               String instanceGUID,
                                                               String instanceGUIDParameterName,
                                                               String homeMetadataCollectionId,
                                                               String homeParameterName,
                                                               String methodName) throws InvalidParameterException,
                                                                                         RepositoryErrorException,
                                                                                         UserNotAuthorizedException
    {
        this.manageInstanceParameterValidation(userId, typeDefGUID, typeDefName, instanceGUID, instanceGUIDParameterName, methodName);

        repositoryValidator.validateHomeMetadataGUID(repositoryName, homeParameterName, homeMetadataCollectionId, methodName);
    }


    /**
     * Validate the header instance passed to a delete or purge instance method.
     *
     * @param userId unique identifier for requesting user.
     * @param instanceHeader header for the instance.
     * @param instanceParameterName name of parameter for instance's GUID
     * @param methodName calling method
     * @throws InvalidParameterException one of the parameters is invalid or null.
     * @throws RepositoryErrorException there is a problem communicating with the metadata repository where
     *                                    the metadata collection is stored.
     * @throws UserNotAuthorizedException the userId is not permitted to perform this operation.
     */
    protected void referenceInstanceParameterValidation(String         userId,
                                                        InstanceHeader instanceHeader,
                                                        String         instanceParameterName,
                                                        String         methodName) throws InvalidParameterException,
                                                                                          RepositoryErrorException,
                                                                                          UserNotAuthorizedException
    {
        this.basicRequestValidation(userId, methodName);

        repositoryValidator.validateReferenceInstanceHeader(repositoryName,
                                                            metadataCollectionId,
                                                            instanceParameterName,
                                                            instanceHeader,
                                                            methodName);
    }


    /**
     * Save the entity as a reference copy.  The id of the home metadata collection is already set up in the
     * entity.
     *
     * @param userId unique identifier for requesting server.
     * @param entity details of the entity to save.
     * @throws InvalidParameterException the entity is null.
     * @throws RepositoryErrorException there is a problem communicating with the metadata repository where
     *                                    the metadata collection is stored.
     * @throws TypeErrorException the requested type is not known, or not supported in the metadata repository
     *                            hosting the metadata collection.
     * @throws PropertyErrorException one or more of the requested properties are not defined, or have different
     *                                  characteristics in the TypeDef for this entity's type.
     * @throws HomeEntityException the entity belongs to the local repository so creating a reference
     *                               copy would be invalid.
     * @throws EntityConflictException the new entity conflicts with an existing entity.
     * @throws InvalidEntityException the new entity has invalid contents.
     * @throws FunctionNotSupportedException the repository does not support reference copies of instances.
     * @throws UserNotAuthorizedException the userId is not permitted to perform this operation.
     */
    public void saveEntityReferenceCopy(String         userId,
                                        EntityDetail   entity) throws InvalidParameterException,
                                                                      RepositoryErrorException,
                                                                      TypeErrorException,
                                                                      PropertyErrorException,
                                                                      HomeEntityException,
                                                                      EntityConflictException,
                                                                      InvalidEntityException,
                                                                      FunctionNotSupportedException,
                                                                      UserNotAuthorizedException
    {
        final String  methodName = "saveEntityReferenceCopy";
        final String  instanceParameterName = "entity";

        /*
         * Validate parameters
         */
        this.referenceInstanceParameterValidation(userId, entity, instanceParameterName, methodName);

        /*
         * Save entity
         */
        reportUnsupportedOptionalFunction(methodName);
    }



    /**
     * Remove a reference copy of the the entity from the local repository.  This method can be used to
     * remove reference copies from the local cohort, repositories that have left the cohort,
     * or entities that have come from open metadata archives.  It is also an opportunity to remove or
     * soft delete relationships attached to the entity
     *
     * @param userId unique identifier for requesting server.
     * @param entity details of the entity to purge.
     * @throws InvalidParameterException the entity is null.
     * @throws RepositoryErrorException there is a problem communicating with the metadata repository where
     *                                    the metadata collection is stored.
     * @throws TypeErrorException the requested type is not known, or not supported in the metadata repository
     *                            hosting the metadata collection.
     * @throws PropertyErrorException one or more of the requested properties are not defined, or have different
     *                                  characteristics in the TypeDef for this entity's type.
     * @throws HomeEntityException the entity belongs to the local repository so creating a reference
     *                               copy would be invalid.
     * @throws EntityConflictException the new entity conflicts with an existing entity.
     * @throws InvalidEntityException the new entity has invalid contents.
     * @throws FunctionNotSupportedException the repository does not support reference copies of instances.
     * @throws UserNotAuthorizedException the userId is not permitted to perform this operation.
     */
    public  void deleteEntityReferenceCopy(String         userId,
                                           EntityDetail   entity) throws InvalidParameterException,
                                                                         RepositoryErrorException,
                                                                         TypeErrorException,
                                                                         PropertyErrorException,
                                                                         HomeEntityException,
                                                                         EntityConflictException,
                                                                         InvalidEntityException,
                                                                         FunctionNotSupportedException,
                                                                         UserNotAuthorizedException
    {
        final String  methodName = "deleteEntityReferenceCopy";
        final String  instanceParameterName = "entity";

        /*
         * Validate parameters
         */
        this.referenceInstanceParameterValidation(userId, entity, instanceParameterName, methodName);

        /*
         * Pass request to real repository
         */
        super.deleteEntityReferenceCopy(userId, entity);
    }


    /**
     * Remove a reference copy of the the entity from the local repository.  This method can be used to
     * remove reference copies from the local cohort, repositories that have left the cohort,
     * or entities that have come from open metadata archives.  It is also an opportunity to remove or
     * soft delete relationships attached to the entity
     *
     * @param userId unique identifier for requesting server.
     * @param entity details of the entity to purge.
     * @throws InvalidParameterException the entity is null.
     * @throws RepositoryErrorException there is a problem communicating with the metadata repository where
     *                                    the metadata collection is stored.
     * @throws TypeErrorException the requested type is not known, or not supported in the metadata repository
     *                            hosting the metadata collection.
     * @throws PropertyErrorException one or more of the requested properties are not defined, or have different
     *                                  characteristics in the TypeDef for this entity's type.
     * @throws HomeEntityException the entity belongs to the local repository so creating a reference
     *                               copy would be invalid.
     * @throws EntityConflictException the new entity conflicts with an existing entity.
     * @throws InvalidEntityException the new entity has invalid contents.
     * @throws FunctionNotSupportedException the repository does not support reference copies of instances.
     * @throws UserNotAuthorizedException the userId is not permitted to perform this operation.
     */
    public  void purgeEntityReferenceCopy(String         userId,
                                          EntityDetail   entity) throws InvalidParameterException,
                                                                         RepositoryErrorException,
                                                                         TypeErrorException,
                                                                         PropertyErrorException,
                                                                         HomeEntityException,
                                                                         EntityConflictException,
                                                                         InvalidEntityException,
                                                                         FunctionNotSupportedException,
                                                                         UserNotAuthorizedException
    {
        final String  methodName = "purgeEntityReferenceCopy";
        final String  instanceParameterName = "entity";

        /*
         * Validate parameters
         */
        this.referenceInstanceParameterValidation(userId, entity, instanceParameterName, methodName);

        /*
         * Pass request to real repository
         */
        super.purgeEntityReferenceCopy(userId, entity);
    }


    /**
     * Remove a reference copy of the the entity from the local repository.  This method can be used to
     * remove reference copies from the local cohort, repositories that have left the cohort,
     * or entities that have come from open metadata archives.
     *
     * @param userId unique identifier for requesting server.
     * @param entityGUID the unique identifier for the entity.
     * @param typeDefGUID the guid of the TypeDef for the relationship used to verify the relationship identity.
     * @param typeDefName the name of the TypeDef for the relationship used to verify the relationship identity.
     * @param homeMetadataCollectionId identifier of the metadata collection that is the home to this entity.
     * @throws InvalidParameterException one of the parameters is invalid or null.
     * @throws RepositoryErrorException there is a problem communicating with the metadata repository where
     *                                    the metadata collection is stored.
     * @throws EntityNotKnownException the entity identified by the guid is either a proxy or not found in the metadata collection.
     * @throws HomeEntityException the entity belongs to the local repository so creating a reference
     *                               copy would be invalid.
     * @throws FunctionNotSupportedException the repository does not support reference copies of instances.
     * @throws UserNotAuthorizedException the userId is not permitted to perform this operation.
     */
    public void purgeEntityReferenceCopy(String   userId,
                                         String   entityGUID,
                                         String   typeDefGUID,
                                         String   typeDefName,
                                         String   homeMetadataCollectionId) throws InvalidParameterException,
                                                                                   RepositoryErrorException,
                                                                                   EntityNotKnownException,
                                                                                   HomeEntityException,
                                                                                   FunctionNotSupportedException,
                                                                                   UserNotAuthorizedException
    {
        final String methodName                = "purgeEntityReferenceCopy";
        final String entityParameterName       = "entityGUID";
        final String homeParameterName         = "homeMetadataCollectionId";

        /*
         * Validate parameters
         */
        this.manageReferenceInstanceParameterValidation(userId,
                                                        entityGUID,
                                                        typeDefGUID,
                                                        typeDefName,
                                                        entityParameterName,
                                                        homeMetadataCollectionId,
                                                        homeParameterName,
                                                        methodName);

        /*
         * Remove entity
         */
        reportUnsupportedOptionalFunction(methodName);
    }


    /**
     * The local repository has requested that the repository that hosts the home metadata collection for the
     * specified entity sends out the details of this entity so the local repository can create a reference copy.
     *
     * @param userId unique identifier for requesting server.
     * @param entityGUID unique identifier of requested entity.
     * @param typeDefGUID unique identifier of requested entity's TypeDef.
     * @param typeDefName unique name of requested entity's TypeDef.
     * @param homeMetadataCollectionId identifier of the metadata collection that is the home to this entity.
     * @throws InvalidParameterException one of the parameters is invalid or null.
     * @throws RepositoryErrorException there is a problem communicating with the metadata repository where
     *                                    the metadata collection is stored.
     * @throws EntityNotKnownException the entity identified by the guid is not found in the metadata collection.
     * @throws HomeEntityException the entity belongs to the local repository so creating a reference
     *                               copy would be invalid.
     * @throws FunctionNotSupportedException the repository does not support reference copies of instances.
     * @throws UserNotAuthorizedException the userId is not permitted to perform this operation.
     */
    public void refreshEntityReferenceCopy(String   userId,
                                           String   entityGUID,
                                           String   typeDefGUID,
                                           String   typeDefName,
                                           String   homeMetadataCollectionId) throws InvalidParameterException,
                                                                                     RepositoryErrorException,
                                                                                     EntityNotKnownException,
                                                                                     HomeEntityException,
                                                                                     FunctionNotSupportedException,
                                                                                     UserNotAuthorizedException
    {
        final String methodName                = "refreshEntityReferenceCopy";
        final String entityParameterName       = "entityGUID";
        final String homeParameterName         = "homeMetadataCollectionId";

        /*
         * Validate parameters
         */
        this.manageReferenceInstanceParameterValidation(userId,
                                                        entityGUID,
                                                        typeDefGUID,
                                                        typeDefName,
                                                        entityParameterName,
                                                        homeMetadataCollectionId,
                                                        homeParameterName,
                                                        methodName);

        /*
         * Send refresh message
         */
        reportUnsupportedOptionalFunction(methodName);
    }


    /**
     * Save the relationship as a reference copy.  The id of the home metadata collection is already set up in the
     * relationship.
     *
     * @param userId unique identifier for requesting server.
     * @param relationship relationship to save.
     * @throws InvalidParameterException the relationship is null.
     * @throws RepositoryErrorException there is a problem communicating with the metadata repository where
     *                                    the metadata collection is stored.
     * @throws TypeErrorException the requested type is not known, or not supported in the metadata repository
     *                            hosting the metadata collection.
     * @throws EntityNotKnownException one of the entities identified by the relationship is not found in the
     *                                   metadata collection.
     * @throws PropertyErrorException one or more of the requested properties are not defined, or have different
     *                                  characteristics in the TypeDef for this relationship's type.
     * @throws HomeRelationshipException the relationship belongs to the local repository so creating a reference
     *                                     copy would be invalid.
     * @throws RelationshipConflictException the new relationship conflicts with an existing relationship.
     * @throws InvalidRelationshipException the new relationship has invalid contents.
     * @throws FunctionNotSupportedException the repository does not support reference copies of instances.
     * @throws UserNotAuthorizedException the userId is not permitted to perform this operation.
     */
    public void saveRelationshipReferenceCopy(String userId,
                                              Relationship   relationship) throws InvalidParameterException,
                                                                                  RepositoryErrorException,
                                                                                  TypeErrorException,
                                                                                  EntityNotKnownException,
                                                                                  PropertyErrorException,
                                                                                  HomeRelationshipException,
                                                                                  RelationshipConflictException,
                                                                                  InvalidRelationshipException,
                                                                                  FunctionNotSupportedException,
                                                                                  UserNotAuthorizedException
    {
        final String  methodName = "saveRelationshipReferenceCopy";
        final String  instanceParameterName = "relationship";

        /*
         * Validate parameters
         */
        this.referenceInstanceParameterValidation(userId, relationship, instanceParameterName, methodName);

        /*
         * Save relationship
         */
        reportUnsupportedOptionalFunction(methodName);
    }


    /**
     * Remove the reference copy of the relationship from the local repository. This method can be used to
     * remove reference copies from the local cohort, repositories that have left the cohort,
     * or relationships that have come from open metadata archives.
     *
     * @param userId unique identifier for requesting server.
     * @param relationship relationship to purge.
     * @throws InvalidParameterException the relationship is null.
     * @throws RepositoryErrorException there is a problem communicating with the metadata repository where
     *                                    the metadata collection is stored.
     * @throws TypeErrorException the requested type is not known, or not supported in the metadata repository
     *                            hosting the metadata collection.
     * @throws EntityNotKnownException one of the entities identified by the relationship is not found in the
     *                                   metadata collection.
     * @throws PropertyErrorException one or more of the requested properties are not defined, or have different
     *                                  characteristics in the TypeDef for this relationship's type.
     * @throws HomeRelationshipException the relationship belongs to the local repository so creating a reference
     *                                     copy would be invalid.
     * @throws RelationshipConflictException the new relationship conflicts with an existing relationship.
     * @throws InvalidRelationshipException the new relationship has invalid contents.
     * @throws FunctionNotSupportedException the repository does not support reference copies of instances.
     * @throws UserNotAuthorizedException the userId is not permitted to perform this operation.
     */
    public  void deleteRelationshipReferenceCopy(String         userId,
                                                 Relationship   relationship) throws InvalidParameterException,
                                                                                     RepositoryErrorException,
                                                                                     TypeErrorException,
                                                                                     EntityNotKnownException,
                                                                                     PropertyErrorException,
                                                                                     HomeRelationshipException,
                                                                                     RelationshipConflictException,
                                                                                     InvalidRelationshipException,
                                                                                     FunctionNotSupportedException,
                                                                                     UserNotAuthorizedException
    {
        final String  methodName = "deleteRelationshipReferenceCopy";
        final String  instanceParameterName = "relationship";

        /*
         * Validate parameters
         */
        this.referenceInstanceParameterValidation(userId, relationship, instanceParameterName, methodName);

        /*
         * Delete relationship
         */
        super.deleteRelationshipReferenceCopy(userId, relationship);
    }


    /**
     * Remove the reference copy of the relationship from the local repository. This method can be used to
     * remove reference copies from the local cohort, repositories that have left the cohort,
     * or relationships that have come from open metadata archives.
     *
     * @param userId unique identifier for requesting server.
     * @param relationship relationship to purge.
     * @throws InvalidParameterException the relationship is null.
     * @throws RepositoryErrorException there is a problem communicating with the metadata repository where
     *                                    the metadata collection is stored.
     * @throws TypeErrorException the requested type is not known, or not supported in the metadata repository
     *                            hosting the metadata collection.
     * @throws EntityNotKnownException one of the entities identified by the relationship is not found in the
     *                                   metadata collection.
     * @throws PropertyErrorException one or more of the requested properties are not defined, or have different
     *                                  characteristics in the TypeDef for this relationship's type.
     * @throws HomeRelationshipException the relationship belongs to the local repository so creating a reference
     *                                     copy would be invalid.
     * @throws RelationshipConflictException the new relationship conflicts with an existing relationship.
     * @throws InvalidRelationshipException the new relationship has invalid contents.
     * @throws FunctionNotSupportedException the repository does not support reference copies of instances.
     * @throws UserNotAuthorizedException the userId is not permitted to perform this operation.
     */
    public  void purgeRelationshipReferenceCopy(String         userId,
                                                Relationship   relationship) throws InvalidParameterException,
                                                                                    RepositoryErrorException,
                                                                                    TypeErrorException,
                                                                                    EntityNotKnownException,
                                                                                    PropertyErrorException,
                                                                                    HomeRelationshipException,
                                                                                    RelationshipConflictException,
                                                                                    InvalidRelationshipException,
                                                                                    FunctionNotSupportedException,
                                                                                    UserNotAuthorizedException
    {
        final String methodName            = "purgeRelationshipReferenceCopy";
        final String instanceParameterName = "relationship";

        /*
         * Validate parameters
         */
        this.referenceInstanceParameterValidation(userId, relationship, instanceParameterName, methodName);

        /*
         * Purge relationship
         */
        super.purgeRelationshipReferenceCopy(userId, relationship);
    }


    /**
     * Remove the reference copy of the relationship from the local repository. This method can be used to
     * remove reference copies from the local cohort, repositories that have left the cohort,
     * or relationships that have come from open metadata archives.
     *
     * @param userId unique identifier for requesting server.
     * @param relationshipGUID the unique identifier for the relationship.
     * @param typeDefGUID the guid of the TypeDef for the relationship used to verify the relationship identity.
     * @param typeDefName the name of the TypeDef for the relationship used to verify the relationship identity.
     * @param homeMetadataCollectionId unique identifier for the home repository for this relationship.
     * @throws InvalidParameterException one of the parameters is invalid or null.
     * @throws RepositoryErrorException there is a problem communicating with the metadata repository where
     *                                    the metadata collection is stored.
     * @throws RelationshipNotKnownException the relationship is not know in the metadata collection.
     * @throws HomeRelationshipException the relationship belongs to the local repository so creating a reference
     *                                     copy would be invalid.
     * @throws FunctionNotSupportedException the repository does not support reference copies of instances.
     * @throws UserNotAuthorizedException the userId is not permitted to perform this operation.
     */
    public void purgeRelationshipReferenceCopy(String   userId,
                                               String   relationshipGUID,
                                               String   typeDefGUID,
                                               String   typeDefName,
                                               String   homeMetadataCollectionId) throws InvalidParameterException,
                                                                                         RepositoryErrorException,
                                                                                         RelationshipNotKnownException,
                                                                                         HomeRelationshipException,
                                                                                         FunctionNotSupportedException,
                                                                                         UserNotAuthorizedException
    {
        final String methodName                = "purgeRelationshipReferenceCopy";
        final String relationshipParameterName = "relationshipGUID";
        final String homeParameterName         = "homeMetadataCollectionId";

        /*
         * Validate parameters
         */
        this.manageReferenceInstanceParameterValidation(userId,
                                                        relationshipGUID,
                                                        typeDefGUID,
                                                        typeDefName,
                                                        relationshipParameterName,
                                                        homeMetadataCollectionId,
                                                        homeParameterName,
                                                        methodName);

        /*
         * Purge relationship
         */
        reportUnsupportedOptionalFunction(methodName);
    }


    /**
     * The local server has requested that the repository that hosts the home metadata collection for the
     * specified relationship sends out the details of this relationship so the local repository can create a
     * reference copy.
     *
     * @param userId unique identifier for requesting server.
     * @param relationshipGUID unique identifier of the relationship.
     * @param typeDefGUID the guid of the TypeDef for the relationship used to verify the relationship identity.
     * @param typeDefName the name of the TypeDef for the relationship used to verify the relationship identity.
     * @param homeMetadataCollectionId unique identifier for the home repository for this relationship.
     * @throws InvalidParameterException one of the parameters is invalid or null.
     * @throws RepositoryErrorException there is a problem communicating with the metadata repository where
     *                                    the metadata collection is stored.
     * @throws RelationshipNotKnownException the relationship identifier is not recognized.
     * @throws HomeRelationshipException the relationship belongs to the local repository so creating a reference
     *                                     copy would be invalid.
     * @throws FunctionNotSupportedException the repository does not support reference copies of instances.
     * @throws UserNotAuthorizedException the userId is not permitted to perform this operation.
     */
    public void refreshRelationshipReferenceCopy(String   userId,
                                                 String   relationshipGUID,
                                                 String   typeDefGUID,
                                                 String   typeDefName,
                                                 String   homeMetadataCollectionId) throws InvalidParameterException,
                                                                                           RepositoryErrorException,
                                                                                           RelationshipNotKnownException,
                                                                                           HomeRelationshipException,
                                                                                           FunctionNotSupportedException,
                                                                                           UserNotAuthorizedException
    {
        final String methodName                = "refreshRelationshipReferenceCopy";
        final String relationshipParameterName = "relationshipGUID";
        final String homeParameterName         = "homeMetadataCollectionId";

        /*
         * Validate parameters
         */
        this.manageReferenceInstanceParameterValidation(userId,
                                                        relationshipGUID,
                                                        typeDefGUID,
                                                        typeDefName,
                                                        relationshipParameterName,
                                                        homeMetadataCollectionId,
                                                        homeParameterName,
                                                        methodName);

        /*
         * Process refresh request
         */
        reportUnsupportedOptionalFunction(methodName);
    }


    /**
     * Extract the typeDef for an instance
     *
     * @param header this is the header of the instance
     * @param methodName calling method
     * @return TypeDef
     * @throws RepositoryErrorException logic error - this call should not fail
     */
    protected TypeDef  getTypeDefForInstance(InstanceHeader   header,
                                             String           methodName) throws RepositoryErrorException
    {
        TypeDef  typeDef;
        try
        {
            final String typeGUIDParameterName = "getType.getTypeDefGUID";

            String instanceTypeGUID = header.getType().getTypeDefGUID();

            typeDef = repositoryHelper.getTypeDef(repositoryName, typeGUIDParameterName, instanceTypeGUID, methodName);
        }
        catch (TypeErrorException error)
        {
            throw new RepositoryErrorException(OMRSErrorCode.TYPEDEF_NOT_KNOWN.getMessageDefinition(methodName,
                                                                                                    this.getClass().getName(),
                                                                                                    repositoryName),
                                               this.getClass().getName(),
                                               methodName);
        }
        catch (Throwable  error)
        {
            throw new RepositoryErrorException(OMRSErrorCode.UNEXPECTED_EXCEPTION.getMessageDefinition(this.getClass().getName(),
                                                                                                       methodName,
                                                                                                       repositoryName),
                                               this.getClass().getName(),
                                               methodName);
        }

        return typeDef;
    }

    /**
     * Return an exception to indicate that the method is unsupported but this is ok because it is optional.
     *
     * @param methodName calling method
     * @param asOfTime time warp value
     * @throws FunctionNotSupportedException optional function not supported
     * @throws RepositoryErrorException mandatory function not supported
     */
    protected void reportUnsupportedAsOfTimeFunction(String methodName,
                                                     Date   asOfTime) throws FunctionNotSupportedException,
                                                                             RepositoryErrorException
    {
        if (asOfTime == null)
        {
            reportUnsupportedMandatoryFunction(methodName);
        }
        else
        {
            reportUnsupportedOptionalFunction(methodName);
        }
    }


    /**
     * Return an exception to indicate that the method is unsupported but this is ok because it is optional.
     *
     * @param methodName calling method
     * @throws FunctionNotSupportedException optional function not supported
     */
    protected void reportUnsupportedOptionalFunction(String methodName) throws FunctionNotSupportedException
    {
        throw new FunctionNotSupportedException(OMRSErrorCode.METHOD_NOT_IMPLEMENTED.getMessageDefinition(methodName,
                                                                                                          this.getClass().getName(),
                                                                                                          repositoryName),
                                                this.getClass().getName(),
                                                methodName);
    }


    /**
     * Return an exception to indicate that the method is unsupported.  This is a repository error because the function
     * is mandatory.
     *
     * @param methodName calling method
     * @throws RepositoryErrorException mandatory function not supported
     */
    private void reportUnsupportedMandatoryFunction(String methodName) throws RepositoryErrorException
    {
        throw new RepositoryErrorException(OMRSErrorCode.METHOD_NOT_IMPLEMENTED.getMessageDefinition(methodName,
                                                                                                     this.getClass().getName(),
                                                                                                     repositoryName),
                                           this.getClass().getName(),
                                           methodName);
    }


    /**
     * Throw exception to indicate that a type unique identifier is not recognized.
     *
     * @param guid guid of type
     * @param guidParameterName parameter that the guid was passed in on
     * @param methodName calling method
     * @throws TypeDefNotKnownException unknown type definition
     */
    protected void reportUnknownTypeGUID(String guid,
                                         String guidParameterName,
                                         String methodName) throws TypeDefNotKnownException
    {
        throw new TypeDefNotKnownException(OMRSErrorCode.TYPEDEF_ID_NOT_KNOWN.getMessageDefinition(guid,
                                                                                                   guidParameterName,
                                                                                                   methodName,
                                                                                                   repositoryName),
                                           this.getClass().getName(),
                                           methodName);
    }


    /**
     * Throw exception to indicate that a type unique identifier is not recognized.
     *
     * @param name name of type
     * @param methodName calling method
     * @throws TypeDefNotKnownException unknown type definition
     */
    protected void reportUnknownTypeName(String name,
                                         String methodName) throws TypeDefNotKnownException
    {
        throw new TypeDefNotKnownException(OMRSErrorCode.TYPEDEF_NAME_NOT_KNOWN.getMessageDefinition(name,
                                                                                                     methodName,
                                                                                                     repositoryName),
                                           this.getClass().getName(),
                                           methodName);
    }


    /**
     * Throw exception to indicate that an entity unique identifier is not recognized.
     *
     * @param entityGUID unknown unique identifier
     * @param methodName calling method
     *
     * @throws EntityNotKnownException unknown entity
     */
    protected void reportEntityNotKnown(String    entityGUID,
                                        String    methodName) throws EntityNotKnownException
    {
        throw new EntityNotKnownException(OMRSErrorCode.ENTITY_NOT_KNOWN.getMessageDefinition(entityGUID,
                                                                                              methodName,
                                                                                              repositoryName),
                                          this.getClass().getName(),
                                          methodName);
    }


    /**
     * Throw exception to indicate that a relationship unique identifier is not recognized.
     *
     * @param relationshipGUID unknown unique identifier
     * @param methodName calling method
     *
     * @throws RelationshipNotKnownException unknown relationship
     */
    protected void reportRelationshipNotKnown(String    relationshipGUID,
                                              String    methodName) throws RelationshipNotKnownException
    {
        throw new RelationshipNotKnownException(OMRSErrorCode.RELATIONSHIP_NOT_KNOWN.getMessageDefinition(relationshipGUID,
                                                                                                          methodName,
                                                                                                          repositoryName),
                                                this.getClass().getName(),
                                                methodName);
    }


    /**
     * Throw exception to indicate that a relationship unique identifier is not recognized.
     *
     * @param typeName type name not supported
     * @param methodName calling method
     *
     * @throws TypeDefNotSupportedException unsupported type
     */
    protected void reportTypeDefNotSupported(String    typeName,
                                             String    methodName) throws TypeDefNotSupportedException
    {
        throw new TypeDefNotSupportedException(OMRSErrorCode.TYPE_NOT_IMPLEMENTED.getMessageDefinition(repositoryName,
                                                                                                       typeName),
                                                this.getClass().getName(),
                                                methodName);
    }


    /**
     * Report that the type can not be created because it is already defined.
     *
     * @param typeGUID unique identifier of type
     * @param typeName unique name of type
     * @param methodName calling method
     * @throws TypeDefKnownException the type is already defined.
     */
    protected void reportTypeDefAlreadyDefined(String typeGUID,
                                               String typeName,
                                               String methodName) throws TypeDefKnownException
    {
        throw new TypeDefKnownException(OMRSErrorCode.TYPEDEF_ALREADY_DEFINED.getMessageDefinition(typeName,
                                                                                                   typeGUID,
                                                                                                   repositoryName),
                                        this.getClass().getName(),
                                        methodName);
    }


    /**
     * Report a type conflict error.
     *
     * @param typeGUID unique identifier of type
     * @param typeName unique name of type
     * @param methodName calling method
     * @throws TypeDefConflictException more than one definitions for the same type name/guid
     */
    protected void reportTypeDefConflict(String typeGUID,
                                         String typeName,
                                         String methodName) throws TypeDefConflictException
    {
        throw new TypeDefConflictException(OMRSErrorCode.VERIFY_CONFLICT_DETECTED.getMessageDefinition(typeGUID,
                                                                                                       typeName,
                                                                                                       repositoryName),
                                           this.getClass().getName(),
                                           methodName);
    }


    /**
     * Report that a type can not be deleted.
     *
     * @param typeGUID unique identifier of type
     * @param typeName unique name of type
     * @param methodName calling method
     * @throws TypeDefInUseException type in use
     */
    protected void reportTypeDefInUse(String typeGUID,
                                      String typeName,
                                      String methodName) throws TypeDefInUseException
    {
        throw new TypeDefInUseException(OMRSErrorCode.TYPEDEF_IN_USE.getMessageDefinition(typeName,
                                                                                          typeGUID,
                                                                                          repositoryName),
                                        this.getClass().getName(),
                                        methodName);
    }


    /**
     * Throw an exception for the situation where there is only a proxy and the caller wants an entity details.
     *
     * @param guid unique identity of the entity
     * @param guidParameterName parameter name of the entity guid
     * @param methodName calling method
     * @throws EntityProxyOnlyException only a proxy
     */
    protected void reportEntityProxyOnly(String guid,
                                         String guidParameterName,
                                         String methodName) throws EntityProxyOnlyException
    {
        throw new EntityProxyOnlyException(OMRSErrorCode.ENTITY_PROXY_ONLY.getMessageDefinition(guid,
                                                                                                repositoryName,
                                                                                                guidParameterName,
                                                                                                methodName),
                                           this.getClass().getName(),
                                           methodName);
    }
}<|MERGE_RESOLUTION|>--- conflicted
+++ resolved
@@ -1949,8 +1949,6 @@
 
     /**
      * Validate the parameters for findEntities.
-<<<<<<< HEAD
-=======
      *
      * @param userId unique identifier for requesting user.
      * @param entityTypeGUID String unique identifier for the entity type of interest (null means any entity type).
@@ -1976,7 +1974,6 @@
      * @throws RepositoryErrorException there is a problem communicating with the metadata repository where
      *                                    the metadata collection is stored.
      * @throws PagingErrorException the paging/sequencing parameters are set up incorrectly.
->>>>>>> 775ff318
      * @see #findEntities(String, String, List, SearchProperties, int, List, SearchClassifications, Date, String, SequencingOrder, int)
      */
     protected void findEntitiesParameterValidation(String                    userId,
@@ -1992,13 +1989,7 @@
                                                    int                       pageSize) throws InvalidParameterException,
                                                                                               RepositoryErrorException,
                                                                                               TypeErrorException,
-<<<<<<< HEAD
-                                                                                              PropertyErrorException,
-                                                                                              PagingErrorException,
-                                                                                              UserNotAuthorizedException
-=======
                                                                                               PagingErrorException
->>>>>>> 775ff318
     {
         final String methodName                        = "findEntities";
         final String typeGUIDParameterName             = "entityTypeGUID";
@@ -2180,8 +2171,6 @@
 
     /**
      * Validate the parameters passed to findRelationships.
-<<<<<<< HEAD
-=======
      *
      * @param userId unique identifier for requesting user.
      * @param relationshipTypeGUID unique identifier (guid) for the relationship's type.  Null means all types
@@ -2208,7 +2197,6 @@
      * @throws RepositoryErrorException there is a problem communicating with the metadata repository where
      *                                    the metadata collection is stored.
      * @throws PagingErrorException the paging/sequencing parameters are set up incorrectly.
->>>>>>> 775ff318
      * @see #findRelationships(String, String, List, SearchProperties, int, List, Date, String, SequencingOrder, int)
      */
     protected void findRelationshipsParameterValidation(String                    userId,
@@ -2223,13 +2211,7 @@
                                                         int                       pageSize) throws InvalidParameterException,
                                                                                                    TypeErrorException,
                                                                                                    RepositoryErrorException,
-<<<<<<< HEAD
-                                                                                                   PropertyErrorException,
-                                                                                                   PagingErrorException,
-                                                                                                   UserNotAuthorizedException
-=======
                                                                                                    PagingErrorException
->>>>>>> 775ff318
     {
         final String methodName                   = "findRelationships";
         final String matchPropertiesParameterName = "matchProperties";
