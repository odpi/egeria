--- conflicted
+++ resolved
@@ -140,17 +140,6 @@
 
 
     /**
-     * Return the Report Enterprise OMRS Topic Connector.
-     *
-     * @return OMRSTopicConnector for use by the start up services.
-     */
-    public OMRSTopicConnector getRemoteEnterpriseOMRSTopicConnector()
-    {
-        return remoteEnterpriseOMRSTopicConnector;
-    }
-
-
-    /**
      * Create repository connector for an access service.
      *
      * @param callingServiceName name of the access service name.
@@ -631,19 +620,13 @@
         {
             Connection enterpriseOMRSTopicConnection = enterpriseAccessConfig.getEnterpriseOMRSTopicConnection();
 
-<<<<<<< HEAD
-                if (enterpriseOMRSTopicConnection != null)
-                {
-                    enterpriseOMRSTopicConnector = getTopicConnector("Enterprise Access", enterpriseOMRSTopicConnection);
-                }
-            }
-            catch (Exception  error)
-=======
             if (enterpriseOMRSTopicConnection != null)
->>>>>>> d982da78
-            {
-                enterpriseOMRSTopicConnector = getTopicConnector("Enterprise Access",
-                        enterpriseOMRSTopicConnection);
+            {
+                enterpriseOMRSTopicConnector = getTopicConnector("Enterprise Access", enterpriseOMRSTopicConnection);
+
+                /*
+                 * This connector is started by admin services when all of the Access Services have been started and have registered their listeners.
+                 */
             }
         }
 
@@ -673,6 +656,7 @@
                 if (enterpriseOMRSTopicConnection != null)
                 {
                     enterpriseOMRSTopicConnector = getTopicConnector("Remote Enterprise Access", enterpriseOMRSTopicConnection);
+                    enterpriseOMRSTopicConnector.start();
                 }
             }
             catch (Exception error)
