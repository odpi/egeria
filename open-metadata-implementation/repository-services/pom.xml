--- conflicted
+++ resolved
@@ -30,11 +30,4 @@
 
     <artifactId>repository-services</artifactId>
 
-<<<<<<< HEAD
-    <dependencies>
-
-    </dependencies>
-
-=======
->>>>>>> 37df8ff6
 </project>