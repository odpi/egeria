--- conflicted
+++ resolved
@@ -74,13 +74,6 @@
     /*
      * Dependency Management - to fix versions. Pick up maven build settings for now
      */
-<<<<<<< HEAD
-    //TODO: Migrate to native gradle dependency project - but for now this keeps us in-sync with maven
-    dependencyManagement {
-         imports {
-              mavenBom 'org.odpi.egeria:egeria:2.4-SNAPSHOT'
-         }
-=======
     dependencies {
         constraints {
             //implementation("com.ibm.gaiandb:gaian":"")
@@ -205,7 +198,6 @@
             testImplementation("org.slf4j:slf4j-simple:1.7.30")
             testImplementation("org.testng:testng:7.3.0")
         }
->>>>>>> 956a1523
     }
 
     java {
