/*
 * SPDX-License-Identifier: Apache-2.0
 * Copyright Contributors to the ODPi Egeria project.
 */


/*
 * Used for Build scripts/plugins only
*/

buildscript {
    repositories {
        mavenCentral()
    }
}

/*
 * Plugins for this parent module only - so just high level project related
 */

plugins {
        id "io.freefair.aggregate-javadoc" version "6.5.0.2"
        id "io.freefair.lombok" version "6.5.0.2"
        // Checks for unnecessary dependencies
        id 'com.autonomousapps.dependency-analysis' version "1.9.0"
        // helps resolve log implementation clashes
        id 'dev.jacomet.logging-capabilities' version "0.10.0"
        // This plugin helps resolve jakarta/javax dev.jacomet.logging-capabilities
        id 'de.jjohannes.java-ecosystem-capabilities' version "0.4"
    }



/*
 * Configuration for all projects - INCLUDING this one
 */

allprojects {

    group = 'org.odpi.egeria'
    version = '3.11-SNAPSHOT'

    // Mostly java, so default to this for now
    apply plugin: 'java'
    apply plugin: 'jacoco'
    //apply plugin: 'io.freefair.lombok'
    apply plugin: 'de.jjohannes.java-ecosystem-capabilities'
    apply plugin: 'dev.jacomet.logging-capabilities'

    // As we've migrated from maven - we'll assume all submodules publish directly to maven
    apply plugin: 'maven-publish'

    repositories {
        mavenCentral()
        maven {
            url "https://maven.atlassian.com/3rdparty"
        }
    }

    /*
     * Dependency Management - to fix versions. Pick up maven build settings for now
     */

    // Assign variables for any constraints

    ext {
        antlrVersion = '3.5.3'
        ST4Version = '4.3.3'
        avroVersion = '1.11.0'
        classgraphVersion = '4.8.147'
        classmateVersion = '1.5.1'
        collections4Version='4.4'
        commonscodecVersion = '1.15'
        commonsconfiguration2Version = '2.7'
        commonsconfigurationVersion = '1.10'
        commonsioVersion = '2.11.0'
        commonsloggingVersion = '1.2'
        commonstextVersion = '1.9'
        commonscliVersion = '1.5.0'
        elasticsearchVersion = '8.3.1'
        findbugsVersion = '3.0.2'
        glassfishVersion = '1.1.4'
        gremlinVersion = '3.5.2'
        groovyVersion = '3.0.9'
        guavaVersion = '31.1-jre'
        hamcrestVersion = '2.2'
        hdrhistogramVersion = '2.1.12'
        hibernatevalidatorVersion = '6.2.3.Final'
        httpclientVersion = '4.5.13'
        httpcoreVersion = '4.4.15'
        jacksonVersion = '2.13.3'
        jacksonaslVersion = '1.9.14-atlassian-6'
        jakartaannotationVersion = '1.3.5'
        jakartapersistenceVersion = '3.1.0'
<<<<<<< HEAD
	    jakartavalidationVersion = '3.0.2'
        janusVersion = '0.6.2'
        javassistVersion = '3.29.0-GA'
=======
        janusVersion = '0.6.1'
        jakartavalidationVersion = '3.0.1'
        javassistVersion = '3.28.0-GA'
>>>>>>> 59f0ce07
        jaxbVersion = '2.3.1'
        jenaVersion = '4.2.0'
        jodatimeVersion = '2.10.14'
        jsonldVersion = '0.13.4'
        junitVersion = '4.13.2'
        junitjupiterVersion = '5.8.2'
        junitplatformVersion = '1.8.2'
        jwtVersion = '0.9.1'
        kafkaVersion = '3.2.0'
        lang3Version='3.12.0'
        logbackVersion = '1.2.11'
        lettuceVersion = '6.1.8.RELEASE'
        luceneVersion = '8.11.1'
        nettyVersion = '4.1.78.Final'
        ossVersion = '4.14.1'
        mockitoVersion = '4.6.1'
        openlineageVersion = '0.10.0'
        plexusVersion = '3.4.2'
        prometheusVersion = '1.9.1'
        quartzVersion = '2.3.2'
        reflectionsVersion = '0.10.2'
        sanitizerVersion = '1.2.3'
        servletVersion = '4.0.1'
        sleepycatVersion = '18.3.12'
        slf4jVersion = '1.7.36'
        snakeyamlVersion = '1.30'
        snappyVersion = '1.1.8.4'
        spotbugsVersion = '4.7.1'
        springbootVersion = '2.7.1'
        springdocVersion = '1.6.9'
        springdataVersion = '2.7.1'
        springldapVersion = '2.4.1'
        swaggerVersion = '2.2.1'
        springsecurityVersion = '5.7.2'
        testngVersion = '7.6.1'
        springwebVersion = '5.3.21'
        thriftVersion = '0.16.0'
        tinkVersion = '1.6.1'
        tomcatVersion = '9.0.64'
        validationVersion = '2.0.1.Final'
        antVersion = '1.10.12'
        gsonVersion = '2.9.0'
        protobufVersion = '3.21.2'
        jnrVersion = '3.1.15'
        cassandraVersion = '4.0.4'
        osgiVersion = '8.0.0'
        log4jVersion = '2.17.2'
        jacksonjdk8Version = '2.13.3'
    }

    dependencies {
        constraints {
            implementation("ch.qos.logback:logback-classic:${logbackVersion}")
            implementation("ch.qos.logback:logback-core:${logbackVersion}")
            implementation("com.datastax.oss:java-driver-core:${ossVersion}")
            implementation("com.fasterxml.jackson.core:jackson-databind:${jacksonVersion}")
            implementation("com.fasterxml.jackson.core:jackson-annotations:${jacksonVersion}")
            implementation("com.fasterxml.jackson.core:jackson-core:${jacksonVersion}")
            implementation("com.fasterxml.jackson.core:jackson-datatype-jsr310:${jacksonVersion}")
            implementation("com.fasterxml.jackson.dataformat:jackson-dataformat-yaml:${jacksonVersion}")
            implementation("com.fasterxml:classmate:${classmateVersion}")
            implementation("com.github.jsonld-java:jsonld-java:${jsonldVersion}")
            implementation("com.google.crypto.tink:tink:${tinkVersion}")
            implementation("com.github.spotbugs:spotbugs-annotations:${spotbugsVersion}")
            implementation("com.google.code.findbugs:jsr305:${findbugsVersion}")
            implementation("com.google.guava:guava:${guavaVersion}")
            implementation("com.mikesamuel:json-sanitizer:${sanitizerVersion}")
            implementation("com.sleepycat:je:${sleepycatVersion}")
            implementation("commons-codec:commons-codec:${commonscodecVersion}")
            implementation("commons-io:commons-io:${commonsioVersion}")
            implementation("commons-cli:commons-cli:${commonscliVersion}")
            implementation("commons-logging:commons-logging:${commonsloggingVersion}")
            implementation("org.apache.commons:commons-text:${commonstextVersion}")
            implementation("io.github.classgraph:classgraph:${classgraphVersion}")
            implementation("io.jsonwebtoken:jjwt:${jwtVersion}")
            implementation("io.lettuce:lettuce-core:${lettuceVersion}")
            implementation("io.micrometer:micrometer-registry-prometheus:${prometheusVersion}")
            implementation("io.netty:netty-handler:${nettyVersion}")
            implementation("io.netty:netty-common:${nettyVersion}")
            implementation("io.netty:netty-buffer:${nettyVersion}")
            implementation("io.netty:netty-codec:${nettyVersion}")
            implementation("io.netty:netty-all:${nettyVersion}")
            implementation("io.netty:netty-transport:${nettyVersion}")
            implementation("io.netty:netty-resolver:${nettyVersion}")
            implementation("io.swagger.core.v3:swagger-annotations:${swaggerVersion}")
            implementation("io.openlineage:openlineage-java:${openlineageVersion}")
            implementation("jakarta.persistence:jakarta.persistence-api:${jakartapersistenceVersion}")
            implementation("jakarta.validation:jakarta.validation-api:${jakartavalidationVersion}")
            implementation("javax.validation:validation-api:${validationVersion}")
            implementation("javax.xml.bind:jaxb-api:${jaxbVersion}")
            implementation("org.apache.avro:avro:${avroVersion}")
            implementation("org.apache.commons:commons-collections4:${collections4Version}")
            implementation("org.apache.commons:commons-lang3:${lang3Version}")
            implementation("org.apache.httpcomponents:httpclient:${httpclientVersion}")
            implementation("org.apache.httpcomponents:httpcore:${httpcoreVersion}")
            implementation("org.apache.httpcomponents:httpcore-nio:${httpcoreVersion}")
            implementation("org.apache.httpcomponents:httpcore-osgi:${httpcoreVersion}")
            implementation("org.apache.jena:jena-core:${jenaVersion}")
            implementation("org.apache.kafka:kafka-clients:${kafkaVersion}")
            implementation("org.apache.lucene:lucene-core:${luceneVersion}")
            implementation("org.apache.lucene:lucene-analyzers-common:${luceneVersion}")
            implementation("org.apache.lucene:lucene-queryparser:${luceneVersion}")
            implementation("org.apache.lucene:lucene-spatial:${luceneVersion}")
            implementation("org.apache.lucene:lucene-spatial-extras:${luceneVersion}")
            implementation("org.apache.tinkerpop:tinkergraph-gremlin:${gremlinVersion}")
            implementation("org.apache.tinkerpop:gremlin-driver:${gremlinVersion}")
            implementation("org.apache.tinkerpop:gremlin-core:${gremlinVersion}")
            implementation("org.apache.tinkerpop:gremlin-groovy:${gremlinVersion}")
            implementation("org.apache.tinkerpop:gremlin-shaded:${gremlinVersion}")
            implementation("org.apache.tomcat.embed:tomcat-embed-core:${tomcatVersion}") //TODO May need to exclude tomcat-annotations-api
            implementation("org.apache.tomcat:tomcat-coyote:${tomcatVersion}") //TODO May need to exclude tomcat-annotations-api
            implementation("org.codehaus.groovy:groovy:${groovyVersion}")
            implementation("org.codehaus.groovy:groovy-cli-picocli:${groovyVersion}")
            implementation("org.codehaus.groovy:groovy-console:${groovyVersion}")
            implementation("org.codehaus.groovy:groovy-jsr223:${groovyVersion}")
            implementation("org.codehaus.groovy:groovy-templates:${groovyVersion}")
            implementation("org.codehaus.groovy:groovysh:${groovyVersion}")
            compileOnly("org.elasticsearch:elasticsearch:${elasticsearchVersion}")
            implementation("org.elasticsearch.client:elasticsearch-rest-client:${elasticsearchVersion}")
            implementation("co.elastic.clients:elasticsearch-java:${elasticsearchVersion}")
            implementation("org.codehaus.plexus:plexus-utils:${plexusVersion}")
            implementation("org.hdrhistogram:HdrHistogram:${hdrhistogramVersion}")
            implementation("org.janusgraph:janusgraph-core:${janusVersion}")
            implementation("org.janusgraph:janusgraph-inmemory:${janusVersion}")
            implementation("org.janusgraph:janusgraph-driver:${janusVersion}")
            implementation("org.javassist:${javassistVersion}")
            implementation("org.quartz-scheduler:quartz:${quartzVersion}")
            implementation("org.reflections:reflections:${reflectionsVersion}")
            implementation("org.springdoc:springdoc-openapi-ui:${springdocVersion}")
            implementation("org.slf4j:jcl-over-slf4j:${slf4jVersion}")
            implementation("org.slf4j:slf4j-api:${slf4jVersion}")
            implementation("org.springframework.boot:spring-boot-autoconfigure:${springbootVersion}")
            implementation("org.springframework.boot:spring-boot:${springbootVersion}")
            implementation("org.springframework.boot:spring-boot-starter-web:${springbootVersion}")
            implementation("org.springframework.boot:spring-boot-starter-validation:${springbootVersion}")
            implementation("org.springframework.data:spring-data-commons:${springdataVersion}")
            implementation("org.springframework.boot:spring-boot-test:${springbootVersion}")
            implementation("org.springframework.boot:spring-boot-starter-test:${springbootVersion}")
            implementation("org.springframework.boot:spring-boot-starter-security:${springbootVersion}")
            implementation("org.springframework.boot:spring-boot-starter-data-redis:${springbootVersion}")
            implementation("org.springframework.boot:spring-boot-starter-actuator:${springbootVersion}")
            implementation("org.springframework.security:spring-security-config:${springsecurityVersion}")
            implementation("org.springframework.security:spring-security-core:${springsecurityVersion}")
            implementation("org.springframework.security:spring-security-ldap:${springsecurityVersion}")
            implementation("org.springframework.security:spring-security-web:${springsecurityVersion}")
            implementation("org.springframework:spring-aop:${springwebVersion}")
            implementation("org.springframework:spring-beans:${springwebVersion}")
            implementation("org.springframework:spring-context:${springwebVersion}")
            implementation("org.springframework:spring-expression:${springwebVersion}")
            implementation("org.springframework:spring-test:${springwebVersion}")
            implementation("org.springframework:spring-jdbc:${springwebVersion}")
            implementation("org.springframework:spring-web:${springwebVersion}")
            implementation("org.springframework:spring-webmvc:${springwebVersion}")
            implementation("org.springframework:spring-tx:${springwebVersion}")
            implementation("org.springframework:spring-core:${springwebVersion}")
            implementation("org.springframework.ldap:ldap-core:${springldapVersion}")
            implementation("javax.servlet:javax.servlet-api:${servletVersion}")
	        implementation("commons-configuration:commons-configuration:${commonsconfigurationVersion}")
	        implementation("org.apache.commons:commons-configuration2:${commonsconfiguration2Version}")
            implementation("org.hibernate:hibernate-validator:${hibernatevalidatorVersion}")
            implementation("org.apache.thrift:libthrift:${thriftVersion}")
            implementation("org.apache.cassandra:cassandra-all:${cassandraVersion}")
            implementation("org.apache.ant:ant:${antVersion}")
            implementation("com.google.protobuf:protobuf-java:${protobufVersion}")
            implementation("com.google.code.gson:gson:${gsonVersion}")
            implementation("com.github.jnr:jnr-posix:${jnrVersion}")
            implementation("org.osgi:org.osgi.core:${osgiVersion}")
            implementation("org.apache.logging.log4j:log4j-api:${log4jVersion}")
            implementation("com.fasterxml.jackson.datatype:jackson-datatype-jdk8:${jacksonjdk8Version}")

            // testng also used in our 'source' code to support unit tests
            implementation("org.testng:testng:${testngVersion}")
            runtimeOnly("joda-time:joda-time:${jodatimeVersion}")
            implementation("org.yaml:snakeyaml:${snakeyamlVersion}")
            runtimeOnly("org.antlr:antlr-runtime:${antlrVersion}")
            runtimeOnly("org.antlr:ST4:${ST4Version}")
            runtimeOnly("org.apache.jena:jena-arq:${jenaVersion}")
            runtimeOnly("org.codehaus.jackson:jackson-mapper-asl:${jacksonaslVersion}")
            runtimeOnly("org.codehaus.jackson:jackson-core-asl:${jacksonaslVersion}")
            runtimeOnly("org.janusgraph:janusgraph-berkeleyje:${janusVersion}")
            runtimeOnly("org.janusgraph:janusgraph-cql:${janusVersion}")
            runtimeOnly("org.janusgraph:janusgraph-lucene:${janusVersion}")
            runtimeOnly("org.xerial.snappy:snappy-java:${snappyVersion}")
            runtimeOnly("org.janusgraph:janusgraph-es:${janusVersion}")
            runtimeOnly("org.xerial.snappy:snappy-java:${snappyVersion}")
	        runtimeOnly("javax.servlet:javax.servlet-api:${servletVersion}")
            testImplementation("junit:junit:${junitVersion}")
            testImplementation("org.glassfish:javax.json:${glassfishVersion}")
            testImplementation("org.junit.jupiter:junit-jupiter:${junitjupiterVersion}")
            testImplementation("org.junit.jupiter:junit-jupiter-api:${junitjupiterVersion}")
            testImplementation("org.junit.jupiter:junit-jupiter-engine:${junitjupiterVersion}")
            testImplementation("org.junit.jupiter:junit-platform-runner:${junitplatformVersion}")
            testImplementation("org.junit.jupiter:junit-platform-suite-api:${junitplatformVersion}")
            testImplementation("org.junit.vintage:junit-vintage-engine:${junitplatformVersion}")
            testImplementation("org.mockito:mockito-core:${mockitoVersion}")
            testImplementation("org.mockito:mockito-junit-jupiter:${mockitoVersion}")
            testImplementation("org.mockito:mockito-inline:${mockitoVersion}")
            testImplementation("org.slf4j:slf4j-simple:${slf4jVersion}")
            testImplementation("org.testng:testng:${testngVersion}")
            testImplementation("org.hamcrest:hamcrest:${hamcrestVersion}")
        }
    }

    java {
        withSourcesJar()
        withJavadocJar()
    }

    jacoco {
        toolVersion = "0.8.8"
    }

    // Allow for tests to be run in all projects
    test {
        useJUnitPlatform()
    }
    dependencies {
        testImplementation("junit:junit")
        testRuntimeOnly("org.junit.vintage:junit-vintage-engine")
        testImplementation 'org.junit.jupiter:junit-jupiter-api'
        testImplementation 'org.junit.jupiter:junit-jupiter-engine'
    }

    publishing {
        publications {
            maven(MavenPublication) {
                from(components.java)
            }
        }
    }

    tasks.withType(JavaCompile) {
        options.encoding = 'UTF-8'
        sourceCompatibility = "11"
        targetCompatibility = "11"
        options.compilerArgs << "-Xlint:all"
    }



    // Tasks to help in finding dependency chains
    task printAllDependencies(type: DependencyReportTask) {}
    task printSubDependencies(type: DependencyReportTask) {}
    task findDependency(type: DependencyInsightReportTask) {}

    // Whilst all modules have their own javadoc, we only build
    // an aggregate for the client and API modules
    javadoc {
        include ( "**/api/*.java" )
        include ( "**/client/*.java" )
        include ( "**/properties/*.java" )
        include ( "**/metadataelements/*.java" )
        include ( "**/metadataelement/*.java" )
        include ( "**/events/*.java" )
        include ( "**/ffdc/*.java" )
        include ( "**/configuration/*.java" )
        include ( "**/configuration/registration/*.java" )
        include ( "**/store/*.java" )
        include ( "**/connectors/*.java" )
        include ( "**/adminservices/*.java" )
        include ( "**/connector/*.java" )
        include ( "**/frameworks/*.java" )
        include ( "**/context/*.java" )
        include ( "**/graph/*.java" )
        include ( "**/model/*.java" )
        include ( "**/auditlog/*.java" )
        include ( "**/omrstopic/*.java" )
        include ( "**/openmetadatatopic/*.java" )
        include ( "**/archivestore/*.java" )
        include ( "**/auditlogstore/*.java" )
        include ( "**/cohortregistrystore/*.java" )
        include ( "**/repositoryconnector/*.java" )
        include ( "**/repositoryeventmapper/*.java" )
        include ( "**/metadatacollectionstore/*.java" )
        include ( "**/metadatacollectionstore/utilities/*.java" )
        include ( "**/archiveutilities/*.java" )
        include ( "**/clients/*.java" )
        include ( "**/metadatasecurity/*.java" )
    }
}

/*
 * Configuration for sub projects only
 */

subprojects {
}

// Aggregation task

// Jacoco reporting -- from gradle docs
task codeCoverageReport(type: JacocoReport) {
    // Gather execution data from all subprojects
    executionData fileTree(project.rootDir.absolutePath).include("**/build/jacoco/*.exec")

    // Add all relevant sourcesets from the subprojects
    subprojects.each {
        sourceSets it.sourceSets.main
    }

    // enable the different report types (html, xml, csv)
    reports {
        // xml is usually used to integrate code coverage with
        // other tools like SonarQube, Coveralls or Codecov
        xml.required = true

        // HTML reports can be used to see code coverage
        // without any external tools
        html.required = true
        csv.required = true
    }

}
// always run the tests before generating the report
codeCoverageReport.dependsOn {
    subprojects*.test
}

// Dependency checking - see https://github.com/autonomousapps/dependency-analysis-android-gradle-plugin
dependencyAnalysis {
    issues {
        all {
            onAny {
                severity('fail')
            }
            onUnusedDependencies {
                exclude("junit:junit", "org.junit.jupiter:junit-jupiter-api", "org.junit.jupiter:junit-jupiter-engine", "com.fasterxml.jackson.core:jackson-annotations")
            }
        }
        // These are exceptions which have been investigated, and the currently reported unused
        // dependencies are needed to prevent compilation failure
        project(':open-metadata-conformance-suite:open-metadata-conformance-suite-client') {
            onUnusedDependencies {
                exclude(":open-metadata-implementation:frameworks:open-connector-framework")
            }
        }
        project(':open-metadata-implementation:server-chassis:server-chassis-spring') {
            onUnusedDependencies {
                exclude(":open-metadata-implementation:common-services:ffdc-services")
            }
        }
        project(':open-metadata-resources:open-metadata-archives:open-connector-archives') {
            onUnusedDependencies {
                exclude(":open-metadata-implementation:frameworks:audit-log-framework")
            }
        }
        project(':open-metadata-resources:open-metadata-archives:open-metadata-types-utility') {
            onUnusedDependencies {
                exclude(":open-metadata-implementation:repository-services:repository-services-archive-utilities")
            }
        }
        project(':open-metadata-resources:open-metadata-samples:access-services-samples:asset-management-samples:asset-create-avro-sample') {
            onUnusedDependencies {
                exclude(":open-metadata-implementation:access-services:asset-owner:asset-owner-api",
                        ":open-metadata-implementation:common-services:ocf-metadata-management:ocf-metadata-client",
                        ":open-metadata-implementation:frameworks:open-connector-framework")
            }
        }
        project(':open-metadata-resources:open-metadata-samples:access-services-samples:asset-management-samples:asset-create-csv-sample') {
            onUnusedDependencies {
                exclude(":open-metadata-implementation:access-services:asset-owner:asset-owner-api",
                        ":open-metadata-implementation:common-services:ocf-metadata-management:ocf-metadata-client",
                        ":open-metadata-implementation:frameworks:open-connector-framework")
            }
        }
        project(':open-metadata-resources:open-metadata-samples:access-services-samples:asset-management-samples:asset-reader-avro-sample') {
            onUnusedDependencies {
                exclude(":open-metadata-implementation:access-services:asset-consumer:asset-consumer-api",
                        ":open-metadata-implementation:common-services:ocf-metadata-management:ocf-metadata-client")
            }
        }
        project(':open-metadata-resources:open-metadata-samples:access-services-samples:asset-management-samples:asset-reader-csv-sample') {
            onUnusedDependencies {
                exclude(":open-metadata-implementation:access-services:asset-consumer:asset-consumer-api",
                        ":open-metadata-implementation:common-services:ocf-metadata-management:ocf-metadata-client",
                        ":open-metadata-implementation:adapters:open-connectors:data-store-connectors:file-connectors:basic-file-connector")
            }
        }
        project(':open-metadata-resources:open-metadata-samples:access-services-samples:subject-area-client-samples:subject-area-definition-sample') {
            onUnusedDependencies {
                exclude(":open-metadata-implementation:common-services:ffdc-services")
            }
        }
        project(':open-metadata-resources:open-metadata-samples:admin-services-samples:admin-services-config-metadata-server-sample') {
            onUnusedDependencies {
                exclude(":open-metadata-implementation:common-services:ffdc-services")
            }
        }
    }
}

// Always run dependency check
build.dependsOn("buildHealth")<|MERGE_RESOLUTION|>--- conflicted
+++ resolved
@@ -92,15 +92,9 @@
         jacksonaslVersion = '1.9.14-atlassian-6'
         jakartaannotationVersion = '1.3.5'
         jakartapersistenceVersion = '3.1.0'
-<<<<<<< HEAD
 	    jakartavalidationVersion = '3.0.2'
         janusVersion = '0.6.2'
         javassistVersion = '3.29.0-GA'
-=======
-        janusVersion = '0.6.1'
-        jakartavalidationVersion = '3.0.1'
-        javassistVersion = '3.28.0-GA'
->>>>>>> 59f0ce07
         jaxbVersion = '2.3.1'
         jenaVersion = '4.2.0'
         jodatimeVersion = '2.10.14'
