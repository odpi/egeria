/*
 * SPDX-License-Identifier: Apache-2.0
 * Copyright Contributors to the ODPi Egeria project.
 */


/*
 * Used for Build scripts/plugins only
*/

buildscript {
    repositories { 
        jcenter()
        mavenCentral()
    }

    dependencies {
        classpath 'com.netflix.nebula:gradle-aggregate-javadocs-plugin:3.0.1'
    } 
}

/*
 * Plugins for this parent module only - so just high level project related
 */

plugins {
        //id "nebula.lint" version "16.9.0"
        //id "nebula-aggregate-javadocs"
    }

/* run './gradlew aggregateJavadocs' at top level to build all docs & output to build/docs/javadoc */
apply plugin: 'nebula-aggregate-javadocs'




/*
 * Configuration for all projects - INCLUDING this one
 */

allprojects {

    group = 'org.odpi.egeria'
    version = '2.6-SNAPSHOT'

    apply plugin: 'java'


    // This enforces version checking but is slow to process
    //apply plugin: 'nebula.lint'
    //gradleLint {
    //    rules = ['all-dependency'] // TODO: Change to criticalRules when ready to enforce
    //
    //}


    //apply plugin: "io.spring.dependency-management"

    // Mostly java, so default to this for now
    apply plugin: 'java'

    // As we've migrated from maven - we'll assume all submodules publish directly to maven
    apply plugin: 'maven-publish'

    // In a few cases we need dependencies from outside the tree - mostly just hadoop binding (and the pom)
    // Use JCenter for performance, and our own official build snapshots for gaian/ranger/derby & main egeria BOM for version fixing
    repositories {
        jcenter()
        maven { url("https://odpi.jfrog.io/odpi/egeria-snapshot") }
        //mavenLocal()
        }

    /*
     * Dependency Management - to fix versions. Pick up maven build settings for now
     */
    dependencies {
        constraints {
            //implementation("com.ibm.gaiandb:gaian":"")
            implementation("ch.qos.logback:logback-classic:1.2.3")
            implementation("ch.qos.logback:logback-core:1.2.3")
            implementation("com.datastax.oss:java-driver-core:4.9.0")
            implementation("com.fasterxml.jackson.core:jackson-annotations:2.12.0")
            implementation("com.fasterxml.jackson.core:jackson-core:2.12.0")
            implementation("com.fasterxml.jackson.core:jackson-databind:2.12.0")
            implementation("com.fasterxml.jackson.core:jackson-datatype-jsr310:2.11.3")
            implementation("com.fasterxml:classmate:1.5.1")
            implementation("com.github.jsonld-java:jsonld-java:0.13.2")
            implementation("com.github.spotbugs:spotbugs-annotations:4.1.3")
            implementation("com.google.crypto.tink:tink:1.5.0")
            implementation("com.google.code.findbugs:jsr305:3.0.2")
            implementation("com.google.guava:guava:30.0-jre")
            implementation("com.h2database:h2:1.4.200")
            implementation("com.mikesamuel:json-sanitizer:1.2.1")
            implementation("com.sleepycat:je:18.3.12")
            implementation("commons-codec:commons-codec:1.15")
            implementation("commons-io:commons-io:2.8.0")
            implementation("commons-logging:commons-logging:1.2")
            implementation("io.github.classgraph:classgraph:4.8.93")
            implementation("io.jsonwebtoken:jjwt:0.9.1")
            implementation("io.micrometer:micrometer-registry-prometheus:1.6.1")
            implementation("io.netty:netty-all:4.1.54.Final")
            implementation("io.netty:netty-buffer:4.1.54.Final")
            implementation("io.netty:netty-codec:4.1.54.Final")
            implementation("io.netty:netty-common:4.1.54.Final")
            implementation("io.netty:netty-handler:4.1.54.Final")
            implementation("io.netty:netty-resolver:4.1.54.Final")
            implementation("io.netty:netty-transport:4.1.54.Final")
            implementation("io.swagger.core.v3:swagger-annotations:2.1.5")
            implementation("jakarta.annotation:jakarta.annotation-api:1.3.5")
            implementation("jakarta.persistence:jakarta.persistence-api:2.2.3")
            implementation("javax.validation:validation-api:2.0.1.Final")
            implementation("javax.xml.bind:jaxb-api:2.3.1")
            implementation("org.apache.avro:avro:1.10.0")
            implementation("org.apache.commons:commons-collections4:4.4")
            implementation("org.apache.commons:commons-lang3:3.11")
            implementation("org.apache.derby:derby:10.8.3.1")
            implementation("org.apache.hadoop:hadoop-common:2.9.2")
            implementation("org.apache.httpcomponents:httpclient:4.5.13")
            implementation("org.apache.httpcomponents:httpcore:4.4.14")
            implementation("org.apache.jena:jena-core:3.16.0")
            implementation("org.apache.kafka:kafka-clients:2.6.0")
            implementation("org.apache.lucene:lucene-analyzers-common:8.7.0")
            implementation("org.apache.lucene:lucene-core:8.7.0")
            implementation("org.apache.lucene:lucene-queryparser:8.7.0")
            implementation("org.apache.lucene:lucene-spatial:8.4.1")
            implementation("org.apache.lucene:lucene-spatial-extras:8.7.0")
            implementation("org.apache.ranger:ranger-plugins-common:1.2.0")
            implementation("org.apache.tinkerpop:gremlin-core:3.4.8")
            implementation("org.apache.tinkerpop:gremlin-driver:3.4.8")
            implementation("org.apache.tinkerpop:tinkergraph-gremlin:3.4.8")
            implementation("org.apache.tomcat.embed:tomcat-embed-core:9.0.40") //TODO May need to exclude tomcat-annotations-api
            implementation("org.codehaus.groovy:groovy:3.0.6")
            implementation("org.codehaus.groovy:groovy-cli-picocli:3.0.6")
            implementation("org.codehaus.groovy:groovy-console:3.0.6")
            implementation("org.codehaus.groovy:groovy-jsr223:3.0.6")
            implementation("org.codehaus.groovy:groovy-templates:3.0.6")
            implementation("org.codehaus.groovy:groovysh:3.0.6")
            implementation("org.codehaus.plexus:plexus-utils:3.3.0")
            implementation("org.elasticsearch:elasticsearch:7.10.0")
            implementation("org.hdrhistogram:HdrHistogram:2.1.12")
            implementation("org.janusgraph:janusgraph-core:0.5.2")
            implementation("org.janusgraph:janusgraph-driver:0.5.2")
            implementation("org.janusgraph:janusgraph-inmemory:0.5.2")
            implementation("org.javassist:3.27.0-GA")
            implementation("org.quartz-scheduler:quartz:2.3.2")
            implementation("org.reflections:reflections:0.9.12")
            implementation("org.slf4j:jcl-over-slf4j:1.7.30")
            implementation("org.slf4j:slf4j-api:1.7.30")
            implementation("org.springdoc:springdoc-openapi-ui:1.4.8")
            implementation("org.springframework.boot:spring-boot:2.3.5.RELEASE")
            implementation("org.springframework.boot:spring-boot-autoconfigure:2.3.5.RELEASE")
            implementation("org.springframework.boot:spring-boot-starter-actuator:2.3.5.RELEASE")
            implementation("org.springframework.boot:spring-boot-starter-data-jpa:2.3.5.RELEASE")
            implementation("org.springframework.boot:spring-boot-starter-security:2.3.5.RELEASE")
            implementation("org.springframework.boot:spring-boot-starter-validation:2.3.5.RELEASE")
            implementation("org.springframework.boot:spring-boot-starter-web:2.3.5.RELEASE")
            implementation("org.springframework.boot:spring-boot-starter-test:2.3.5.RELEASE")
            implementation("org.springframework.boot:spring-boot-test:2.3.5.RELEASE")
            implementation("org.springframework.cloud:spring-cloud-starter-netflix-zuul:2.2.6.RELEASE")
            implementation("org.springframework.data:spring-data-commons:2.4.1")
            implementation("org.springframework.data:spring-data-jpa:2.4.1")
            implementation("org.springframework.security:spring-security-config:5.4.1")
            implementation("org.springframework.security:spring-security-core:5.4.1")
            implementation("org.springframework.security:spring-security-ldap:5.4.1")
            implementation("org.springframework.security:spring-security-web:5.4.1")
            implementation("org.springframework:spring-aop:5.3.1")
            implementation("org.springframework:spring-beans:5.3.1")
            implementation("org.springframework:spring-context:5.3.1")
            implementation("org.springframework:spring-core:5.3.1")
            implementation("org.springframework:spring-expression:5.3.1")
            implementation("org.springframework:spring-jdbc:5.3.1")
            implementation("org.springframework:spring-test:5.3.1")
            implementation("org.springframework:spring-tx:5.3.1")
            implementation("org.springframework:spring-web:5.3.1")
            implementation("org.springframework:spring-webmvc:5.3.1")
            // testng also used in our 'source' code to support unit tests
            implementation("org.testng:testng:7.3.0")
            implementation("org.yaml:snakeyaml:1.27")
            runtimeOnly("joda-time:joda-time:2.10.8")
            runtimeOnly("org.antlr:antlr-runtime:3.5.2")
            runtimeOnly("org.apache.jena:jena-arq:3.16.0")
            runtimeOnly("org.codehaus.jackson:jackson-core-asl:1.9.13")
            runtimeOnly("org.codehaus.jackson:jackson-mapper-asl:1.9.13-atlassian-2")
            runtimeOnly("org.janusgraph:janusgraph-berkeleyje:0.5.2")
            runtimeOnly("org.janusgraph:janusgraph-cassandra:0.5.2")
            runtimeOnly("org.janusgraph:janusgraph-cql:0.5.2")
            runtimeOnly("org.janusgraph:janusgraph-es:0.5.2")
            runtimeOnly("org.janusgraph:janusgraph-lucene:0.5.2")
            runtimeOnly("org.xerial.snappy:snappy-java:1.1.8.2")
            testImplementation("junit:junit:4.13.1")
            testImplementation("org.glassfish:javax.json:1.1.4")
            testImplementation("org.junit.jupiter:junit-jupiter-api:5.7.0")
            testImplementation("org.junit.jupiter:junit-jupiter-engine:5.7.0")
            testImplementation("org.junit.jupiter:junit-platform-runner:1.7.0")
            testImplementation("org.junit.jupiter:junit-platform-suite-api:1.7.0")
            testImplementation("org.mockito:mockito-core:3.6.28")
            testImplementation("org.mockito:mockito-inline:3.6.28")
            testImplementation("org.mockito:mockito-junit-jupiter:3.6.28")
            testImplementation("org.slf4j:slf4j-simple:1.7.30")
            testImplementation("org.testng:testng:7.3.0")
<<<<<<< HEAD
            testImplementation("org.springframework.boot:spring-boot-starter-test:2.4.0")
            testImplementation("org.hamcrest:hamcrest:2.2")

=======
>>>>>>> 76c48e5d
        }
    }

    java {
        withSourcesJar()
        withJavadocJar()
    }

    publishing {
        publications {
            maven(MavenPublication) {
                from(components.java)
            }
        }
    }

    tasks.withType(JavaCompile) {
        options.encoding = 'UTF-8'
        sourceCompatibility = "1.8"
        targetCompatibility = "1.8"
    }

}

/*
 * Configuration for sub projects only
 */

subprojects {
}<|MERGE_RESOLUTION|>--- conflicted
+++ resolved
@@ -198,12 +198,6 @@
             testImplementation("org.mockito:mockito-junit-jupiter:3.6.28")
             testImplementation("org.slf4j:slf4j-simple:1.7.30")
             testImplementation("org.testng:testng:7.3.0")
-<<<<<<< HEAD
-            testImplementation("org.springframework.boot:spring-boot-starter-test:2.4.0")
-            testImplementation("org.hamcrest:hamcrest:2.2")
-
-=======
->>>>>>> 76c48e5d
         }
     }
 
