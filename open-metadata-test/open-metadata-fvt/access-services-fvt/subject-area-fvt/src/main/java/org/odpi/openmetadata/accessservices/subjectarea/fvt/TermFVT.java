/* SPDX-License-Identifier: Apache-2.0 */
/* Copyright Contributors to the ODPi Egeria project. */
package org.odpi.openmetadata.accessservices.subjectarea.fvt;

import org.odpi.openmetadata.accessservices.subjectarea.client.SubjectAreaNodeClient;
import org.odpi.openmetadata.accessservices.subjectarea.client.SubjectAreaRestClient;
import org.odpi.openmetadata.accessservices.subjectarea.client.nodes.terms.SubjectAreaTermClient;
import org.odpi.openmetadata.accessservices.subjectarea.properties.classifications.Confidence;
import org.odpi.openmetadata.accessservices.subjectarea.properties.classifications.Confidentiality;
import org.odpi.openmetadata.accessservices.subjectarea.properties.classifications.Criticality;
import org.odpi.openmetadata.accessservices.subjectarea.properties.classifications.Retention;
import org.odpi.openmetadata.accessservices.subjectarea.properties.enums.ConfidenceLevel;
import org.odpi.openmetadata.accessservices.subjectarea.properties.enums.CriticalityLevel;
import org.odpi.openmetadata.accessservices.subjectarea.properties.enums.RetentionBasis;
import org.odpi.openmetadata.accessservices.subjectarea.properties.objects.category.Category;
import org.odpi.openmetadata.accessservices.subjectarea.properties.objects.common.FindRequest;
import org.odpi.openmetadata.accessservices.subjectarea.properties.objects.common.GovernanceActions;
import org.odpi.openmetadata.accessservices.subjectarea.properties.objects.glossary.Glossary;
import org.odpi.openmetadata.accessservices.subjectarea.properties.objects.graph.Line;
import org.odpi.openmetadata.accessservices.subjectarea.properties.objects.nodesummary.CategorySummary;
import org.odpi.openmetadata.accessservices.subjectarea.properties.objects.nodesummary.GlossarySummary;
import org.odpi.openmetadata.accessservices.subjectarea.properties.objects.term.Term;
import org.odpi.openmetadata.frameworks.connectors.ffdc.InvalidParameterException;
import org.odpi.openmetadata.frameworks.connectors.ffdc.PropertyServerException;
import org.odpi.openmetadata.frameworks.connectors.ffdc.UserNotAuthorizedException;
import org.odpi.openmetadata.repositoryservices.connectors.stores.metadatacollectionstore.properties.SequencingOrder;

import java.io.IOException;
import java.util.*;

/**
 * FVT resource to call subject area term client API
 */
public class TermFVT {
    private static final String DEFAULT_TEST_GLOSSARY_NAME = "Test Glossary for term FVT";
    private static final String DEFAULT_TEST_TERM_NAME = "Test term A";
    private static final String DEFAULT_TEST_TERM_NAME_UPDATED = "Test term A updated";
    private SubjectAreaNodeClient<Term> subjectAreaTerm = null;
    private SubjectAreaTermClient subjectAreaTermClient = null;
    private GlossaryFVT glossaryFVT =null;
    private CategoryFVT categoryFVT =null;
    private SubjectAreaDefinitionCategoryFVT subjectAreaFVT =null;
    private String userId =null;
    private int existingTermCount = 0;
    /*
     * Keep track of all the created guids in this set, by adding create and restore guids and removing when deleting.
     * At the end of the test it will delete any remaining guids.
     *
     * Note this FVT is called by other FVTs. Who ever constructs the FVT should run deleteRemainingTerms.
     */
    private Set<String> createdTermsSet = new HashSet<>();

    public static void main(String args[])
    {
        try
        {
            String url = RunAllFVTOn2Servers.getUrl(args);
            runWith2Servers(url);
        } catch (IOException e1)
        {
            System.out.println("Error getting user input");
        } catch (SubjectAreaFVTCheckedException e) {
            System.out.println("ERROR: " + e.getMessage() );
        } catch (UserNotAuthorizedException | InvalidParameterException | PropertyServerException e) {
            System.out.println("ERROR: " + e.getReportedErrorMessage() + " Suggested action: " + e.getReportedUserAction());
        }

    }
    public TermFVT(String url,String serverName,String userId) throws InvalidParameterException, PropertyServerException, UserNotAuthorizedException {
        SubjectAreaRestClient client = new SubjectAreaRestClient(serverName, url);
        subjectAreaTerm = new SubjectAreaTermClient<>(client);
<<<<<<< HEAD
=======
        subjectAreaTermClient = (SubjectAreaTermClient)subjectAreaTerm;

>>>>>>> 956a1523
        System.out.println("Create a glossary");
        glossaryFVT = new GlossaryFVT(url,serverName,userId);
        categoryFVT = new CategoryFVT(url, serverName,userId);
        subjectAreaFVT = new SubjectAreaDefinitionCategoryFVT(url, serverName,userId);

        this.userId=userId;
        existingTermCount = findTerms(".*").size();
        System.out.println("existingTermCount " + existingTermCount);
    }
    public static void runWith2Servers(String url) throws SubjectAreaFVTCheckedException, InvalidParameterException, PropertyServerException, UserNotAuthorizedException {
        runIt(url, FVTConstants.SERVER_NAME1, FVTConstants.USERID);
        runIt(url, FVTConstants.SERVER_NAME2, FVTConstants.USERID);
    }

    public static void runIt(String url, String serverName, String userId) throws  SubjectAreaFVTCheckedException, InvalidParameterException, PropertyServerException, UserNotAuthorizedException {
        System.out.println("TermFVT runIt started");
        TermFVT fvt =new TermFVT(url,serverName,userId);
        fvt.run();
        fvt.deleteRemaining();
        System.out.println("TermFVT runIt stopped");
    }
    public static int getTermCount(String url, String serverName, String userId) throws InvalidParameterException, UserNotAuthorizedException, PropertyServerException, SubjectAreaFVTCheckedException  {
        TermFVT fvt = new TermFVT(url, serverName, userId);
        return fvt.findTerms(".*").size();
    }

    public void run() throws SubjectAreaFVTCheckedException, InvalidParameterException, PropertyServerException, UserNotAuthorizedException {
        Glossary glossary= glossaryFVT.createGlossary(DEFAULT_TEST_GLOSSARY_NAME);
        System.out.println("Create a term1");
        String glossaryGuid = glossary.getSystemAttributes().getGUID();
        Term term1 = createTerm(DEFAULT_TEST_TERM_NAME, glossaryGuid);
        FVTUtils.validateNode(term1);
        System.out.println("Create a term2 using glossary userId");
        Term term2 = createTerm(DEFAULT_TEST_TERM_NAME, glossaryGuid);
        FVTUtils.validateNode(term2);
        System.out.println("Create a term2 using glossary userId");

        FindRequest findRequest = new FindRequest();
        List<Term> results = glossaryFVT.getGlossaryTerms(glossaryGuid, findRequest);
        if (results.size() != 2) {
            throw new SubjectAreaFVTCheckedException("ERROR: Expected 2 back on getGlossaryTerms " + results.size());
        }
        findRequest.setPageSize(1);
        results = glossaryFVT.getGlossaryTerms(glossaryGuid, findRequest);
        if (results.size() != 1) {
            throw new SubjectAreaFVTCheckedException("ERROR: Expected 1 back on getGlossaryTerms with page size 1" + results.size());
        }

        Term termForUpdate = new Term();
        termForUpdate.setName(DEFAULT_TEST_TERM_NAME_UPDATED);
        System.out.println("Get term1");
        String guid = term1.getSystemAttributes().getGUID();
        Term gotTerm = getTermByGUID(guid);
        FVTUtils.validateNode(gotTerm);
        System.out.println("Update term1");
        Term updatedTerm = updateTerm(guid, termForUpdate);
        FVTUtils.validateNode(updatedTerm);
        System.out.println("Get term1 again");
        gotTerm = getTermByGUID(guid);
        FVTUtils.validateNode(gotTerm);
        System.out.println("Delete term1");
        deleteTerm(guid);
        System.out.println("Restore term1");
        //FVTUtils.validateNode(gotTerm);
        gotTerm = restoreTerm(guid);
        FVTUtils.validateNode(gotTerm);
        System.out.println("Delete term1 again");
        deleteTerm(guid);
        //FVTUtils.validateNode(gotTerm);
        System.out.println("Purge term1");
        purgeTerm(guid);
        System.out.println("Create term3 with governance actions");
        GovernanceActions governanceActions = createGovernanceActions();
        Term term3 = createTermWithGovernanceActions(DEFAULT_TEST_TERM_NAME, glossaryGuid,governanceActions);
        FVTUtils.validateNode(term3);
        if (!governanceActions.getConfidence().getLevel().equals(term3.getGovernanceActions().getConfidence().getLevel())){
            throw new SubjectAreaFVTCheckedException("ERROR: Governance actions confidence not returned  as expected");
        }
        if (!governanceActions.getConfidentiality().getLevel().equals(term3.getGovernanceActions().getConfidentiality().getLevel())) {
            throw new SubjectAreaFVTCheckedException("ERROR: Governance actions confidentiality not returned  as expected");
        }
        if (!governanceActions.getRetention().getBasis().equals(term3.getGovernanceActions().getRetention().getBasis())) {
            throw new SubjectAreaFVTCheckedException("ERROR: Governance actions retention not returned  as expected");
        }
        if (!governanceActions.getCriticality().getLevel().equals(term3.getGovernanceActions().getCriticality().getLevel())) {
            throw new SubjectAreaFVTCheckedException("ERROR: Governance actions criticality not returned  as expected. ");
        }
        GovernanceActions governanceActions2 = create2ndGovernanceActions();
        System.out.println("Update term3 with and change governance actions");
        Term term3ForUpdate = new Term();
        term3ForUpdate.setName(DEFAULT_TEST_TERM_NAME_UPDATED);
        term3ForUpdate.setGovernanceActions(governanceActions2);

        Term updatedTerm3 = updateTerm(term3.getSystemAttributes().getGUID(), term3ForUpdate);
        FVTUtils.validateNode(updatedTerm3);
        if (!governanceActions2.getConfidence().getLevel().equals(updatedTerm3.getGovernanceActions().getConfidence().getLevel())){
            throw new SubjectAreaFVTCheckedException("ERROR: Governance actions confidence not returned  as expected");
        }
        if (!governanceActions2.getConfidentiality().getLevel().equals(updatedTerm3.getGovernanceActions().getConfidentiality().getLevel())) {
            throw new SubjectAreaFVTCheckedException("ERROR: Governance actions confidentiality not returned  as expected");
        }
        if (updatedTerm3.getGovernanceActions().getRetention() !=null) {
            throw new SubjectAreaFVTCheckedException("ERROR: Governance actions retention not null as expected");
        }
        // https://github.com/odpi/egeria/issues/3457  the below line when uncommented causes an error with the graph repo.
//        if (updatedTerm3.getGovernanceActions().getCriticality().getLevel() !=null) {
//            throw new SubjectAreaFVTCheckedException("ERROR: Governance actions criticality not returned as expected. It is " + updatedTerm3.getGovernanceActions().getCriticality().getLevel().getName());
//        }
        String spacedTermName = "This is a Term with spaces in name";
        int allcount  = subjectAreaTerm.findAll(userId).size();
        int yyycount = findTerms("yyy").size();
        int zzzcount = findTerms("zzz").size();
        int spacedTermcount = findTerms( spacedTermName).size();

        System.out.println("create terms to find");
        Term termForFind1 = getTermForInput("abc",glossaryGuid);
        termForFind1.setQualifiedName("yyy");
        termForFind1 = issueCreateTerm(termForFind1);
        FVTUtils.validateNode(termForFind1);
        Term termForFind2 = createTerm("yyy",glossaryGuid);
        FVTUtils.validateNode(termForFind2);
        Term termForFind3 = createTerm("zzz",glossaryGuid);
        FVTUtils.validateNode(termForFind3);
        Term termForFind4 = createTerm("This is a Term with spaces in name",glossaryGuid);
        FVTUtils.validateNode(termForFind4);

        results = findTerms("zzz");
        if (results.size() !=zzzcount+1 ) {
            throw new SubjectAreaFVTCheckedException("ERROR: zzz Expected " + zzzcount+1+ " back on the find got " +results.size());
        }
        results = findTerms("yyy");
        if (results.size() !=yyycount + 2) {
            throw new SubjectAreaFVTCheckedException("ERROR: yyy Expected " + yyycount+1 + " back on the find got " +results.size());
        }
        results = findTerms(null); //it's find all terms
        if (results.size() !=allcount + 4 ) {
            throw new SubjectAreaFVTCheckedException("ERROR: allcount Expected " + allcount + 4 + " back on the find got " +results.size());
        }

        results = subjectAreaTerm.findAll(userId); //it's find all terms
        if (results.size() !=allcount + 4 ) {
            throw new SubjectAreaFVTCheckedException("ERROR: allcount2 Expected " + allcount + 4 + " back on the find got " +results.size());
        }
        //soft delete a term and check it is not found
        deleteTerm(termForFind2.getSystemAttributes().getGUID());
        //FVTUtils.validateNode(deleted4);
        results = findTerms("yyy");
        if (results.size() !=yyycount +1 ) {
            throw new SubjectAreaFVTCheckedException("ERROR: yyy2 Expected " +yyycount +1  + " back on the find got " +results.size());
        }

       // search for a term with a name with spaces in
        results = findTerms(spacedTermName);
        if (results.size() != spacedTermcount +1 ) {
            throw new SubjectAreaFVTCheckedException("ERROR: Expected spaced " + spacedTermcount+1 + " back on the find got "  +results.size());
        }
        Term term = results.get(0);
        long now = new Date().getTime();
        Date fromTermTime = new Date(now+6*1000*60*60*24);
        Date toTermTime = new Date(now+7*1000*60*60*24);

        term.setEffectiveFromTime(fromTermTime);
        term.setEffectiveToTime(toTermTime);
        Term updatedFutureTerm = updateTerm(term.getSystemAttributes().getGUID(), term);
        if (updatedFutureTerm.getEffectiveFromTime().getTime()!=fromTermTime.getTime()) {
            throw new SubjectAreaFVTCheckedException("ERROR: Expected term from time to update");
        }
        if (updatedFutureTerm.getEffectiveToTime().getTime() !=toTermTime.getTime()) {
            throw new SubjectAreaFVTCheckedException("ERROR: Expected term to time to update");
        }
        Date fromGlossaryTime = new Date(now+8*1000*60*60*24);
        Date toGlossaryTime = new Date(now+9*1000*60*60*24);
        glossary.setEffectiveFromTime(fromGlossaryTime);
        glossary.setEffectiveToTime(toGlossaryTime);
        Glossary updatedFutureGlossary= glossaryFVT.updateGlossary(glossaryGuid, glossary);

        if (updatedFutureGlossary.getEffectiveFromTime().getTime()!= fromGlossaryTime.getTime()) {
            throw new SubjectAreaFVTCheckedException("ERROR: Expected glossary from time to update");
        }
        if (updatedFutureGlossary.getEffectiveToTime().getTime()!= toGlossaryTime.getTime()) {
            throw new SubjectAreaFVTCheckedException("ERROR: Expected glossary to time to update");
        }

        Term newTerm = getTermByGUID(term.getSystemAttributes().getGUID());

        GlossarySummary glossarySummary =  newTerm.getGlossary();

        if (glossarySummary.getFromEffectivityTime().getTime()!= fromGlossaryTime.getTime()) {
            throw new SubjectAreaFVTCheckedException("ERROR: Expected from glossary summary time "+glossarySummary.getFromEffectivityTime().getTime()+ " to equal " +fromGlossaryTime.getTime());
        }
        if (glossarySummary.getToEffectivityTime().getTime()!= toGlossaryTime.getTime()) {
            throw new SubjectAreaFVTCheckedException("ERROR: Expected to glossary summary time "+glossarySummary.getToEffectivityTime().getTime()+ " to equal " +toGlossaryTime.getTime());
        }

        if (glossarySummary.getRelationshipguid() == null) {
            throw new SubjectAreaFVTCheckedException("ERROR: Expected glossary summary non null relationship");
        }
        if (glossarySummary.getFromRelationshipEffectivityTime() != null) {
            throw new SubjectAreaFVTCheckedException("ERROR: Expected glossary summary null relationship from time");
        }
        if (glossarySummary.getToRelationshipEffectivityTime() != null) {
            throw new SubjectAreaFVTCheckedException("ERROR: Expected glossary summary null relationship to time");
        }
        Term term5 = new Term();
        term5.setSpineObject(true);
        term5.setName("Term5");
        glossarySummary = new GlossarySummary();
        glossarySummary.setGuid(glossaryGuid);
        term5.setGlossary(glossarySummary);
        Term createdTerm5 = issueCreateTerm(term5);
        if (createdTerm5.isSpineObject() == false) {
            throw new SubjectAreaFVTCheckedException("ERROR: Expected isSpineObject to be true ");
        }
        Term term6 = new Term();
        term6.setSpineAttribute(true);
        term6.setName("Term6");
        glossarySummary = new GlossarySummary();
        glossarySummary.setGuid(glossaryGuid);
        term6.setGlossary(glossarySummary);
        Term createdTerm6 = issueCreateTerm(term6);
        if (createdTerm6.isSpineAttribute() == false) {
            throw new SubjectAreaFVTCheckedException("ERROR: Expected isSpineAttribute to be true ");
        }
        Term term7 = new Term();
        term7.setObjectIdentifier(true);
        term7.setName("Term7");
        glossarySummary = new GlossarySummary();
        glossarySummary.setGuid(glossaryGuid);
        term7.setGlossary(glossarySummary);
        Term createdTerm7 = issueCreateTerm(term7);
        if (createdTerm7.isObjectIdentifier() == false) {
            throw new SubjectAreaFVTCheckedException("ERROR: Expected isObjectIdentifier to be true ");
        }
        // make sure there is a term with the name
         createTerm(DEFAULT_TEST_TERM_NAME, glossaryGuid);
<<<<<<< HEAD
=======

        Term termForUniqueQFN2= createTerm(DEFAULT_TEST_TERM_NAME, glossaryGuid);
        if (termForUniqueQFN2 == null || termForUniqueQFN2.equals("")) {
            throw new SubjectAreaFVTCheckedException("ERROR: Expected qualified name to be set");
        }

        // test categories

        Category cat1 = categoryFVT.createCategoryWithGlossaryGuid("cat1", glossaryGuid);
        Category cat2 = subjectAreaFVT.createSubjectAreaDefinitionWithGlossaryGuid("cat2", glossaryGuid);
        Category cat3 = categoryFVT.createCategoryWithGlossaryGuid("cat3",glossaryGuid);
        CategorySummary cat1Summary = new CategorySummary();
        cat1Summary.setGuid(cat1.getSystemAttributes().getGUID());
        CategorySummary cat2Summary = new CategorySummary();
        cat2Summary.setGuid(cat2.getSystemAttributes().getGUID());
        CategorySummary cat3Summary = new CategorySummary();
        cat3Summary.setGuid(cat3.getSystemAttributes().getGUID());

        List<CategorySummary> suppliedCategories = new ArrayList<>();
        suppliedCategories.add(cat1Summary);

        Term term4cats = getTermForInput(DEFAULT_TEST_TERM_NAME,glossaryGuid);
        Term createdTerm4cats =issueCreateTerm(term4cats);
        if (createdTerm4cats.getCategories() != null) {
            throw new SubjectAreaFVTCheckedException("ERROR: Expected null categories created when none were requested");
        }

        term4cats = getTermForInput(DEFAULT_TEST_TERM_NAME,glossaryGuid);
        term4cats.setCategories(suppliedCategories);
        createdTerm4cats =issueCreateTerm(term4cats);
        if (createdTerm4cats.getCategories().size() != 1) {
            throw new SubjectAreaFVTCheckedException("ERROR: Expected 1 categories returned");
        }
        if (!createdTerm4cats.getCategories().get(0).getGuid().equals(cat1Summary.getGuid())) {
            throw new SubjectAreaFVTCheckedException("ERROR: Expected response category guid to match the requested category guid.");
        }
        if (categoryFVT.getTerms(cat1.getSystemAttributes().getGUID()).size() != 1) {
            throw new SubjectAreaFVTCheckedException("ERROR: Expected the category to have 1 term.");
        }

        suppliedCategories.add(cat2Summary);
        term4cats.setCategories(suppliedCategories);
        Term createdTerm4cats2 =issueCreateTerm(term4cats);
        if (createdTerm4cats2.getCategories().size() != 2) {
            throw new SubjectAreaFVTCheckedException("ERROR: Expected 2 categories returned");
        }
        List<Category> categories = getCategoriesAPI(createdTerm4cats2.getSystemAttributes().getGUID());
        if (categories.size() !=2) {
            throw new SubjectAreaFVTCheckedException("ERROR: Expected 2 categories returned on get Categories API call");
        }

        // update with null categories should change nothing
        createdTerm4cats2.setCategories(null);
        Term updatedTerm4cats2 = updateTerm(createdTerm4cats2.getSystemAttributes().getGUID(),createdTerm4cats2);
        if (updatedTerm4cats2.getCategories().size() != 2) {
            throw new SubjectAreaFVTCheckedException("ERROR: Expected 2 categories returned");
        }
        if (getCategoriesAPI(updatedTerm4cats2.getSystemAttributes().getGUID()).size() !=2) {
            throw new SubjectAreaFVTCheckedException("ERROR: Expected 2 categories returned on get Categories API call after update");
        }
        // replace categories with null
        createdTerm4cats.setCategories(null);
        Term replacedTerm4cats = replaceTerm(createdTerm4cats.getSystemAttributes().getGUID(), createdTerm4cats);
        if (replacedTerm4cats.getCategories() != null) {
            throw new SubjectAreaFVTCheckedException("ERROR: Expected replace with null to get rid of the categorizations.");
        }
        List<Category> cats = getCategoriesAPI(replacedTerm4cats.getSystemAttributes().getGUID());
        if (cats ==null || cats.size() != 0) {
            throw new SubjectAreaFVTCheckedException("ERROR: Use API call to check replace with null to get rid of the categorizations.");
        }
        // update term to gain 2 categories
        createdTerm4cats.setCategories(suppliedCategories);
        updatedTerm4cats2 = updateTerm(createdTerm4cats.getSystemAttributes().getGUID(),createdTerm4cats);
        if (updatedTerm4cats2.getCategories().size() != 2) {
            throw new SubjectAreaFVTCheckedException("ERROR: Expected update to gain 2 categorizations.");
        }
        if (getCategoriesAPI(updatedTerm4cats2.getSystemAttributes().getGUID()).size() !=2) {
            throw new SubjectAreaFVTCheckedException("ERROR: Use API call to check update to gain 2 categorizations");
        }

        List<CategorySummary> supplied3Categories = new ArrayList<>();
        supplied3Categories.add(cat1Summary);
        supplied3Categories.add(cat2Summary);
        supplied3Categories.add(cat3Summary);
        updatedTerm4cats2.setCategories(supplied3Categories);
        updatedTerm4cats2 = updateTerm(createdTerm4cats.getSystemAttributes().getGUID(), updatedTerm4cats2);
        if (updatedTerm4cats2.getCategories().size() != 3) {
            throw new SubjectAreaFVTCheckedException("ERROR: Expected update to have 3 categorizations.");
        }

        // clean up
        categoryFVT.deleteCategory(cat1Summary.getGuid());
        categoryFVT.purgeCategory(cat1Summary.getGuid());
        categoryFVT.deleteCategory(cat2Summary.getGuid());
        categoryFVT.purgeCategory(cat2Summary.getGuid());
        categoryFVT.deleteCategory(cat3Summary.getGuid());
        categoryFVT.purgeCategory(cat3Summary.getGuid());
        deleteTerm(createdTerm4cats.getSystemAttributes().getGUID());
        purgeTerm(createdTerm4cats.getSystemAttributes().getGUID());
        deleteTerm(createdTerm4cats2.getSystemAttributes().getGUID());
        purgeTerm(createdTerm4cats2.getSystemAttributes().getGUID());
>>>>>>> 956a1523

        Term termForUniqueQFN2= createTerm(DEFAULT_TEST_TERM_NAME, glossaryGuid);
        if (termForUniqueQFN2 == null || termForUniqueQFN2.equals("")) {
            throw new SubjectAreaFVTCheckedException("ERROR: Expected qualified name to be set");
        }
    }

    public  Term createTerm(String termName, String glossaryGuid) throws InvalidParameterException, PropertyServerException, UserNotAuthorizedException {
        Term term = getTermForInput(termName, glossaryGuid);
        return issueCreateTerm(term);
    }

    public Term issueCreateTerm(Term term) throws InvalidParameterException, PropertyServerException, UserNotAuthorizedException {
        Term newTerm = subjectAreaTerm.create(this.userId, term);
        if (newTerm != null)
        {
            String guid = newTerm.getSystemAttributes().getGUID();
            System.out.println("Created Term " + newTerm.getName() + " with guid " + guid);
            createdTermsSet.add(guid);
        }
        return newTerm;
    }

    private Term getTermForInput(String termName, String glossaryGuid) {
        Term term = new Term();
        term.setName(termName);
        GlossarySummary glossarySummary = new GlossarySummary();
        glossarySummary.setGuid(glossaryGuid);
        term.setGlossary(glossarySummary);
        return term;
    }

    public  Term createTermWithGovernanceActions(String termName, String glossaryGuid,GovernanceActions governanceActions) throws InvalidParameterException, PropertyServerException, UserNotAuthorizedException {
        Term term = getTermForInput(termName, glossaryGuid);
        term.setGovernanceActions(governanceActions);
        Term newTerm = issueCreateTerm(term);
        return newTerm;
    }

    private GovernanceActions createGovernanceActions() {
        GovernanceActions governanceActions = new GovernanceActions();
        Confidentiality confidentiality = new Confidentiality();
        confidentiality.setLevel(6);
        governanceActions.setConfidentiality(confidentiality);

        Confidence confidence = new Confidence();
        confidence.setLevel(ConfidenceLevel.Authoritative);
        governanceActions.setConfidence(confidence);

        Criticality criticality = new Criticality();
        criticality.setLevel(CriticalityLevel.Catastrophic);
        governanceActions.setCriticality(criticality);

        Retention retention = new Retention();
        retention.setBasis(RetentionBasis.ProjectLifetime);
        governanceActions.setRetention(retention);
        return governanceActions;
    }
    private GovernanceActions create2ndGovernanceActions() {
        GovernanceActions governanceActions = new GovernanceActions();
        Confidentiality confidentiality = new Confidentiality();
        confidentiality.setLevel(5);
        governanceActions.setConfidentiality(confidentiality);

        Confidence confidence = new Confidence();
        confidence.setLevel(ConfidenceLevel.AdHoc);
        governanceActions.setConfidence(confidence);
        // remove this classification level
        Criticality criticality = new Criticality();
        criticality.setLevel(null);
        governanceActions.setCriticality(criticality);
        // remove retention by nulling it
        governanceActions.setRetention(null);
        return governanceActions;
    }


    public Term getTermByGUID(String guid) throws InvalidParameterException, PropertyServerException, UserNotAuthorizedException {
        Term term = subjectAreaTerm.getByGUID(this.userId, guid);
        if (term != null)
        {
            System.out.println("Got Term " + term.getName() + " with userId " + term.getSystemAttributes().getGUID() + " and status " + term.getSystemAttributes().getStatus());
        }
        return term;
    }
    public List<Term> findTerms(String criteria) throws InvalidParameterException, PropertyServerException, UserNotAuthorizedException {
        FindRequest findRequest = new FindRequest();
        findRequest.setSearchCriteria(criteria);
        List<Term> terms = subjectAreaTerm.find(this.userId, findRequest);
        return terms;
    }

    public Term updateTerm(String guid, Term term) throws InvalidParameterException, PropertyServerException, UserNotAuthorizedException {
        Term updatedTerm = subjectAreaTerm.update(this.userId, guid, term);
        if (updatedTerm != null)
        {
            System.out.println("Updated Term name to " + updatedTerm.getName());
        }
        return updatedTerm;
    }
    public Term replaceTerm(String guid, Term term) throws InvalidParameterException, PropertyServerException, UserNotAuthorizedException {
        Term updatedTerm = subjectAreaTerm.replace(this.userId, guid, term);
        if (updatedTerm != null)
        {
            System.out.println("Replaced Term name to " + updatedTerm.getName());
        }
        return updatedTerm;
    }
    public Term restoreTerm(String guid) throws InvalidParameterException, PropertyServerException, UserNotAuthorizedException {
        Term restoredTerm = subjectAreaTerm.restore(this.userId, guid);
        if (restoredTerm != null)
        {
            System.out.println("Restored Term " + restoredTerm.getName());
            createdTermsSet.add(guid);
        }
        return restoredTerm;
    }
    public Term updateTermToFuture(String guid, Term term) throws InvalidParameterException, PropertyServerException, UserNotAuthorizedException {
        long now = new Date().getTime();

       term.setEffectiveFromTime(new Date(now+6*1000*60*60*24));
       term.setEffectiveToTime(new Date(now+7*1000*60*60*24));

        Term updatedTerm = subjectAreaTerm.update(this.userId, guid, term);
        if (updatedTerm != null)
        {
            System.out.println("Updated Term name to " + updatedTerm.getName());
        }
        return updatedTerm;
    }

    public void deleteTerm(String guid) throws InvalidParameterException, PropertyServerException, UserNotAuthorizedException {
            subjectAreaTerm.delete(this.userId, guid);
            createdTermsSet.remove(guid);
            System.out.println("Delete succeeded");
    }

    /**
     * Purge - we should not need to decrement the createdTermsSet as the soft delete should have done this
     * @param guid
     * @throws InvalidParameterException
     * @throws PropertyServerException
     * @throws UserNotAuthorizedException
     */
    public void purgeTerm(String guid) throws InvalidParameterException, PropertyServerException, UserNotAuthorizedException {
        subjectAreaTerm.purge(this.userId, guid);
        System.out.println("Purge succeeded");
    }

    public List<Line> getTermRelationships(Term term) throws InvalidParameterException, PropertyServerException, UserNotAuthorizedException {
        return subjectAreaTerm.getAllRelationships(this.userId, term.getSystemAttributes().getGUID());
    }

    public List<Line> getTermRelationships(Term term, Date asOfTime, int offset, int pageSize, SequencingOrder sequenceOrder, String sequenceProperty) throws InvalidParameterException, PropertyServerException, UserNotAuthorizedException {
        FindRequest findRequest = new FindRequest();
        findRequest.setAsOfTime(asOfTime);
        findRequest.setStartingFrom(offset);
        findRequest.setPageSize(pageSize);
        findRequest.setSequencingOrder(sequenceOrder);
        findRequest.setSequencingProperty(sequenceProperty);
        return subjectAreaTerm.getRelationships(this.userId, term.getSystemAttributes().getGUID(),findRequest);
    }
    void deleteRemaining() throws UserNotAuthorizedException, PropertyServerException, InvalidParameterException, SubjectAreaFVTCheckedException {
        deleteRemainingTerms();
        glossaryFVT.deleteRemainingGlossaries();
    }
    void deleteRemainingTerms() throws InvalidParameterException, PropertyServerException, UserNotAuthorizedException, SubjectAreaFVTCheckedException {
        Iterator<String> iter =  createdTermsSet.iterator();
        while (iter.hasNext()) {
            String guid = iter.next();
            iter.remove();
            deleteTerm(guid);
        }
        List<Term> terms = findTerms(".*");
        if (terms.size() != existingTermCount) {
            throw new SubjectAreaFVTCheckedException("ERROR: Expected " +existingTermCount + " Terms to be found, got " + terms.size());
        }
    }
    public List<Category> getCategoriesAPI(String termGuid) throws InvalidParameterException, PropertyServerException, UserNotAuthorizedException {

        return subjectAreaTermClient.getCategories(userId, termGuid);
    }
}<|MERGE_RESOLUTION|>--- conflicted
+++ resolved
@@ -69,11 +69,8 @@
     public TermFVT(String url,String serverName,String userId) throws InvalidParameterException, PropertyServerException, UserNotAuthorizedException {
         SubjectAreaRestClient client = new SubjectAreaRestClient(serverName, url);
         subjectAreaTerm = new SubjectAreaTermClient<>(client);
-<<<<<<< HEAD
-=======
         subjectAreaTermClient = (SubjectAreaTermClient)subjectAreaTerm;
 
->>>>>>> 956a1523
         System.out.println("Create a glossary");
         glossaryFVT = new GlossaryFVT(url,serverName,userId);
         categoryFVT = new CategoryFVT(url, serverName,userId);
@@ -309,8 +306,6 @@
         }
         // make sure there is a term with the name
          createTerm(DEFAULT_TEST_TERM_NAME, glossaryGuid);
-<<<<<<< HEAD
-=======
 
         Term termForUniqueQFN2= createTerm(DEFAULT_TEST_TERM_NAME, glossaryGuid);
         if (termForUniqueQFN2 == null || termForUniqueQFN2.equals("")) {
@@ -412,12 +407,7 @@
         purgeTerm(createdTerm4cats.getSystemAttributes().getGUID());
         deleteTerm(createdTerm4cats2.getSystemAttributes().getGUID());
         purgeTerm(createdTerm4cats2.getSystemAttributes().getGUID());
->>>>>>> 956a1523
-
-        Term termForUniqueQFN2= createTerm(DEFAULT_TEST_TERM_NAME, glossaryGuid);
-        if (termForUniqueQFN2 == null || termForUniqueQFN2.equals("")) {
-            throw new SubjectAreaFVTCheckedException("ERROR: Expected qualified name to be set");
-        }
+
     }
 
     public  Term createTerm(String termName, String glossaryGuid) throws InvalidParameterException, PropertyServerException, UserNotAuthorizedException {
