--- conflicted
+++ resolved
@@ -37,11 +37,7 @@
       "successfulAssertions" : [ "Origin descriptor retrieved from platform." ],
       "unsuccessfulAssertions" : [ ],
       "discoveredProperties" : {
-<<<<<<< HEAD
-        "Repository origin id" : "Egeria OMAG Server Platform (version 4.3)"
-=======
         "Repository origin id" : "Egeria OMAG Server Platform (version 4.4-SNAPSHOT)"
->>>>>>> e162833c
       }
 }
 ```
