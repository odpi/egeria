--- conflicted
+++ resolved
@@ -24,13 +24,9 @@
     antlrVersion = '3.5.3'
     ST4Version = '4.3.4'
     avroVersion = '1.11.3'
-<<<<<<< HEAD
     xtdbVersion = '1.24.0'
     clojureVersion = '1.11.1'
-    classgraphVersion = '4.8.162'
-=======
     classgraphVersion = '4.8.165'
->>>>>>> 6f53c681
     classmateVersion = '1.5.1'
     collections4Version = '4.4'
     commonscodecVersion = '1.16.0'
