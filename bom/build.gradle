--- conflicted
+++ resolved
@@ -98,13 +98,8 @@
     springldapVersion = '3.0.1'
     springsecurityVersion = '6.1.4'
     springsecurityJwtVersion = '1.1.1.RELEASE'
-<<<<<<< HEAD
-    swaggerVersion = '2.2.16'
     testngVersion = '7.9.0'
-=======
     swaggerVersion = '2.2.20'
-    testngVersion = '7.8.0'
->>>>>>> b9cf706c
     thriftVersion = '0.19.0'
     springwebVersion = '6.0.6'
     tinkVersion = '1.12.0'
