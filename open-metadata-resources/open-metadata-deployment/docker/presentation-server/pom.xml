--- conflicted
+++ resolved
@@ -34,10 +34,6 @@
         <dependency>
             <groupId>org.odpi.egeria</groupId>
             <artifactId>open-metadata-assemblies</artifactId>
-<<<<<<< HEAD
-            <classifier>presentation-server</classifier>
-=======
->>>>>>> 956a1523
             <type>pom</type>
         </dependency>
     </dependencies>
