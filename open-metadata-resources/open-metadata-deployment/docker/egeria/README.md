<!-- SPDX-License-Identifier: CC-BY-4.0 -->
<!-- Copyright Contributors to the ODPi Egeria project. -->

![Egeria Logo](https://github.com/odpi/egeria/raw/main/assets/img/egeria3.png)

[![GitHub](https://img.shields.io/github/license/odpi/egeria)](LICENSE)
[![Maven Central](https://img.shields.io/maven-central/v/org.odpi.egeria/egeria)](https://mvnrepository.com/artifact/org.odpi.egeria)

# Egeria - Open Metadata and Governance
  
Egeria provides the Apache-2.0 licensed open metadata and governance 
type system, frameworks, APIs, event payloads and interchange protocols to enable tools,
engines and platforms to exchange metadata in order to get the best
value from data whilst ensuring it is properly governed.

* [Egeria Home Page](https://egeria.odpi.org)
* [Github](https://github.com/odpi/egeria)
* [Slack discussions](https://slack.lfai.foundation)

## About the egeria image

This *nix based image contains all the required runtime artifacts for egeria - for example the main OMAG Server Platform, the Egeria UI Application, required dependencies etc.

Specifically it contains the full [egeria assembly](https://github.com/odpi/egeria/blob/main/open-metadata-distribution/open-metadata-assemblies/src/main/assemblies/egeria-omag.xml)

## Building the egeria image

This step is optional - and only required if you want to build your own image.

There are two options

### Standard dockerfile

This is the Dockerfile we use to publish the official images. It works by utilizing an existing unpacked egeria assembly, which is an output of a full egeria build.

To use this
 * Run a full egeria build with `./gradlew build` from the project root
 * Run `mkdir -p open-metadata-resources/open-metadata-deployment/docker/egeria/build/assembly && cp -r open-metadata-distribution/open-metadata-assemblies/build/unpacked/egeria-4.3-distribution.tar.gz/. open-metadata-resources/open-metadata-deployment/docker/egeria/build/assembly` - replacing the version label as appropriate
 * Run `docker build -t egeria:myversion -f Dockerfile .` in this directory to create the image


### Self-build dockerfile

This dockerfile will also build egeria itself - so no separate steps are needed. Simply run the dockerfile directly and it will extract egeria source & build it within the container.

Run `docker build -t egeria:myversion -f Dockerfile.selfbuild .`

### Build arguments

The following additional arguments are allowed


<<<<<<< HEAD
|parameter| regular | selfbuild | default | description |
|--|---------|--|--|--|
| runimg   | No     | Yes | registry.access.redhat.com/ubi9/openjdk-17 | Container image used for building egeria |
| buildimg | No     |Yes | registry.access.redhat.com/ubi9/openjdk-17 | Container image used for runtime ie launching egeria |
| version  | Yes      | Yes | 4.3 | Version string - must be correct so that the right jar file gets launched. Do not rely on default |
| srcurl | No | Yes | https://github.com/odpi/egeria | Specifies url of github repo to clone |
| srcref | No | Yes | main | Specifies branch, or tag of code within the repo
| buildparms | No | Yes | build -x test -x javadoc | Gradle invocation to build egeria |
| now | No | Yes | <undefined> | timestamp - purely used as additional metadata to describe the image |
=======
| parameter  | regular | selfbuild | default                                    | description                                                                                       |
|------------|---------|-----------|--------------------------------------------|---------------------------------------------------------------------------------------------------|
| runimg     | No      | Yes       | registry.access.redhat.com/ubi9/openjdk-17 | Container image used for building egeria                                                          |
| buildimg   | No      | Yes       | registry.access.redhat.com/ubi9/openjdk-17 | Container image used for runtime ie launching egeria                                              |
| version    | Yes     | Yes       | 4.4-SNAPSHOT                               | Version string - must be correct so that the right jar file gets launched. Do not rely on default |
| srcurl     | No      | Yes       | https://github.com/odpi/egeria             | Specifies url of github repo to clone                                                             |
| srcref     | No      | Yes       | main                                       | Specifies branch, or tag of code within the repo                                                  |
| buildparms | No      | Yes       | build -x test -x javadoc                   | Gradle invocation to build egeria                                                                 |
| now        | No      | Yes       | <undefined>                                | timestamp - purely used as additional metadata to describe the image                              |
>>>>>>> 02dc41ad


## Running the egeria image

It's recommended you use the Egeria tutorials to get started. Below are some examples of using the image standalone. Refer to the main Egeria docs for further information.

These instructions should work whether you built your own image, or used the image directly from quay.io or docker.io - _though you will need to use the correct tag in the commands below_ (odpi/egeria:latest will default to the latest egeria release on Docker Hub)

### Launch a container running the latest version of egeria in the background (version 2.0 and above)

```
$ docker run  -p 9443:9443  odpi/egeria:latest
Picked up JAVA_TOOL_OPTIONS:
 ODPi Egeria
    ____   __  ___ ___    ______   _____                                 ____   _         _     ___
   / __ \ /  |/  //   |  / ____/  / ___/ ___   ____ _   __ ___   ____   / _  \ / / __    / /  / _ /__   ____ _  _
  / / / // /|_/ // /| | / / __    \__ \ / _ \ / __/| | / // _ \ / __/  / /_/ // //   |  / _\ / /_ /  | /  _// || |
 / /_/ // /  / // ___ |/ /_/ /   ___/ //  __// /   | |/ //  __// /    /  __ // // /  \ / /_ /  _// / // /  / / / /
 \____//_/  /_//_/  |_|\____/   /____/ \___//_/    |___/ \___//_/    /_/    /_/ \__/\//___//_/   \__//_/  /_/ /_/

 :: Powered by Spring Boot (v2.2.5.RELEASE) ::
```

Wed Mar 25 15:11:54 GMT 2020 No OMAG servers listed in startup configuration
Wed Mar 25 15:11:58 GMT 2020 OMAG server platform ready for more configuration

All requests to egeria should be via https on port 9443

### Launch a container running the latest version of egeria in the background (version 1.x)

Use
```
$ docker run  -p 8080:8080  odpi/egeria:latest
```

In this older version only http was supported, so the default port is 8080 (http).

### Run the egeria user interface

```
$ docker run  -p 8443:8443  odpi/egeria:latest /bin/bash -c "java -jar /opt/egeria/user-interface/ui-chassis-spring-*.jar"
Picked up JAVA_TOOL_OPTIONS:
 ODPi Egeria

       ______                        _                  __  __   ____
      / ____/ ____ _  ___    _____  (_) ____ _         / / / /  /  _/
     / __/   / __ `/ / _ \  / ___/ / / / __ `/        / / / /   / /
    / /___  / /_/ / /  __/ / /    / / / /_/ /        / /_/ /  _/ /
   /_____/  \__, /  \___/ /_/    /_/  \__,_/         \____/  /___/
           /____/


 :: Powered by Spring Boot (v2.2.5.RELEASE) ::
```

### Run an interactive shell
```
$ docker run  -it -p 8443:8443  odpi/egeria:latest /bin/bash -
bash-4.4$ pwd
/opt/egeria
bash-4.4$ ls
LICENSE            NOTICE             clients            conformance-suite  server             user-interface     utilities
bash-4.4$
```
### Persisting data

By default any data you create whilst the docker image is running will get written to the image, and may only get saved if you specifically commit. Best practice is to use a docker volume or mount point. More information on this can be found at [https://docs.docker.com/storage/#:~:text=Volumes%20are%20the%20best%20way,modify%20them%20at%20any%20time.](Docker docs).

As of version 2.6 (or main as of 18 Dec 2020), Egeria saves all data when running to the 'data' directory. In the docker image this is at '/deployments/data'

Similarly when using this image within kubernetes you should ensure persistent storage is mounted over this directory. Our k8s examples will do this as of 2.6

An example using docker:

Create the volume locally on your docker host:
```
$ docker volume create egeria-data 
egeria-data
```

List your volumes:
```
$ docker volume ls
DRIVER    VOLUME NAME
local     egeria-data
```

Find out more about where that volume is stored locally:
```
$ docker volume inspect egeria-data                                                                    
[
    {
        "CreatedAt": "2020-12-17T12:37:11Z",
        "Driver": "local",
        "Labels": {},
        "Mountpoint": "/data/docker/volumes/egeria-data/_data",
        "Name": "egeria-data",
        "Options": {},
        "Scope": "local"
    }
]
```

With that in place we can now run our docker image, this time making use of the volume above to persist data ie:
```
$ docker run -p 9443:9443 -v source=egeria-data,target=/deployments/data odpi/egeria:latest 
/usr/local/s2i/run: line 15: /opt/jboss/container/maven/default//scl-enable-maven: No such file or directory
Starting the Java application using /opt/jboss/container/java/run/run-java.sh ...
INFO exec  java -XX:+UseParallelOldGC -XX:MinHeapFreeRatio=10 -XX:MaxHeapFreeRatio=20 -XX:GCTimeRatio=4 -XX:AdaptiveSizePolicyWeight=90 -XX:MaxMetaspaceSize=100m -XX:+ExitOnOutOfMemoryError -XX:MaxMetaspaceSize=1g -cp "." -jar /deployments/platform/omag-server-platform-4.3.jar
 ODPi Egeria
    ____   __  ___ ___    ______   _____                                 ____   _         _     ___
   / __ \ /  |/  //   |  / ____/  / ___/ ___   ____ _   __ ___   ____   / _  \ / / __    / /  / _ /__   ____ _  _
  / / / // /|_/ // /| | / / __    \__ \ / _ \ / __/| | / // _ \ / __/  / /_/ // //   |  / _\ / /_ /  | /  _// || |
 / /_/ // /  / // ___ |/ /_/ /   ___/ //  __// /   | |/ //  __// /    /  __ // // /  \ / /_ /  _// / // /  / / / /
 \____//_/  /_//_/  |_|\____/   /____/ \___//_/    |___/ \___//_/    /_/    /_/ \__/\//___//_/   \__//_/  /_/ /_/

 :: Powered by Spring Boot (v2.3.3.RELEASE) ::
```

### Reviewing additional label metadata in the image:

Note that you'll be able to see the image version, build date, last git update etc (this is an old example from 1.6, when we used http & port 8080)
```
$ docker inspect --format='{{range $k, $v := .ContainerConfig.Labels}} {{- printf "%s = \"%s\"\n" $k $v -}} {{end}}' odpi/egeria:latest
org.opencontainers.image.vendor = "= ODPi       org.opencontainers.image.title = Egeria       org.opencontainers.image.description = Common image for core ODPi Egeria runtime.       org.opencontainers.image.url = https://egeria.odpi.org/       org.opencontainers.image.source = https://github.com/odpi/egeria       org.opencontainers.image.authors = ODPi Egeria       org.opencontainers.image.revision = 2e8b97d       org.opencontainers.image.licenses = Apache-2.0       org.opencontainers.image.created = 2020-03-25T12:03:52+0000       org.opencontainers.image.version = 4.3       org.opencontainers.image.documentation = https://egeria.odpi.org/open-metadata-resources/open-metadata-deployment/docker/egeria/       org.opencontainers.image.ext.vcs-date = 2020-03-25T11:46:50+0000       org.opencontainers.image.ext.docker.cmd = docker run -d -p 8080:8080 odpi/egeria       org.opencontainers.image.ext.docker.cmd.devel = docker run -d -p 8080:8080 -p 5005:5005 -e JAVA_DEBUG=true odpi/egeria       org.opencontainers.image.ext.docker.debug = docker exec -it  /bin/sh       org.opencontainers.image.ext.docker.params = JAVA_DEBUG=set to true to enable JVM debugging"

```
### Runtime parameters

Additional parameters can be specified at runtime by setting in the environment ie `-e VAR=VALUE`

| Variable | Default                                                                                                                                                     | Description                                                                                                                         |
| -- |-------------------------------------------------------------------------------------------------------------------------------------------------------------|-------------------------------------------------------------------------------------------------------------------------------------|
| JAVA_OPTS |                                                                                                                                                             | Passes only these options to the java command used to launch egeria                                                                 |
| JAVA_OPTS_APPEND | -XX:MaxMetaspaceSize=1g                                                                                                                                     | Similar to JAVA_OPTS but appends to any options already set in image                                                                |
| JAVA_APP_JAR | platform/omag-server-platform-${version}.jar                                                                                                                 | Launches a different jar file -- use with caution as this must exist in the egeria assembly                                         |
| LOADER_PATH | /deployments/platform/lib | Specifies a comma seperated list of directories to load additional libraries from ie adding to CLASSPATH used by spring classloader |

### Extending the image to include additional libraries, such as connectors

By default, the docker image is setup to install the OMAG Server Platform jar into `/deployments/platform`/
The `/deployments/platform/lib` directly is also set up in the classpath via Spring's loader.path property - set via LOADER_PATH in Docker

Egeria's capability can be extended through connectors. These will take the form of a java jar
which needs to be dynamically loaded at runtime. As such follow one of the following methods
to deploy any additional connectors

#### Adding to the image using a volume

In docker, or kubernetes mount an additional volume in the image - for example at `/deployments/platform/extlib`
Then ensure the variable 'LOADER.PATH' is set to include this directory in addition to '/deployments/platform/lib' which is
required for the OMAG Server Platform to work.

This example will:
 * Create a new docker volume to store the library
 * Run a lightweight docker container so we can copy files
 * Copy a local library into the volume
 * Ensure the permissions are correct for the egeria image 
 * Shut down the utility container
 * Launch the egeria container with the classpath used by the OMAG Server Platform to include the new volume - where our custom connector is located
```shell
extralibs
$ docker run -d --rm --name copyutil -v extralibs:/mnt alpine tail -f /dev/null                                                                                   [14:49:29]
13368e4f645bbc7470785d83b831f05a0ae907ee149f9f62ab9943869b8baa63
$ docker cp ~/src/egeria-database-connectors/postgres-connector/build/libs/postgres-connector-2.5-SNAPSHOT-javadoc.jar copyutil:/mnt                              [14:49:52]
$ docker exec copyutil chown -R 185 /mnt                                                                                                                          [14:50:25]
$ docker stop copyutil                                                                                                                                            [14:50:44]
copyutil
$ docker run --env LOADER_PATH=/deployments/extralibs:/deployments/platform/lib -v extralibs:/deployments/extralibs -p 9443:9443 egeria:latest
```

There are many ways of achieving the same result. If working locally you may wish to use a docker 'bind-mount', whilst in kubernetes
you may need to create another job to retrieve the required libraries or content -- in this case the image approach (below) may be easier.

#### Adding to the image through a docker build

Use the egeria image as a base, for example begin your custom Dockerfile with
<<<<<<< HEAD
`FROM odpi/egeria:4.3`
=======

`FROM odpi/egeria:4.4-SNAPSHOT`
>>>>>>> 02dc41ad

Then add in the files you need, as well as customize the LOADER_PATH variable ie
`COPY myextralib.jar /deployments/platform/lib`

If you use the platform/lib directory you do not need to change the value of the LOADER_PATH variable as this directory
is already included.

---


License: [CC BY 4.0](https://creativecommons.org/licenses/by/4.0/),
Copyright Contributors to the ODPi Egeria project.<|MERGE_RESOLUTION|>--- conflicted
+++ resolved
@@ -35,7 +35,7 @@
 
 To use this
  * Run a full egeria build with `./gradlew build` from the project root
- * Run `mkdir -p open-metadata-resources/open-metadata-deployment/docker/egeria/build/assembly && cp -r open-metadata-distribution/open-metadata-assemblies/build/unpacked/egeria-4.3-distribution.tar.gz/. open-metadata-resources/open-metadata-deployment/docker/egeria/build/assembly` - replacing the version label as appropriate
+ * Run `mkdir -p open-metadata-resources/open-metadata-deployment/docker/egeria/build/assembly && cp -r open-metadata-distribution/open-metadata-assemblies/build/unpacked/egeria-4.4-SNAPSHOT-distribution.tar.gz/. open-metadata-resources/open-metadata-deployment/docker/egeria/build/assembly` - replacing the version label as appropriate
  * Run `docker build -t egeria:myversion -f Dockerfile .` in this directory to create the image
 
 
@@ -50,17 +50,6 @@
 The following additional arguments are allowed
 
 
-<<<<<<< HEAD
-|parameter| regular | selfbuild | default | description |
-|--|---------|--|--|--|
-| runimg   | No     | Yes | registry.access.redhat.com/ubi9/openjdk-17 | Container image used for building egeria |
-| buildimg | No     |Yes | registry.access.redhat.com/ubi9/openjdk-17 | Container image used for runtime ie launching egeria |
-| version  | Yes      | Yes | 4.3 | Version string - must be correct so that the right jar file gets launched. Do not rely on default |
-| srcurl | No | Yes | https://github.com/odpi/egeria | Specifies url of github repo to clone |
-| srcref | No | Yes | main | Specifies branch, or tag of code within the repo
-| buildparms | No | Yes | build -x test -x javadoc | Gradle invocation to build egeria |
-| now | No | Yes | <undefined> | timestamp - purely used as additional metadata to describe the image |
-=======
 | parameter  | regular | selfbuild | default                                    | description                                                                                       |
 |------------|---------|-----------|--------------------------------------------|---------------------------------------------------------------------------------------------------|
 | runimg     | No      | Yes       | registry.access.redhat.com/ubi9/openjdk-17 | Container image used for building egeria                                                          |
@@ -70,7 +59,6 @@
 | srcref     | No      | Yes       | main                                       | Specifies branch, or tag of code within the repo                                                  |
 | buildparms | No      | Yes       | build -x test -x javadoc                   | Gradle invocation to build egeria                                                                 |
 | now        | No      | Yes       | <undefined>                                | timestamp - purely used as additional metadata to describe the image                              |
->>>>>>> 02dc41ad
 
 
 ## Running the egeria image
@@ -179,7 +167,7 @@
 $ docker run -p 9443:9443 -v source=egeria-data,target=/deployments/data odpi/egeria:latest 
 /usr/local/s2i/run: line 15: /opt/jboss/container/maven/default//scl-enable-maven: No such file or directory
 Starting the Java application using /opt/jboss/container/java/run/run-java.sh ...
-INFO exec  java -XX:+UseParallelOldGC -XX:MinHeapFreeRatio=10 -XX:MaxHeapFreeRatio=20 -XX:GCTimeRatio=4 -XX:AdaptiveSizePolicyWeight=90 -XX:MaxMetaspaceSize=100m -XX:+ExitOnOutOfMemoryError -XX:MaxMetaspaceSize=1g -cp "." -jar /deployments/platform/omag-server-platform-4.3.jar
+INFO exec  java -XX:+UseParallelOldGC -XX:MinHeapFreeRatio=10 -XX:MaxHeapFreeRatio=20 -XX:GCTimeRatio=4 -XX:AdaptiveSizePolicyWeight=90 -XX:MaxMetaspaceSize=100m -XX:+ExitOnOutOfMemoryError -XX:MaxMetaspaceSize=1g -cp "." -jar /deployments/platform/omag-server-platform-4.4-SNAPSHOT.jar
  ODPi Egeria
     ____   __  ___ ___    ______   _____                                 ____   _         _     ___
    / __ \ /  |/  //   |  / ____/  / ___/ ___   ____ _   __ ___   ____   / _  \ / / __    / /  / _ /__   ____ _  _
@@ -248,12 +236,8 @@
 #### Adding to the image through a docker build
 
 Use the egeria image as a base, for example begin your custom Dockerfile with
-<<<<<<< HEAD
-`FROM odpi/egeria:4.3`
-=======
 
 `FROM odpi/egeria:4.4-SNAPSHOT`
->>>>>>> 02dc41ad
 
 Then add in the files you need, as well as customize the LOADER_PATH variable ie
 `COPY myextralib.jar /deployments/platform/lib`
