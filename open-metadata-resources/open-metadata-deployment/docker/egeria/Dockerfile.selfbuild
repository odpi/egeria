# SPDX-License-Identifier: Apache-2.0
# Copyright Contributors to the Egeria project.

# Usage: docker run -d -p 9443:9443 odpi/egeria
# 
# All dynamic data is stored under /deployments/data, so map a volume or k8s pvc to this 
# to persist egeria configuration, local graph repo etc ie
# docker run -v source=egeria-data,target=/deployments/data odpi/egeria:latest 
#
# See readme in source tree or on docker hub for more info

# This is a self-build variation of the standard egeria Dockerfile - it will
# build egeria within the container, and then configure it for subsequent execution

# Based on RedHat UBI image.
# https://catalog.redhat.com/software/containers/ubi9/openjdk-17-runtime/61ee7d45384a3eb331996bee


# NOTE: Build args differ from the standard Dockerfile, as we need to get the right code to build from github

ARG buildimg=registry.access.redhat.com/ubi9/openjdk-17
ARG runimg=registry.access.redhat.com/ubi9/openjdk-17



FROM $buildimg as build

# Defaults to 'main' but could be 'egeria-release-4.3' or a commit id like '969fde1042fc4fda70961f979c4634159466e081'
ARG srcref=main
# Defaults to egeria repo - but could be a different fork if needed
ARG srcurl=https://github.com/odpi/egeria
# this should not be needed, and must match the source, but we'll use for now
<<<<<<< HEAD
ARG version=4.3
=======

ARG version=4.4-SNAPSHOT
>>>>>>> 02dc41ad
# Replace build parms if needed
ARG buildparms="build -x test -x javadoc --no-build-cache"
# Can optionally specify build time so that we tag the image appropriately
ARG now="<undefined>"

ENV version ${version}
ENV srcurl ${srcurl}
ENV srcref ${srcref}
ENV now ${now}

# We need to install git -- and will continue the build as root - since this isn't runtime

USER root
RUN microdnf install -y git

# Building egeria is simple - clone & run the gradle wrapper. Then we can copy the files over

RUN cd /root && git clone $srcurl egeria -b $srcref && cd egeria && ./gradlew $buildparms

# This can be switched to the runtime image for a smaller footprint image
# However the JDK debugging tools will be lost, which are helpful in monitoring & undersanding performance/resource issues
#FROM registry.access.redhat.com/ubi9/openjdk-17-runtime

FROM $runimg

# Defaults to 'main' but could be 'egeria-release-4.0' or a commit id like '969fde1042fc4fda70961f979c4634159466e081'
ARG srcref=main
# Defaults to egeria repo - but could be a different fork if needed
ARG srcurl=https://github.com/odpi/egeria
# this should not be needed, and must match the source, but we'll use for now
ARG version=4.3
# Replace build parms if needed
ARG buildparms="build -x test -x javadoc"
# Can optionally specify build time so that we tag the image appropriately
ARG now="<undefined>"

ENV version ${version}
ENV srcurl ${srcurl}
ENV srcref ${srcref}
ENV now ${now}

# Labels from https://github.com/opencontainers/image-spec/blob/master/annotations.md#pre-defined-annotation-keys (with additions prefixed ext)
# Dates & commit refs are incomplete and only approximate if set/in terms of tags
LABEL org.opencontainers.image.vendor = "LF AI&Data" \
      org.opencontainers.image.title = "Egeria" \
      org.opencontainers.image.description = "Common image for core ODPi Egeria runtime. Based on RedHat UBI 8 openjdk-17 image" \
      org.opencontainers.image.url = "https://egeria-project/org/" \
      org.opencontainers.image.source = "$srcurl" \
      org.opencontainers.image.authors = "Egeria" \
      org.opencontainers.image.revision = "$srcref" \
      org.opencontainers.image.licenses = "Apache-2.0" \
      org.opencontainers.image.created = "$now" \
      org.opencontainers.image.version = "$srcref" \
      org.opencontainers.image.documentation = "https://egeria-project.org" \
      org.opencontainers.image.ext.docker.cmd = "docker run -d -p 9443:9443 odpi/egeria" \
      org.opencontainers.image.ext.docker.cmd.devel = "docker run -d -p 9443:9443 -p 5005:5005 -e JAVA_DEBUG=true odpi/egeria" \
      org.opencontainers.image.ext.docker.debug = "docker exec -it $CONTAINER /bin/sh" \
      org.opencontainers.image.ext.docker.params = "JAVA_DEBUG=set to true to enable JVM debugging"

# Copy egeria distribution
COPY --from=build /root/egeria/open-metadata-distribution/open-metadata-assemblies/build/unpacked/egeria-$version-distribution.tar.gz /deployments

# Expose port 8080 (default) for client access, and allow for 5005 being used for remote java debug
EXPOSE 9443 5005

# By default, we run the OMAG Server Platform
ENV JAVA_APP_JAR=platform/omag-server-platform-${version}.jar

# This is used with regular class loader, ie any client code etc
# ENV JAVA_LIBDIR=/deployments/lib

# This is used when running a spring app such as the OMAG Server Platform (default)
# Extend this accordingly via the environment, or within a new Dockerfile as needed
ENV LOADER_PATH=/deployments/platform/lib

# Joloka will be removed shortly. For now disable to avoid errors
ENV AB_JOLOKIA_OFF=true

# See issue 3740 - we leave the metaspace size as unlimited - jvm default
ENV JAVA_OPTS_APPEND="-XX:MaxMetaspaceSize=1g"<|MERGE_RESOLUTION|>--- conflicted
+++ resolved
@@ -30,12 +30,8 @@
 # Defaults to egeria repo - but could be a different fork if needed
 ARG srcurl=https://github.com/odpi/egeria
 # this should not be needed, and must match the source, but we'll use for now
-<<<<<<< HEAD
-ARG version=4.3
-=======
 
 ARG version=4.4-SNAPSHOT
->>>>>>> 02dc41ad
 # Replace build parms if needed
 ARG buildparms="build -x test -x javadoc --no-build-cache"
 # Can optionally specify build time so that we tag the image appropriately
@@ -66,7 +62,7 @@
 # Defaults to egeria repo - but could be a different fork if needed
 ARG srcurl=https://github.com/odpi/egeria
 # this should not be needed, and must match the source, but we'll use for now
-ARG version=4.3
+ARG version=4.4-SNAPSHOT
 # Replace build parms if needed
 ARG buildparms="build -x test -x javadoc"
 # Can optionally specify build time so that we tag the image appropriately
