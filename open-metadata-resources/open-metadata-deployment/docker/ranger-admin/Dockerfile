<<<<<<< HEAD
# SPDX-License-Identifier: CC-BY-4.0 
# Copyright Contributors to the Egeria project. 
# ---
# Docker configuration file for Ranger
=======
# SPDX-License-Identifier: Apache-2.0
# Copyright Contributors to the Egeria project.
# ---
# Docker configuration file for Ranger
# ---
>>>>>>> 7a828bdf

# Let's use UBUNTU
FROM            ubuntu:18.04

<<<<<<< HEAD
# Image metadata following http://label-schema.org/rc1/
LABEL org.label-schema.name = "RangerAdminForEgeriaVDC"
LABEL org.label-schema.description="Apache Ranger Admin service to support Egeria VDC demos"
LABEL org.label-schema.url="https://github.com/odpi/egeria/"
LABEL org.label-schema.vcs="https://github.com/odpi/egeria/tree/master/open-metadata-resources/open-metadata-deployment/docker/ranger-admin"
LABEL org.label-schema.version="0.2.0"
LABEL org.label-schema.schema-version = "1.0"
=======
MAINTAINER      Nigel Jones <nigel.l.jones+gh@gmail.com>
>>>>>>> 7a828bdf

# Will use these more in future
# -- command line parameters & defaults to set
ARG		 rootpw
ENV		 rootpw			 $(rootpw:-admin999}

ARG		 build
ENV		 build 			 ${build:-2.0.0-SNAPSHOT}

ARG 		 branch
ENV		 branch			 ${branch:-master}

ENV		 dadir			 /opt/${build}-admin

# Note - assumes maven-3 versions only
ARG		 mavenver		 
ENV		 mavenver		 ${mavenver:-3.5.4}
ARG		 dockerizever		 
ENV		 dockerizever		 ${dockerizever:-0.6.1}
ARG		 solrver		 
ENV		 solrver		 ${solrver:-7.5.0}

# Let's start with some core packages we need
RUN apt-get update && apt-get install -y wget libmysql-java python openjdk-8-jdk maven git iputils-ping net-tools vim lsof apt-utils build-essential lsb-core lsb-release

# It turns out mvn 3.5.3 (current on ubuntu distro) nor 3.5.2 work with ranger. 3.5.0 or 3.5.4 only
WORKDIR /root
RUN wget http://mirror.vorboss.net/apache/maven/maven-3/${mavenver}/binaries/apache-maven-${mavenver}-bin.tar.gz
RUN gunzip -c apache-maven-${mavenver}-bin.tar.gz | tar -xvf -


# Setup some environment variables for later
ENV JAVA_HOME /usr/lib/jvm/java-8-openjdk-amd64

# Add Java 8 and Maven to the path.
ENV PATH /root/apache-maven-${mavenver}/bin:/usr/lib/jvm/java-8-openjdk-amd64/bin:/usr/local/sbin:/usr/local/bin:/usr/sbin:/usr/bin:/sbin:/bin

 # Working directory - root home
WORKDIR /root

 # Pull down Ranger and build it
RUN git clone http://github.com/apache/ranger.git -b ${branch}

 # Remove -DskipTests if unit tests are to be included - build the code...
WORKDIR /root/ranger

# -Pall is normally used on non-linux platforms as it skips the native security plugins. However the -Plinux profile
# is currently pulling in a later maven assembly plugin as of 2018.11.05 which is breaking the build/packaging for
# the 1.2 branch....
RUN mvn -Pall -DskipTests=true clean compile package install assembly:assembly

# We have now built the latest ranger from source - let's unpack and setup the admin server & UI

# Add dockerize wait tool - this allows VMs to wait for network ports to be available.
# Only needed if running in a docker-compose type environment, not for single image
# this is recommended on docker.com
RUN wget https://github.com/jwilder/dockerize/releases/download/v${dockerizever}/dockerize-linux-amd64-v${dockerizever}.tar.gz
RUN tar -C /usr/local/bin -xzvf dockerize-linux-amd64-v${dockerizever}.tar.gz



# After a build, the ranger directory looks like this - we need to chose the zips we're interested in deploying
# in this docker image
#
# antrun                                      ranger-1.2.0-migration-util.tar.gz
# archive-tmp                                 ranger-1.2.0-migration-util.zip
# maven-shared-archive-resources              ranger-1.2.0-ranger-tools.tar.gz
# ranger-1.2.0-admin.tar.gz          ranger-1.2.0-ranger-tools.zip
# ranger-1.2.0-admin.zip             ranger-1.2.0-solr-plugin.tar.gz
# ranger-1.2.0-atlas-plugin.tar.gz   ranger-1.2.0-solr-plugin.zip
# ranger-1.2.0-atlas-plugin.zip      ranger-1.2.0-sqoop-plugin.tar.gz
# ranger-1.2.0-hbase-plugin.tar.gz   ranger-1.2.0-sqoop-plugin.zip
# ranger-1.2.0-hbase-plugin.zip      ranger-1.2.0-src.tar.gz
# ranger-1.2.0-hdfs-plugin.tar.gz    ranger-1.2.0-src.zip
# ranger-1.2.0-hdfs-plugin.zip       ranger-1.2.0-storm-plugin.tar.gz
# ranger-1.2.0-hive-plugin.tar.gz    ranger-1.2.0-storm-plugin.zip
# ranger-1.2.0-hive-plugin.zip       ranger-1.2.0-tagsync.tar.gz
# ranger-1.2.0-kafka-plugin.tar.gz   ranger-1.2.0-tagsync.zip
# ranger-1.2.0-kafka-plugin.zip      ranger-1.2.0-usersync.tar.gz
# ranger-1.2.0-kms.tar.gz            ranger-1.2.0-usersync.zip
# ranger-1.2.0-kms.zip               ranger-1.2.0-yarn-plugin.tar.gz
# ranger-1.2.0-knox-plugin.tar.gz    ranger-1.2.0-yarn-plugin.zip
# ranger-1.2.0-knox-plugin.zip       rat.txt
# ranger-1.2.0-kylin-plugin.tar.gz   version
# ranger-1.2.0-kylin-plugin.zip

# Just going with the admin server here - v1 of the docker image used to copy in, so here we will just link

WORKDIR /opt
RUN gunzip -c /root/ranger/target/ranger-${build}-admin.tar.gz | tar -xvf -

RUN rm -fr /root/ranger/target
# Get the mysql connector ready

# Setup solr - needs java, contributed script for local solr install
#
# Script#s default port is 6083. 
WORKDIR /opt/ranger-${build}-admin/contrib/solr_for_audit_setup
RUN sed -i 's|SOLR_INSTALL=false|SOLR_INSTALL=true|' install.properties
RUN sed -i "s|SOLR_DOWNLOAD_URL=|SOLR_DOWNLOAD_URL=http://www.mirrorservice.org/sites/ftp.apache.org/lucene/solr/${solrver}/solr-${solrver}.tgz|" install.properties

#Update path to include java, so that when we run the container it is available
#default shell isn't bash :-(

#RUN echo "export JAVA_HOME=/usr/lib/jvm/default-java" >> /root/.bashrc
RUN echo "export JAVA_HOME=/usr/lib/jvm/java-8-openjdk-amd64" >> /root/.profile
RUN echo "export PATH=${JAVA_HOME}/bin:$PATH" >> /root/.profile
RUN chmod +x /root/.profile


# This should work according to docs, but see RANGER-1565 -
#
# --RUN sed -i 's|#JAVA_HOME=|JAVA_HOME=/usr/lib/jvm/default-java|' install.properties
# --RUN ./setup.sh
#
# So this is the workaround
RUN JAVA_HOME=/usr/lib/jvm/java-8-openjdk-amd64 ./setup.sh

# setup the ranger server
# Note that we assume mariadb is running locally for policy storage - this will be the case in the kubernetes pod environment we create in the ranger helm charts
# In future we may wish to get more configurable to better allow a standalone image to work and/or to split out the db into a seperate pod for workload management
WORKDIR /opt/ranger-${build}-admin
ENV		 dadir			 /opt/ranger-${build}-admin

RUN sed -i "s|^db_root_password=|db_root_password=${rootpw}|g" "${dadir}/install.properties" 
RUN sed -i "s|^db_password=|db_password=${rootpw}|g" "${dadir}/install.properties" 
RUN sed -i "s|^db_host=localhost|db_host=localhost:3306|g" "${dadir}/install.properties" 
RUN sed -i "s|^audit_solr_urls=|audit_solr_urls=http://localhost:6083/solr/ranger_audits|g" install.properties
RUN sed -i "s|^rangerAdmin_password=|rangerAdmin_password=${rootpw}|g" "${dadir}/install.properties"
RUN sed -i "s|^rangerTagsync_password=|rangerTagsync_password=${rootpw}|g" "${dadir}/install.properties"
RUN sed -i "s|^rangerUsersync_password=|rangerUsersync_password=${rootpw}|g" "${dadir}/install.properties"
RUN sed -i "s|^keyadmin_password=|keyadmin_password=${rootpw}|g" "${dadir}/install.properties"

# Expose web ports
EXPOSE          6080 6182 6083 6183

# Build launch script which can be started from docker-compose
# TODO - this could be moved to a dist. script

RUN echo "#/bin/sh" > /opt/ranger-${build}-admin/ranger-docker-start.sh
RUN echo "export JAVA_HOME=/usr/lib/jvm/java-8-openjdk-amd64"  >> /opt/ranger-${build}-admin/ranger-docker-start.sh
RUN echo "export PATH=${JAVA_HOME}:$PATH"  >> /opt/ranger-${build}-admin/ranger-docker-start.sh

RUN echo "/usr/local/bin/dockerize -wait tcp:/localhost:3306 -timeout 120s" >> /opt/ranger-${build}-admin/ranger-docker-start.sh
RUN echo "/opt/ranger-${build}-admin/setup.sh" >> /opt/ranger-${build}-admin/ranger-docker-start.sh

# Now let's start solr 
RUN echo "/opt/solr/ranger_audit_server/scripts/start_solr.sh &" >> /opt/ranger-${build}-admin/ranger-docker-start.sh

RUN echo "/usr/bin/ranger-admin start" >> /opt/ranger-${build}-admin/ranger-docker-start.sh
RUN chmod +x /opt/ranger-${build}-admin/ranger-docker-start.sh
RUN echo "while [ true ]" >> /opt/ranger-${build}-admin/ranger-docker-start.sh
RUN echo "do"  >> /opt/ranger-${build}-admin/ranger-docker-start.sh
RUN echo "  sleep 10000"  >> /opt/ranger-${build}-admin/ranger-docker-start.sh
RUN echo "done"  >> /opt/ranger-${build}-admin/ranger-docker-start.sh

# Hopefully running that script will finish the configuration (which needs mysql)
ENTRYPOINT ["/bin/sh","-c","/opt/ranger-${build}-admin/ranger-docker-start.sh"]<|MERGE_RESOLUTION|>--- conflicted
+++ resolved
@@ -1,20 +1,11 @@
-<<<<<<< HEAD
 # SPDX-License-Identifier: CC-BY-4.0 
 # Copyright Contributors to the Egeria project. 
 # ---
 # Docker configuration file for Ranger
-=======
-# SPDX-License-Identifier: Apache-2.0
-# Copyright Contributors to the Egeria project.
-# ---
-# Docker configuration file for Ranger
-# ---
->>>>>>> 7a828bdf
 
 # Let's use UBUNTU
 FROM            ubuntu:18.04
 
-<<<<<<< HEAD
 # Image metadata following http://label-schema.org/rc1/
 LABEL org.label-schema.name = "RangerAdminForEgeriaVDC"
 LABEL org.label-schema.description="Apache Ranger Admin service to support Egeria VDC demos"
@@ -22,9 +13,6 @@
 LABEL org.label-schema.vcs="https://github.com/odpi/egeria/tree/master/open-metadata-resources/open-metadata-deployment/docker/ranger-admin"
 LABEL org.label-schema.version="0.2.0"
 LABEL org.label-schema.schema-version = "1.0"
-=======
-MAINTAINER      Nigel Jones <nigel.l.jones+gh@gmail.com>
->>>>>>> 7a828bdf
 
 # Will use these more in future
 # -- command line parameters & defaults to set
