--- conflicted
+++ resolved
@@ -13,14 +13,9 @@
     ui: 30443
 
 egeria:
-<<<<<<< HEAD
-  version: 1.8-SNAPSHOT
   #logging: OFF
   development: true
-
-=======
   version: 2.0-SNAPSHOT
->>>>>>> 5fb954b4
 
 # Defaults for the images (can be overridden here or individually, see comment below)
 # Note for egeria provided images we use the version specified above
