--- conflicted
+++ resolved
@@ -155,19 +155,11 @@
         /*
          * Calls for new and changed types go here
          */
-<<<<<<< HEAD
-        update0025Locations();
-        update0030HostsAndOperatingPlatforms();
-        update0050Applications();
-        update0440OrganizationControls();
-        update0462GovernanceActionTypes();
-        add0335PrimaryCategoryClassification();
-=======
         update0056AssetManagers();
         update0137ToDos();
         update0450GovernanceRollout();
         update0217Ports();
->>>>>>> a25ad5dc
+        add0335PrimaryCategoryClassification();
     }
 
 
@@ -424,7 +416,6 @@
 
         return typeDefPatch;
     }
-<<<<<<< HEAD
 
     /**
      * 0335  Add the Primary Category Classification
@@ -472,6 +463,4 @@
     }
 
 
-=======
->>>>>>> a25ad5dc
 }
