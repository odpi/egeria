--- conflicted
+++ resolved
@@ -159,11 +159,8 @@
         update0137ToDos();
         update0450GovernanceRollout();
         update0217Ports();
-<<<<<<< HEAD
         update0534RelationalSchema();
-=======
         add0335PrimaryCategoryClassification();
->>>>>>> ea1fd203
     }
 
 
@@ -421,7 +418,7 @@
         return typeDefPatch;
     }
 
-<<<<<<< HEAD
+
 
     /*
      * -------------------------------------------------------------------------------------------------------
@@ -448,7 +445,13 @@
 
         return typeDefPatch;
     }
-=======
+
+
+
+    /*
+     * -------------------------------------------------------------------------------------------------------
+     */
+
     /**
      * 0335  Add the Primary Category Classification
      */
@@ -467,12 +470,12 @@
         final String linkedToEntity = "GlossaryTerm";
 
         ClassificationDef classificationDef = archiveHelper.getClassificationDef(guid,
-                name,
-                null,
-                description,
-                descriptionGUID,
-                this.archiveBuilder.getEntityDef(linkedToEntity),
-                true);
+                                                                                 name,
+                                                                                 null,
+                                                                                 description,
+                                                                                 descriptionGUID,
+                                                                                 this.archiveBuilder.getEntityDef(linkedToEntity),
+                                                                                 true);
 
         /*
          * Build the attributes
@@ -485,15 +488,12 @@
         final String attribute1DescriptionGUID = null;
 
         property = archiveHelper.getStringTypeDefAttribute(attribute1Name,
-                attribute1Description,
-                attribute1DescriptionGUID);
+                                                           attribute1Description,
+                                                           attribute1DescriptionGUID);
         properties.add(property);
 
         classificationDef.setPropertiesDefinition(properties);
 
         return classificationDef;
     }
-
-
->>>>>>> ea1fd203
 }
