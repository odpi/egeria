/* SPDX-License-Identifier: Apache-2.0 */
/* Copyright Contributors to the ODPi Egeria project. */
package org.odpi.openmetadata.opentypes;


import org.odpi.openmetadata.repositoryservices.archiveutilities.OMRSArchiveBuilder;
import org.odpi.openmetadata.repositoryservices.archiveutilities.OMRSArchiveHelper;
import org.odpi.openmetadata.repositoryservices.connectors.stores.archivestore.properties.OpenMetadataArchive;
import org.odpi.openmetadata.repositoryservices.connectors.stores.archivestore.properties.OpenMetadataArchiveType;
import org.odpi.openmetadata.repositoryservices.connectors.stores.metadatacollectionstore.properties.typedefs.ClassificationDef;
import org.odpi.openmetadata.repositoryservices.connectors.stores.metadatacollectionstore.properties.typedefs.ClassificationPropagationRule;
import org.odpi.openmetadata.repositoryservices.connectors.stores.metadatacollectionstore.properties.typedefs.EntityDef;
import org.odpi.openmetadata.repositoryservices.connectors.stores.metadatacollectionstore.properties.typedefs.RelationshipDef;
import org.odpi.openmetadata.repositoryservices.connectors.stores.metadatacollectionstore.properties.typedefs.RelationshipEndCardinality;
import org.odpi.openmetadata.repositoryservices.connectors.stores.metadatacollectionstore.properties.typedefs.RelationshipEndDef;
import org.odpi.openmetadata.repositoryservices.connectors.stores.metadatacollectionstore.properties.typedefs.TypeDefAttribute;
import org.odpi.openmetadata.repositoryservices.connectors.stores.metadatacollectionstore.properties.typedefs.TypeDefLink;
import org.odpi.openmetadata.repositoryservices.connectors.stores.metadatacollectionstore.properties.typedefs.TypeDefPatch;
import org.odpi.openmetadata.repositoryservices.connectors.stores.metadatacollectionstore.properties.typedefs.TypeDefStatus;
import org.odpi.openmetadata.repositoryservices.ffdc.OMRSErrorCode;
import org.odpi.openmetadata.repositoryservices.ffdc.exception.OMRSLogicErrorException;

import java.util.ArrayList;
import java.util.Date;
import java.util.List;

/**
 * OpenMetadataTypesArchive builds an open metadata archive containing all of the standard open metadata types.
 * These types have hardcoded dates and guids so that however many times this archive is rebuilt, it will
 * produce the same content.
 * <p>
 * Details of the open metadata types are documented on the wiki:
 * <a href="https://egeria.odpi.org/open-metadata-publication/website/open-metadata-types/">The Open Metadata Type System</a>
 * </p>
 * <p>
 * There are 8 areas, each covering a different topic area of metadata.  The module breaks down the process of creating
 * the models into the areas and then the individual models to simplify the maintenance of this class
 * </p>
 */
public class OpenMetadataTypesArchive
{
    /*
     * This is the header information for the archive.
     */
    private static final String                  archiveGUID        = "bce3b0a0-662a-4f87-b8dc-844078a11a6e";
    private static final String                  archiveName        = "Open Metadata Types";
    private static final String                  archiveDescription = "Standard types for open metadata repositories.";
    private static final OpenMetadataArchiveType archiveType        = OpenMetadataArchiveType.CONTENT_PACK;
    private static final String                  archiveVersion     = "3.4";
    private static final String                  originatorName     = "Egeria";
    private static final String                  originatorLicense  = "Apache 2.0";
    private static final Date                    creationDate       = new Date(1588261366992L);

    /*
     * Specific values for initializing TypeDefs
     */
    private static final long   versionNumber = 1L;
    private static final String versionName   = "1.0";


    private OMRSArchiveBuilder archiveBuilder;
    private OMRSArchiveHelper  archiveHelper;

    /**
     * Default constructor sets up the archive builder.  This in turn sets up the header for the archive.
     */
    public OpenMetadataTypesArchive()
    {
        this.archiveBuilder = new OMRSArchiveBuilder(archiveGUID,
                                                     archiveName,
                                                     archiveDescription,
                                                     archiveType,
                                                     archiveVersion,
                                                     originatorName,
                                                     originatorLicense,
                                                     creationDate,
                                                     null);

        this.archiveHelper = new OMRSArchiveHelper(archiveBuilder,
                                                   archiveGUID,
                                                   originatorName,
                                                   creationDate,
                                                   versionNumber,
                                                   versionName);
    }


    /**
     * Chained constructor sets up the archive builder.  This in turn sets up the header for the archive.
     *
     * @param archiveBuilder accumulator for types
     */
    public OpenMetadataTypesArchive(OMRSArchiveBuilder archiveBuilder)
    {
        this.archiveBuilder = archiveBuilder;

        this.archiveHelper = new OMRSArchiveHelper(archiveBuilder,
                                                   archiveGUID,
                                                   originatorName,
                                                   creationDate,
                                                   versionNumber,
                                                   versionName);
    }


    /**
     * Return the unique identifier for this archive.
     *
     * @return String guid
     */
    public String getArchiveGUID()
    {
        return archiveGUID;
    }


    /**
     * Returns the open metadata type archive containing all of the standard open metadata types.
     *
     * @return populated open metadata archive object
     */
    public OpenMetadataArchive getOpenMetadataArchive()
    {
        final String methodName = "getOpenMetadataArchive";

        if (this.archiveBuilder != null)
        {
            /*
             * Build the type archive.
             */
            this.getOriginalTypes();

            /*
             * The completed archive is ready to be packaged up and returned
             */
            return this.archiveBuilder.getOpenMetadataArchive();
        }
        else
        {
            /*
             * This is a logic error since it means the creation of the archive builder threw an exception
             * in the constructor and so this object should not be used.
             */
            throw new OMRSLogicErrorException(OMRSErrorCode.ARCHIVE_UNAVAILABLE.getMessageDefinition(),
                                              this.getClass().getName(),
                                              methodName);
        }
    }


    /**
     * Add the types from this archive to the archive builder supplied in the
     * constructor.
     */
    public void getOriginalTypes()
    {
        OpenMetadataTypesArchive3_3 previousTypes = new OpenMetadataTypesArchive3_3(archiveBuilder);

        /*
         * Pull the types from previous releases.
         */
        previousTypes.getOriginalTypes();

        /*
         * Calls for new and changed types go here
         */
<<<<<<< HEAD
        correct0040SoftwareServers();
        extend0110Actors();
        update0112Team();
        update0115ITProfile();
        extend0423SecurityDefinitions();
=======

        update0223Events();
>>>>>>> af24494b
        update0463GovernanceActions();
    }


    /**
     * The ServerEndpoint relationship used to be between an Endpoint and a SoftwareServer.  In 3.1 it was changed to connect
     * an Endpoint with an ITInfrastructure element to allow SoftwareServerPlatforms (like the OMAGServerPlatform)
     * to support endpoints (and hence APIs).  Unfortunately the wrong end was updated and so this change sets up the
     * ends properly.
     */
    private void correct0040SoftwareServers()
    {
        this.archiveBuilder.addTypeDefPatch(updateServerEndpointRelationship());
    }


    private TypeDefPatch updateServerEndpointRelationship()
    {
        /*
         * Create the Patch
         */
        final String typeName = "ServerEndpoint";

        TypeDefPatch  typeDefPatch = archiveBuilder.getPatchForType(typeName);

        typeDefPatch.setUpdatedBy(originatorName);
        typeDefPatch.setUpdateTime(creationDate);

        /*
         * Update end 1.
         */
        final String                     end1EntityType               = "ITInfrastructure";
        final String                     end1AttributeName            = "servers";
        final String                     end1AttributeDescription     = "Server(s) supporting this endpoint.";
        final String                     end1AttributeDescriptionGUID = null;
        final RelationshipEndCardinality end1Cardinality              = RelationshipEndCardinality.ANY_NUMBER;


        RelationshipEndDef relationshipEndDef = archiveHelper.getRelationshipEndDef(this.archiveBuilder.getEntityDef(end1EntityType),
                                                                                    end1AttributeName,
                                                                                    end1AttributeDescription,
                                                                                    end1AttributeDescriptionGUID,
                                                                                    end1Cardinality);
        typeDefPatch.setEndDef1(relationshipEndDef);

        /*
         * Set up end 2.
         */
        final String                     end2EntityType               = "Endpoint";
        final String                     end2AttributeName            = "endpoints";
        final String                     end2AttributeDescription     = "Endpoints supported by this server.";
        final String                     end2AttributeDescriptionGUID = null;
        final RelationshipEndCardinality end2Cardinality              = RelationshipEndCardinality.ANY_NUMBER;

        relationshipEndDef = archiveHelper.getRelationshipEndDef(this.archiveBuilder.getEntityDef(end2EntityType),
                                                                 end2AttributeName,
                                                                 end2AttributeDescription,
                                                                 end2AttributeDescriptionGUID,
                                                                 end2Cardinality);
        typeDefPatch.setEndDef2(relationshipEndDef);

        return typeDefPatch;
    }


    /*
     * -------------------------------------------------------------------------------------------------------
     */

    /**
     * Add support for LDAP distinguished name and extend the ProfileIdentity relationship to help selection of userIdentity..
     */
    private void extend0110Actors()
    {
        this.archiveBuilder.addTypeDefPatch(updateUserIdentityEntity());
        this.archiveBuilder.addTypeDefPatch(updateProfileIdentityRelationship());
    }

    private TypeDefPatch updateUserIdentityEntity()
    {
        /*
         * Create the Patch
         */
        final String typeName = "UserIdentity";

        TypeDefPatch  typeDefPatch = archiveBuilder.getPatchForType(typeName);

        typeDefPatch.setUpdatedBy(originatorName);
        typeDefPatch.setUpdateTime(creationDate);

        /*
         * Build the attributes
         */
        List<TypeDefAttribute> properties = new ArrayList<>();
        TypeDefAttribute       property;

        final String attribute1Name            = "distinguishedName";
        final String attribute1Description     = "The LDAP distinguished name (DN) that gives a unique positional name in the LDAP DIT.";
        final String attribute1DescriptionGUID = null;


        property = archiveHelper.getStringTypeDefAttribute(attribute1Name,
                                                           attribute1Description,
                                                           attribute1DescriptionGUID);
        properties.add(property);


        typeDefPatch.setPropertyDefinitions(properties);

        return typeDefPatch;
    }


    private TypeDefPatch updateProfileIdentityRelationship()
    {
        /*
         * Create the Patch
         */
        final String typeName = "ProfileIdentity";

        TypeDefPatch  typeDefPatch = archiveBuilder.getPatchForType(typeName);

        typeDefPatch.setUpdatedBy(originatorName);
        typeDefPatch.setUpdateTime(creationDate);

        /*
         * Build the attributes
         */
        List<TypeDefAttribute> properties = new ArrayList<>();
        TypeDefAttribute       property;

        final String attribute1Name            = "roleTypeName";
        final String attribute1Description     = "The type name of the PersonRole that the UserIdentity is used for.";
        final String attribute1DescriptionGUID = null;
        final String attribute2Name            = "roleGUID";
        final String attribute2Description     = "The unique identifier of the specific PersonRole that the UserIdentity is used for.";
        final String attribute2DescriptionGUID = null;
        final String attribute3Name            = "description";
        final String attribute3Description     = "A human readable description of the use of the UserIdentity by the actor.";
        final String attribute3DescriptionGUID = null;


        property = archiveHelper.getStringTypeDefAttribute(attribute1Name,
                                                           attribute1Description,
                                                           attribute1DescriptionGUID);
        properties.add(property);
        property = archiveHelper.getStringTypeDefAttribute(attribute2Name,
                                                           attribute2Description,
                                                           attribute2DescriptionGUID);
        properties.add(property);
        property = archiveHelper.getStringTypeDefAttribute(attribute3Name,
                                                           attribute3Description,
                                                           attribute3DescriptionGUID);
        properties.add(property);

        typeDefPatch.setPropertyDefinitions(properties);

        return typeDefPatch;
    }


    /*
     * -------------------------------------------------------------------------------------------------------
     */

    /**
     * Enable any person role to participate in multiple team leadership or team membership relationships.
     */
    private void update0112Team()
    {
        this.archiveBuilder.addTypeDefPatch(updateTeamMembershipRelationship());
        this.archiveBuilder.addTypeDefPatch(updateTeamLeadershipRelationship());
    }


    private TypeDefPatch updateTeamMembershipRelationship()
    {
        /*
         * Create the Patch
         */
        final String typeName = "TeamMembership";

        TypeDefPatch  typeDefPatch = archiveBuilder.getPatchForType(typeName);

        typeDefPatch.setUpdatedBy(originatorName);
        typeDefPatch.setUpdateTime(creationDate);

        RelationshipEndDef relationshipEndDef;

        /*
         * Set up end 1.
         */
        final String                     end1EntityType               = "PersonRole";
        final String                     end1AttributeName            = "teamMembers";
        final String                     end1AttributeDescription     = "The members of the team.";
        final String                     end1AttributeDescriptionGUID = null;
        final RelationshipEndCardinality end1Cardinality              = RelationshipEndCardinality.ANY_NUMBER;

        relationshipEndDef = archiveHelper.getRelationshipEndDef(this.archiveBuilder.getEntityDef(end1EntityType),
                                                                 end1AttributeName,
                                                                 end1AttributeDescription,
                                                                 end1AttributeDescriptionGUID,
                                                                 end1Cardinality);
        typeDefPatch.setEndDef1(relationshipEndDef);


        /*
         * Set up end 2.
         */
        final String                     end2EntityType               = "Team";
        final String                     end2AttributeName            = "memberOfTeam";
        final String                     end2AttributeDescription     = "The team that this role is a member of.";
        final String                     end2AttributeDescriptionGUID = null;
        final RelationshipEndCardinality end2Cardinality              = RelationshipEndCardinality.ANY_NUMBER;

        relationshipEndDef = archiveHelper.getRelationshipEndDef(this.archiveBuilder.getEntityDef(end2EntityType),
                                                                 end2AttributeName,
                                                                 end2AttributeDescription,
                                                                 end2AttributeDescriptionGUID,
                                                                 end2Cardinality);
        typeDefPatch.setEndDef2(relationshipEndDef);

        return typeDefPatch;
    }


    private TypeDefPatch updateTeamLeadershipRelationship()
    {
        /*
         * Create the Patch
         */
        final String typeName = "TeamLeadership";

        TypeDefPatch  typeDefPatch = archiveBuilder.getPatchForType(typeName);

        typeDefPatch.setUpdatedBy(originatorName);
        typeDefPatch.setUpdateTime(creationDate);

        RelationshipEndDef relationshipEndDef;

        /*
         * Set up end 1.
         */
        final String                     end1EntityType               = "PersonRole";
        final String                     end1AttributeName            = "teamLeaders";
        final String                     end1AttributeDescription     = "The leaders of the team.";
        final String                     end1AttributeDescriptionGUID = null;
        final RelationshipEndCardinality end1Cardinality              = RelationshipEndCardinality.ANY_NUMBER;

        relationshipEndDef = archiveHelper.getRelationshipEndDef(this.archiveBuilder.getEntityDef(end1EntityType),
                                                                 end1AttributeName,
                                                                 end1AttributeDescription,
                                                                 end1AttributeDescriptionGUID,
                                                                 end1Cardinality);
        typeDefPatch.setEndDef1(relationshipEndDef);


        /*
         * Set up end 2.
         */
        final String                     end2EntityType               = "Team";
        final String                     end2AttributeName            = "leadsTeam";
        final String                     end2AttributeDescription     = "The team lead by this person role.";
        final String                     end2AttributeDescriptionGUID = null;
        final RelationshipEndCardinality end2Cardinality              = RelationshipEndCardinality.ANY_NUMBER;

        relationshipEndDef = archiveHelper.getRelationshipEndDef(this.archiveBuilder.getEntityDef(end2EntityType),
                                                                 end2AttributeName,
                                                                 end2AttributeDescription,
                                                                 end2AttributeDescriptionGUID,
                                                                 end2Cardinality);
        typeDefPatch.setEndDef2(relationshipEndDef);

        return typeDefPatch;
    }


    /*
     * -------------------------------------------------------------------------------------------------------
     */

    /**
     * Link an IT profile to the infrastructure it represents.
     */
    private void update0115ITProfile()
    {
        this.archiveBuilder.addRelationshipDef(addITInfrastructureProfileRelationship());
    }


    private RelationshipDef addITInfrastructureProfileRelationship()
    {
        final String guid            = "4c579e3d-a4ff-41c1-9931-33e6fc992f2b";
        final String name            = "ITInfrastructureProfile";
        final String description     = "Link between an ITProfile and the asset for the piece of infrastructure it describes.";
        final String descriptionGUID = null;

        final ClassificationPropagationRule classificationPropagationRule = ClassificationPropagationRule.NONE;

        RelationshipDef relationshipDef = archiveHelper.getBasicRelationshipDef(guid,
                                                                                name,
                                                                                null,
                                                                                description,
                                                                                descriptionGUID,
                                                                                classificationPropagationRule);

        RelationshipEndDef relationshipEndDef;

        /*
         * Set up end 1.
         */
        final String                     end1EntityType               = "Asset";
        final String                     end1AttributeName            = "describedByProfile";
        final String                     end1AttributeDescription     = "The IT infrastructure that is described by the IT profile.";
        final String                     end1AttributeDescriptionGUID = null;
        final RelationshipEndCardinality end1Cardinality              = RelationshipEndCardinality.ANY_NUMBER;

        relationshipEndDef = archiveHelper.getRelationshipEndDef(this.archiveBuilder.getEntityDef(end1EntityType),
                                                                 end1AttributeName,
                                                                 end1AttributeDescription,
                                                                 end1AttributeDescriptionGUID,
                                                                 end1Cardinality);
        relationshipDef.setEndDef1(relationshipEndDef);


        /*
         * Set up end 2.
         */
        final String                     end2EntityType               = "ITProfile";
        final String                     end2AttributeName            = "usedByAsset";
        final String                     end2AttributeDescription     = "Description of the user identifies used by the asset.";
        final String                     end2AttributeDescriptionGUID = null;
        final RelationshipEndCardinality end2Cardinality              = RelationshipEndCardinality.ANY_NUMBER;

        relationshipEndDef = archiveHelper.getRelationshipEndDef(this.archiveBuilder.getEntityDef(end2EntityType),
                                                                 end2AttributeName,
                                                                 end2AttributeDescription,
                                                                 end2AttributeDescriptionGUID,
                                                                 end2Cardinality);
        relationshipDef.setEndDef2(relationshipEndDef);

        return relationshipDef;
    }



    /*
     * -------------------------------------------------------------------------------------------------------
     */

    /**
     * Add support for security groups.
     */
    private void extend0423SecurityDefinitions()
    {
        this.archiveBuilder.addEntityDef(addSecurityGroupEntity());
        this.archiveBuilder.addClassificationDef(addSecurityGroupMembershipClassification());
    }


    private EntityDef addSecurityGroupEntity()
    {
        final String guid = "042d9b5c-677e-477b-811f-1c39bf716759";

        final String name            = "SecurityGroup";
        final String description     = "A collection of users that should be given the same security privileges.";
        final String descriptionGUID = null;

        final String superTypeName = "TechnicalControl";

        EntityDef entityDef = archiveHelper.getDefaultEntityDef(guid,
                                                 name,
                                                 this.archiveBuilder.getEntityDef(superTypeName),
                                                 description,
                                                 descriptionGUID);

        /*
         * Build the attributes
         */
        List<TypeDefAttribute> properties = new ArrayList<>();
        TypeDefAttribute       property;

        final String attribute1Name            = "distinguishedName";
        final String attribute1Description     = "The LDAP distinguished name (DN) that gives a unique positional name in the LDAP DIT.";
        final String attribute1DescriptionGUID = null;

        property = archiveHelper.getStringTypeDefAttribute(attribute1Name,
                                                           attribute1Description,
                                                           attribute1DescriptionGUID);
        properties.add(property);

        entityDef.setPropertiesDefinition(properties);

        return entityDef;
    }


    private ClassificationDef addSecurityGroupMembershipClassification()
    {
        final String guid = "21a16f1e-9231-4983-b371-a0686d555273";

        final String name            = "SecurityGroupMembership";
        final String description     = "Identifies the set of user groups that this user identity is a member of.";
        final String descriptionGUID = null;

        final List<TypeDefLink> linkedToEntities = new ArrayList<>();

        linkedToEntities.add(this.archiveBuilder.getEntityDef("UserIdentity"));

        ClassificationDef classificationDef = archiveHelper.getClassificationDef(guid,
                                                                                 name,
                                                                                 null,
                                                                                 description,
                                                                                 descriptionGUID,
                                                                                 linkedToEntities,
                                                                                 false);

        /*
         * Build the attributes
         */
        List<TypeDefAttribute> properties = new ArrayList<>();
        TypeDefAttribute       property;

        final String attribute1Name            = "groups";
        final String attribute1Description     = "List of user group names.";
        final String attribute1DescriptionGUID = null;

        property = archiveHelper.getArrayStringTypeDefAttribute(attribute1Name,
                                                                attribute1Description,
                                                                attribute1DescriptionGUID);
        properties.add(property);

        classificationDef.setPropertiesDefinition(properties);

        return classificationDef;
    }


    /*
     * -------------------------------------------------------------------------------------------------------
     */

    /**
     * Store the number of partitions and replicas in the KafkaTopic.
     */
    private void update0223Events()
    {
        this.archiveBuilder.addTypeDefPatch(updateKafkaTopic());
    }

    /**
     * Deprecate the use of GovernanceActionExecutor and GovernanceActionTypeUse relationships in favour of
     * additional properties in the GovernanceAction entity.  This is to improve performance.
     */
    private void update0463GovernanceActions()
    {
        this.archiveBuilder.addTypeDefPatch(deprecateGovernanceActionExecutorRelationship());
        this.archiveBuilder.addTypeDefPatch(deprecateGovernanceActionTypeUseRelationship());
        this.archiveBuilder.addTypeDefPatch(updateGovernanceActionEntity());
    }

    private TypeDefPatch deprecateGovernanceActionExecutorRelationship()
    {
        final String typeName = "GovernanceActionExecutor";

        TypeDefPatch typeDefPatch = archiveBuilder.getPatchForType(typeName);

        typeDefPatch.setUpdatedBy(originatorName);
        typeDefPatch.setUpdateTime(creationDate);
        typeDefPatch.setTypeDefStatus(TypeDefStatus.DEPRECATED_TYPEDEF);

        return typeDefPatch;
    }


    private TypeDefPatch deprecateGovernanceActionTypeUseRelationship()
    {
        final String typeName = "GovernanceActionTypeUse";

        TypeDefPatch typeDefPatch = archiveBuilder.getPatchForType(typeName);

        typeDefPatch.setUpdatedBy(originatorName);
        typeDefPatch.setUpdateTime(creationDate);
        typeDefPatch.setTypeDefStatus(TypeDefStatus.DEPRECATED_TYPEDEF);

        return typeDefPatch;
    }


    private TypeDefPatch updateGovernanceActionEntity()
    {
        /*
         * Create the Patch
         */
        final String typeName = "GovernanceAction";

        TypeDefPatch  typeDefPatch = archiveBuilder.getPatchForType(typeName);

        typeDefPatch.setUpdatedBy(originatorName);
        typeDefPatch.setUpdateTime(creationDate);

        /*
         * Build the attributes
         */
        List<TypeDefAttribute> properties = new ArrayList<>();
        TypeDefAttribute       property;

        final String attribute1Name            = "requestType";
        final String attribute1Description     = "The request type used to call the service.";
        final String attribute1DescriptionGUID = null;
        final String attribute2Name            = "requestParameters";
        final String attribute2Description     = "Properties that configure the governance service for this type of request.";
        final String attribute2DescriptionGUID = null;
        final String attribute3Name            = "executorEngineGUID";
        final String attribute3Description     = "Unique identifier of the governance engine nominated to run the request.";
        final String attribute3DescriptionGUID = null;
        final String attribute4Name            = "executorEngineName";
        final String attribute4Description     = "Unique identifier of the governance engine nominated to run the request.";
        final String attribute4DescriptionGUID = null;
        final String attribute5Name            = "processName";
        final String attribute5Description     = "Unique name of the process that initiated this request.";
        final String attribute5DescriptionGUID = null;
        final String attribute6Name            = "governanceActionTypeGUID";
        final String attribute6Description     = "Unique identifier of the governance action type that initiated this request.";
        final String attribute6DescriptionGUID = null;
        final String attribute7Name            = "governanceActionTypeName";
        final String attribute7Description     = "Unique name of the governance action type that initiated this request.";
        final String attribute7DescriptionGUID = null;

        property = archiveHelper.getStringTypeDefAttribute(attribute1Name,
                                                           attribute1Description,
                                                           attribute1DescriptionGUID);
        properties.add(property);
        property = archiveHelper.getMapStringStringTypeDefAttribute(attribute2Name,
                                                                    attribute2Description,
                                                                    attribute2DescriptionGUID);
        properties.add(property);
        property = archiveHelper.getStringTypeDefAttribute(attribute3Name,
                                                           attribute3Description,
                                                           attribute3DescriptionGUID);
        properties.add(property);
        property = archiveHelper.getStringTypeDefAttribute(attribute4Name,
                                                           attribute4Description,
                                                           attribute4DescriptionGUID);
        properties.add(property);
        property = archiveHelper.getStringTypeDefAttribute(attribute5Name,
                                                           attribute5Description,
                                                           attribute5DescriptionGUID);
        properties.add(property);
        property = archiveHelper.getStringTypeDefAttribute(attribute6Name,
                                                           attribute6Description,
                                                           attribute6DescriptionGUID);
        properties.add(property);
        property = archiveHelper.getStringTypeDefAttribute(attribute7Name,
                                                           attribute7Description,
                                                           attribute7DescriptionGUID);
        properties.add(property);

        typeDefPatch.setPropertyDefinitions(properties);

        return typeDefPatch;
    }

    /**
     * Add 2 new attributes to the kafka topic. These are used to store the number of
     * the Kafka topic replicas and partitions.
     * @return the typedefpatch
     */
    private TypeDefPatch updateKafkaTopic()
    {
        /*
         * Create the Patch
         */
        final String typeName = "KafkaTopic";

        TypeDefPatch  typeDefPatch = archiveBuilder.getPatchForType(typeName);

        typeDefPatch.setUpdatedBy(originatorName);
        typeDefPatch.setUpdateTime(creationDate);

        /*
         * Build the attributes
         */
        List<TypeDefAttribute> properties = new ArrayList<>();
        TypeDefAttribute       property;

        final String attribute1Name            = "partitions";
        final String attribute1Description     = "Number of Kafka partitions.";
        final String attribute1DescriptionGUID = null;
        final String attribute2Name            = "replicas";
        final String attribute2Description     = "Number of Kafka replicas.";
        final String attribute2DescriptionGUID = null;

        property = archiveHelper.getIntTypeDefAttribute(attribute1Name,
                                                           attribute1Description,
                                                           attribute1DescriptionGUID);
        properties.add(property);
        property = archiveHelper.getIntTypeDefAttribute(attribute2Name,
                                                           attribute2Description,
                                                           attribute2DescriptionGUID);
        properties.add(property);

        typeDefPatch.setPropertyDefinitions(properties);
        return typeDefPatch;
    }


    /*
     * -------------------------------------------------------------------------------------------------------
     */
}
<|MERGE_RESOLUTION|>--- conflicted
+++ resolved
@@ -164,16 +164,12 @@
         /*
          * Calls for new and changed types go here
          */
-<<<<<<< HEAD
         correct0040SoftwareServers();
         extend0110Actors();
         update0112Team();
         update0115ITProfile();
         extend0423SecurityDefinitions();
-=======
-
         update0223Events();
->>>>>>> af24494b
         update0463GovernanceActions();
     }
 
@@ -623,6 +619,54 @@
     {
         this.archiveBuilder.addTypeDefPatch(updateKafkaTopic());
     }
+
+    /**
+     * Add 2 new attributes to the kafka topic. These are used to store the number of
+     * the Kafka topic replicas and partitions.
+     * @return the typeDefPatch
+     */
+    private TypeDefPatch updateKafkaTopic()
+    {
+        /*
+         * Create the Patch
+         */
+        final String typeName = "KafkaTopic";
+
+        TypeDefPatch  typeDefPatch = archiveBuilder.getPatchForType(typeName);
+
+        typeDefPatch.setUpdatedBy(originatorName);
+        typeDefPatch.setUpdateTime(creationDate);
+
+        /*
+         * Build the attributes
+         */
+        List<TypeDefAttribute> properties = new ArrayList<>();
+        TypeDefAttribute       property;
+
+        final String attribute1Name            = "partitions";
+        final String attribute1Description     = "Number of Kafka partitions.";
+        final String attribute1DescriptionGUID = null;
+        final String attribute2Name            = "replicas";
+        final String attribute2Description     = "Number of Kafka replicas.";
+        final String attribute2DescriptionGUID = null;
+
+        property = archiveHelper.getIntTypeDefAttribute(attribute1Name,
+                                                        attribute1Description,
+                                                        attribute1DescriptionGUID);
+        properties.add(property);
+        property = archiveHelper.getIntTypeDefAttribute(attribute2Name,
+                                                        attribute2Description,
+                                                        attribute2DescriptionGUID);
+        properties.add(property);
+
+        typeDefPatch.setPropertyDefinitions(properties);
+        return typeDefPatch;
+    }
+
+
+    /*
+     * -------------------------------------------------------------------------------------------------------
+     */
 
     /**
      * Deprecate the use of GovernanceActionExecutor and GovernanceActionTypeUse relationships in favour of
@@ -737,48 +781,6 @@
         return typeDefPatch;
     }
 
-    /**
-     * Add 2 new attributes to the kafka topic. These are used to store the number of
-     * the Kafka topic replicas and partitions.
-     * @return the typedefpatch
-     */
-    private TypeDefPatch updateKafkaTopic()
-    {
-        /*
-         * Create the Patch
-         */
-        final String typeName = "KafkaTopic";
-
-        TypeDefPatch  typeDefPatch = archiveBuilder.getPatchForType(typeName);
-
-        typeDefPatch.setUpdatedBy(originatorName);
-        typeDefPatch.setUpdateTime(creationDate);
-
-        /*
-         * Build the attributes
-         */
-        List<TypeDefAttribute> properties = new ArrayList<>();
-        TypeDefAttribute       property;
-
-        final String attribute1Name            = "partitions";
-        final String attribute1Description     = "Number of Kafka partitions.";
-        final String attribute1DescriptionGUID = null;
-        final String attribute2Name            = "replicas";
-        final String attribute2Description     = "Number of Kafka replicas.";
-        final String attribute2DescriptionGUID = null;
-
-        property = archiveHelper.getIntTypeDefAttribute(attribute1Name,
-                                                           attribute1Description,
-                                                           attribute1DescriptionGUID);
-        properties.add(property);
-        property = archiveHelper.getIntTypeDefAttribute(attribute2Name,
-                                                           attribute2Description,
-                                                           attribute2DescriptionGUID);
-        properties.add(property);
-
-        typeDefPatch.setPropertyDefinitions(properties);
-        return typeDefPatch;
-    }
 
 
     /*
