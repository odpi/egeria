--- conflicted
+++ resolved
@@ -67,15 +67,9 @@
 
     public List<TableContextEvent> receive(Consumer consumer, long timeoutMilliSeconds) {
 
-<<<<<<< HEAD
         List<TableContextEvent> messages = new ArrayList<>();
-        ConsumerRecords<Long, String> records = consumer.poll(timeoutMilliSeconds);
+        ConsumerRecords<String, String> records = consumer.poll(timeoutMilliSeconds);
         TableContextEvent tableContextEvent;
-=======
-        List<ColumnContextEvent> messages = new ArrayList<>();
-        ConsumerRecords<String, String> records = consumer.poll(timeoutMilliSeconds);
-        ColumnContextEvent columnContextEvent;
->>>>>>> 1e68d951
 
         if (records != null) {
             for (ConsumerRecord<String, String> record : records) {
